version: '3.2'
services:
  reth:
    restart: always
<<<<<<< HEAD
    image: "ghcr.io/paradigmxyz/reth:v0.2.0-beta.1"
=======
    image: "ghcr.io/paradigmxyz/reth:v0.2.0-beta.2"
>>>>>>> bd98dc79
    volumes:
      - type: bind
        source: ./volumes/reth/data
        target: /rethdata
      - type: bind
<<<<<<< HEAD
        source: ./volumes/reth/logs
        target: /rethlogs
    command: node --dev --datadir /rethdata --http --http.addr 0.0.0.0 --http.port 8545  --dev.block-time 300ms
    ports:
      - 127.0.0.1:8545:8545
=======
        source: ./etc/reth/chaindata
        target: /chaindata

    command: node --dev --datadir /rethdata --http --http.addr 0.0.0.0 --http.port 8545  --dev.block-time 300ms --chain /chaindata/reth_config
    ports:
      - 127.0.0.1:8545:8545

>>>>>>> bd98dc79
  postgres:
    image: "postgres:14"
    command: postgres -c 'max_connections=200'
    ports:
      - 127.0.0.1:5432:5432
    volumes:
      - type: bind
        source: ./volumes/postgres
        target: /var/lib/postgresql/data
    environment:
      # We bind only to 127.0.0.1, so setting insecure password is acceptable here
      - POSTGRES_PASSWORD=notsecurepassword

  # This is specific to runner
  zk:
    image: "matterlabs/zk-environment:latest2.0-lightweight"
    security_opt:
      - seccomp:unconfined
    command: tail -f /dev/null
    volumes:
      - .:/usr/src/zksync
      - /usr/src/cache:/usr/src/cache
      - /var/run/docker.sock:/var/run/docker.sock
      - ./hardhat-nodejs:/root/.cache/hardhat-nodejs
    environment:
      - CACHE_DIR=/usr/src/cache
      - SCCACHE_CACHE_SIZE=50g
      - SCCACHE_GCS_BUCKET=matterlabs-infra-sccache-storage
      - SCCACHE_GCS_SERVICE_ACCOUNT=gha-ci-runners@matterlabs-infra.iam.gserviceaccount.com
      - SCCACHE_ERROR_LOG=/tmp/sccache_log.txt
      - SCCACHE_GCS_RW_MODE=READ_WRITE
      - CI=1
      - GITHUB_WORKSPACE=$GITHUB_WORKSPACE
    env_file:
      - ./.env
    extra_hosts:
      - "host:host-gateway"
    profiles:
      - runner<|MERGE_RESOLUTION|>--- conflicted
+++ resolved
@@ -2,23 +2,12 @@
 services:
   reth:
     restart: always
-<<<<<<< HEAD
-    image: "ghcr.io/paradigmxyz/reth:v0.2.0-beta.1"
-=======
     image: "ghcr.io/paradigmxyz/reth:v0.2.0-beta.2"
->>>>>>> bd98dc79
     volumes:
       - type: bind
         source: ./volumes/reth/data
         target: /rethdata
       - type: bind
-<<<<<<< HEAD
-        source: ./volumes/reth/logs
-        target: /rethlogs
-    command: node --dev --datadir /rethdata --http --http.addr 0.0.0.0 --http.port 8545  --dev.block-time 300ms
-    ports:
-      - 127.0.0.1:8545:8545
-=======
         source: ./etc/reth/chaindata
         target: /chaindata
 
@@ -26,7 +15,6 @@
     ports:
       - 127.0.0.1:8545:8545
 
->>>>>>> bd98dc79
   postgres:
     image: "postgres:14"
     command: postgres -c 'max_connections=200'
