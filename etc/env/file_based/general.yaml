--- conflicted
+++ resolved
@@ -161,10 +161,7 @@
   api_url: ws://127.0.0.1:3324
   batch_readiness_check_interval_in_secs: 15
   retry_connection_interval_in_secs: 5
-<<<<<<< HEAD
   subscribe_for_zero_chain_id: true
-=======
->>>>>>> ca2c4a4e
   tee_proof_generation_timeout_in_secs: 60
   tee_batch_permanently_ignored_timeout_in_hours: 240
   tee_support: true
