# Will work locally only after prior contracts build

<<<<<<< HEAD
# syntax=docker/dockerfile:experimental
FROM debian:bookworm-slim as builder

RUN apt-get update && apt-get install -y curl clang openssl libssl-dev gcc g++ \
    pkg-config build-essential libclang-dev && \
    rm -rf /var/lib/apt/lists/*

ENV RUSTUP_HOME=/usr/local/rustup \
    CARGO_HOME=/usr/local/cargo \
    PATH=/usr/local/cargo/bin:$PATH

RUN curl https://sh.rustup.rs -sSf | bash -s -- -y && \
    rustup install nightly-2023-07-21 && \
    rustup default nightly-2023-07-21
=======
FROM rust:1.72-bookworm as builder

RUN apt-get update && apt-get install -y clang && rm -rf /var/lib/apt/lists/*
>>>>>>> fa716500

WORKDIR /usr/src/zksync
COPY . .

RUN cargo build --release
RUN cargo install sqlx-cli --version 0.5.13

FROM debian:bookworm-slim

RUN apt-get update && apt-get install -y curl libpq5 ca-certificates && rm -rf /var/lib/apt/lists/*

COPY --from=builder /usr/src/zksync/target/release/zksync_external_node /usr/bin
COPY --from=builder /usr/src/zksync/target/release/block_reverter /usr/bin
COPY --from=builder /usr/local/cargo/bin/sqlx /usr/bin
COPY --from=builder /usr/src/zksync/docker/external-node/entrypoint.sh /usr/bin
COPY etc/system-contracts/bootloader/build/artifacts/ /etc/system-contracts/bootloader/build/artifacts/
COPY etc/system-contracts/contracts/artifacts/ /etc/system-contracts/contracts/artifacts/
COPY etc/system-contracts/contracts/precompiles/artifacts/ /etc/system-contracts/contracts/precompiles/artifacts/
COPY etc/system-contracts/artifacts-zk /etc/system-contracts/artifacts-zk
COPY contracts/ethereum/artifacts/ /contracts/ethereum/artifacts/
COPY contracts/zksync/artifacts-zk/ /contracts/zksync/artifacts-zk/
COPY etc/tokens/ /etc/tokens/
COPY etc/ERC20/ /etc/ERC20/
COPY etc/multivm_bootloaders/ /etc/multivm_bootloaders/
COPY core/lib/dal/migrations/ /migrations

RUN chmod +x /usr/bin/entrypoint.sh

ENTRYPOINT [ "sh", "/usr/bin/entrypoint.sh"]<|MERGE_RESOLUTION|>--- conflicted
+++ resolved
@@ -1,6 +1,4 @@
 # Will work locally only after prior contracts build
-
-<<<<<<< HEAD
 # syntax=docker/dockerfile:experimental
 FROM debian:bookworm-slim as builder
 
@@ -15,11 +13,6 @@
 RUN curl https://sh.rustup.rs -sSf | bash -s -- -y && \
     rustup install nightly-2023-07-21 && \
     rustup default nightly-2023-07-21
-=======
-FROM rust:1.72-bookworm as builder
-
-RUN apt-get update && apt-get install -y clang && rm -rf /var/lib/apt/lists/*
->>>>>>> fa716500
 
 WORKDIR /usr/src/zksync
 COPY . .
