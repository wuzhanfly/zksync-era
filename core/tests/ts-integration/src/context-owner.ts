import * as zksync from 'zksync-ethers';
import * as ethers from 'ethers';
import { BigNumberish } from 'ethers';

import { NodeMode, TestContext, TestEnvironment, TestWallets } from './types';
import { lookupPrerequisites } from './prerequisites';
import { Reporter } from './reporter';
import { isLocalHost, scaledGasPrice } from './helpers';
import { RetryProvider } from './retry-provider';
import { isNetworkLocal } from 'utils';
import { killPidWithAllChilds } from 'utils/build/kill';

// These amounts of ETH would be provided to each test suite through its "main" account.
// It is assumed to be enough to run a set of "normal" transactions.
// If any test or test suite requires you to have more funds, please first think whether it can be avoided
// (e.g. use minted ERC20 token). If it's indeed necessary, deposit more funds from the "main" account separately.
//
// Please DO NOT change these constants if you don't know why you have to do that. Try to debug the particular issue
// you face first.
export const L1_DEFAULT_ETH_PER_ACCOUNT = ethers.parseEther('0.08');
// Stress tests for L1->L2 transactions on localhost require a lot of upfront payment, but these are skipped during tests on normal environments
export const L1_EXTENDED_TESTS_ETH_PER_ACCOUNT = ethers.parseEther('0.5');
export const L2_DEFAULT_ETH_PER_ACCOUNT = ethers.parseEther('0.5');

// Stress tests on local host may require a lot of additiomal funds, but these are skipped during tests on normal environments
export const L2_EXTENDED_TESTS_ETH_PER_ACCOUNT = ethers.parseEther('50');
export const ERC20_PER_ACCOUNT = ethers.parseEther('10000.0');

/**
 * This class is responsible for preparing the test environment for all the other test suites.
 *
 * ## Context initialization
 *
 * To enable test suites to do their checks, this class:
 * - Waits for server to launch (required for running tests on stage right after deployment).
 * - Ensures that "master" wallet has enough balances to perform the tests.
 * - Prepares wallets for each test suite and adds funds to them.
 * - Deploys the test contracts.
 *
 * ## Performed checks
 *
 * Given the fact that all the test suites would be run in parallel, while context initialization
 * is performed sequentially, during initialization this class also performs several basic "sanity"
 * checks (e.g. "ether transfers works" and "fees are being collected").
 * Checks performed by this class should belong to one of the following categories:
 * 1) It's a "building block" for other tests (e.g., if contract deployments don't work, other test suites won't work as well).
 * 2) It must be run sequentially (e.g. it's hard to ensure that fee account received exact amount of fee if multiple processes
 *    send transactions).
 *
 * Important!
 * Only add the essential checks to this class, as it should be kept minimal. Whenever possible, prefer creating a new test suite
 * or extending an existing one.
 */
export class TestContextOwner {
    private env: TestEnvironment;
    private wallets?: TestWallets;

    private mainEthersWallet: ethers.Wallet;
    private mainSyncWallet: zksync.Wallet;

    private l1Provider: ethers.JsonRpcProvider;
    private l2Provider: zksync.Provider;

    private reporter: Reporter = new Reporter();

    constructor(env: TestEnvironment) {
        this.env = env;

        this.reporter.message('Using L1 provider: ' + env.l1NodeUrl);
        this.reporter.message('Using L2 provider: ' + env.l2NodeUrl);

        this.l1Provider = new ethers.JsonRpcProvider(env.l1NodeUrl);
        this.l2Provider = new RetryProvider(
            {
                url: env.l2NodeUrl,
                timeout: 1200 * 1000
            },
            undefined,
            this.reporter
        );

<<<<<<< HEAD
        if (isNetworkLocal(env.network)) {
=======
        if (isLocalHost(env.network)) {
>>>>>>> a8489270
            // Setup small polling interval on localhost to speed up tests.
            this.l1Provider.pollingInterval = 100;
            this.l2Provider.pollingInterval = 100;
        }

        this.mainEthersWallet = new ethers.Wallet(env.mainWalletPK, this.l1Provider);
        this.mainSyncWallet = new zksync.Wallet(env.mainWalletPK, this.l2Provider, this.l1Provider);
    }

    // Returns the required amount of L1 ETH
    requiredL1ETHPerAccount() {
<<<<<<< HEAD
        return isNetworkLocal(this.env.network) ? L1_EXTENDED_TESTS_ETH_PER_ACCOUNT : L1_DEFAULT_ETH_PER_ACCOUNT;
=======
        return isLocalHost(this.env.network) ? L1_EXTENDED_TESTS_ETH_PER_ACCOUNT : L1_DEFAULT_ETH_PER_ACCOUNT;
>>>>>>> a8489270
    }

    // Returns the required amount of L2 ETH
    requiredL2ETHPerAccount() {
<<<<<<< HEAD
        return isNetworkLocal(this.env.network) ? L2_EXTENDED_TESTS_ETH_PER_ACCOUNT : L2_DEFAULT_ETH_PER_ACCOUNT;
=======
        return isLocalHost(this.env.network) ? L2_EXTENDED_TESTS_ETH_PER_ACCOUNT : L2_DEFAULT_ETH_PER_ACCOUNT;
>>>>>>> a8489270
    }

    /**
     * Performs the test context initialization.
     *
     * @returns Context object required for test suites.
     */
    async setupContext(): Promise<TestContext> {
        try {
            this.reporter.startAction('Setting up the context');
            await this.cancelPendingTxs();
            await this.cancelAllowances();
            this.wallets = await this.prepareWallets();
            this.reporter.finishAction();
        } catch (error: any) {
            // Report the issue to the console and mark the last action as failed.
            this.reporter.error(`An error occurred: ${error.message || error}`);
            this.reporter.failAction();

            // Then propagate the exception.
            throw error;
        }
        return {
            wallets: this.wallets,
            environment: this.env
        };
    }

    /**
     * Checks if there are any pending transactions initiated from the main wallet.
     * If such transactions are found, cancels them by sending blank ones with exaggregated fee allowance.
     */
    private async cancelPendingTxs() {
        this.reporter.startAction(`Cancelling pending transactions`);
        // Since some tx may be pending on stage, we don't want to get stuck because of it.
        // In order to not get stuck transactions, we manually cancel all the pending txs.
        const ethWallet = this.mainEthersWallet;
        const latestNonce = await ethWallet.getNonce('latest');
        const pendingNonce = await ethWallet.getNonce('pending');
        this.reporter.debug(`Latest nonce is ${latestNonce}, pending nonce is ${pendingNonce}`);
        // For each transaction to override it, we need to provide greater fee.
        // We would manually provide a value high enough (for a testnet) to be both valid
        // and higher than the previous one. It's OK as we'll only be charged for the base fee
        // anyways. We will also set the miner's tip to 5 gwei, which is also much higher than the normal one.
        // Scaled gas price to be used to prevent transactions from being stuck.
        const maxPriorityFeePerGas = ethers.parseEther('0.000000005'); // 5 gwei
        const maxFeePerGas = ethers.parseEther('0.00000025'); // 250 gwei
        this.reporter.debug(`Max nonce is ${latestNonce}, pending nonce is ${pendingNonce}`);

        const cancellationTxs = [];
        for (let nonce = latestNonce; nonce < pendingNonce; nonce++) {
            cancellationTxs.push(
                ethWallet
                    .sendTransaction({ to: ethWallet.address, nonce, maxFeePerGas, maxPriorityFeePerGas })
                    .then((tx) => tx.wait())
            );
        }
        if (cancellationTxs.length > 0) {
            await Promise.all(cancellationTxs);
            this.reporter.message(`Canceled ${cancellationTxs.length} pending transactions`);
        }
        this.reporter.finishAction();
    }

    /**
     * Sets allowances to 0 for tokens. We do this so we can predict nonces accurately.
     */
    private async cancelAllowances() {
        this.reporter.startAction(`Cancelling allowances transactions`);
        // Since some tx may be pending on stage, we don't want to get stuck because of it.
        // In order to not get stuck transactions, we manually cancel all the pending txs.
        const chainId = this.env.l2ChainId;

        const bridgehub = await this.mainSyncWallet.getBridgehubContract();
        console.log('bridgehub.address', bridgehub.target);
        const erc20Bridge = await bridgehub.sharedBridge();
        const baseToken = await bridgehub.baseToken(chainId);

        const erc20Token = this.env.erc20Token.l1Address;

        const l1Erc20ABI = ['function approve(address spender, uint256 amount)'];
        const l1Erc20Contract = new ethers.Contract(erc20Token, l1Erc20ABI, this.mainEthersWallet);
        const tx = await l1Erc20Contract.approve(erc20Bridge, 0);
        await tx.wait();
        this.reporter.debug(`Sent ERC20 cancel approve transaction. Hash: ${tx.hash}, nonce ${tx.nonce}`);

        if (baseToken != zksync.utils.ETH_ADDRESS_IN_CONTRACTS) {
            const baseTokenContract = new ethers.Contract(baseToken, l1Erc20ABI, this.mainEthersWallet);
            const tx = await baseTokenContract.approve(erc20Bridge, 0);
            await tx.wait();
            this.reporter.debug(`Sent base token cancel approve transaction. Hash: ${tx.hash}, nonce ${tx.nonce}`);
        }

        this.reporter.finishAction();
    }

    /**
     * Looks for the declared test suites, prepares wallets for each test suite
     * and adds funds to them.
     *
     * @returns Object containing private keys of wallets for each test suite.
     */
    private async prepareWallets(): Promise<TestWallets> {
        this.reporter.startAction(`Preparing wallets`);
        const suites = lookupPrerequisites();
        this.reporter.message(`Found following suites: ${suites.join(', ')}`);

        // `+ 1  for the main account (it has to send all these transactions).
        const accountsAmount = BigInt(suites.length) + 1n;

        const l2ETHAmountToDeposit = await this.ensureBalances(accountsAmount);
        const l2ERC20AmountToDeposit = ERC20_PER_ACCOUNT * accountsAmount;
        const wallets = this.createTestWallets(suites);
        const bridgehubContract = await this.mainSyncWallet.getBridgehubContract();
        const baseTokenAddress = await bridgehubContract.baseToken(this.env.l2ChainId);
        await this.distributeL1BaseToken(wallets, l2ERC20AmountToDeposit, baseTokenAddress);
        // FIXME: restore once ERC20 deposits are available.
        // await this.cancelAllowances();
        await this.distributeL1Tokens(wallets, l2ETHAmountToDeposit, l2ERC20AmountToDeposit, baseTokenAddress);
        await this.distributeL2Tokens(wallets);

        this.reporter.finishAction();
        return wallets;
    }

    /**
     * Checks the operator account balances on L1 and L2 and deposits funds if required.
     */
    private async ensureBalances(accountsAmount: bigint): Promise<bigint> {
        this.reporter.startAction(`Checking main account balance`);

        this.reporter.message(`Operator address is ${this.mainEthersWallet.address}`);

        const requiredL2ETHAmount = this.requiredL2ETHPerAccount() * accountsAmount;
        const actualL2ETHAmount = await this.mainSyncWallet.getBalance();
        this.reporter.message(`Operator balance on L2 is ${ethers.formatEther(actualL2ETHAmount)} ETH`);

        // We may have enough funds in L2. If that's the case, no need to deposit more than required.
        const l2ETHAmountToDeposit =
            requiredL2ETHAmount > actualL2ETHAmount ? requiredL2ETHAmount - actualL2ETHAmount : 0n;

        const requiredL1ETHAmount = this.requiredL1ETHPerAccount() * accountsAmount + l2ETHAmountToDeposit;
        const actualL1ETHAmount = await this.mainSyncWallet.getBalanceL1();
        this.reporter.message(`Operator balance on L1 is ${ethers.formatEther(actualL1ETHAmount)} ETH`);

        if (requiredL1ETHAmount > actualL1ETHAmount) {
            const required = ethers.formatEther(requiredL1ETHAmount);
            const actual = ethers.formatEther(actualL1ETHAmount);
            const errorMessage = `There must be at least ${required} ETH on main account, but only ${actual} is available`;
            throw new Error(errorMessage);
        }
        this.reporter.finishAction();

        return l2ETHAmountToDeposit;
    }

    /**
     * Generates wallet objects for the test suites.
     */
    private createTestWallets(suites: string[]): TestWallets {
        this.reporter.startAction(`Creating test wallets`);
        const wallets: TestWallets = {};
        for (const suiteFile of suites) {
            const randomWallet = ethers.Wallet.createRandom().privateKey;
            wallets[suiteFile] = randomWallet;
        }
        this.reporter.debug(`Test wallets: ${JSON.stringify(wallets, undefined, 2)}`);
        this.reporter.finishAction();
        return wallets;
    }

    /**
     * Sends L1 tokens to the test wallet accounts.
     * Additionally, deposits L1 tokens to the main account for further distribution on L2 (if required).
     */
    private async distributeL1BaseToken(
        wallets: TestWallets,
        l2erc20DepositAmount: bigint,
        baseTokenAddress: zksync.types.Address
    ) {
        this.reporter.debug(`Base token address is ${baseTokenAddress}`);
        const ethIsBaseToken = baseTokenAddress == zksync.utils.ETH_ADDRESS_IN_CONTRACTS;
        this.reporter.startAction(`Distributing base tokens on L1`);
        if (!ethIsBaseToken) {
            const l1startNonce = await this.mainEthersWallet.getNonce();
            this.reporter.debug(`Start nonce is ${l1startNonce}`);
            // All the promises we send in this function.
            const l1TxPromises: Promise<any>[] = [];
            // Mutable nonce to send the transactions before actually `await`ing them.
            let nonce = l1startNonce;
            // Scaled gas price to be used to prevent transactions from being stuck.
            const gasPrice = await scaledGasPrice(this.mainEthersWallet);

            // Define values for handling ERC20 transfers/deposits.
            const baseMintAmount = l2erc20DepositAmount * 1000n;
            // Mint ERC20.
            const l1Erc20ABI = ['function mint(address to, uint256 amount)'];
            const l1Erc20Contract = new ethers.Contract(baseTokenAddress, l1Erc20ABI, this.mainEthersWallet);
            const baseMintPromise = l1Erc20Contract
                .mint(this.mainSyncWallet.address, baseMintAmount, {
                    nonce: nonce++,
                    gasPrice
                })
                .then((tx: any) => {
                    this.reporter.debug(`Sent ERC20 mint transaction. Hash: ${tx.hash}, tx nonce ${tx.nonce}`);
                    return tx.wait();
                });
            this.reporter.debug(`Nonce changed by 1 for ERC20 mint, new nonce: ${nonce}`);
            await baseMintPromise;

            // Deposit base token if needed
            const baseIsTransferred = true;
            const baseDepositPromise = this.mainSyncWallet
                .deposit({
                    token: baseTokenAddress,
                    amount: l2erc20DepositAmount,
                    approveERC20: true,
                    approveBaseERC20: true,
                    approveBaseOverrides: {
                        nonce: nonce,
                        gasPrice
                    },
                    approveOverrides: {
                        nonce: nonce + (ethIsBaseToken ? 0 : 1), // if eth is base, we don't need to approve base
                        gasPrice
                    },
                    overrides: {
                        nonce: nonce + (ethIsBaseToken ? 0 : 1) + (baseIsTransferred ? 0 : 1), // if base is transferred, we don't need to approve override
                        gasPrice
                    }
                })
                .then(async (tx) => {
                    // Note: there is an `approve` tx, not listed here.
                    this.reporter.debug(`Sent ERC20 deposit transaction. Hash: ${tx.hash}, tx nonce: ${tx.nonce}`);
                    return tx.wait();
                });
            nonce = nonce + 1 + (ethIsBaseToken ? 0 : 1) + (baseIsTransferred ? 0 : 1);
            this.reporter.debug(
                `Nonce changed by ${
                    1 + (ethIsBaseToken ? 0 : 1) + (baseIsTransferred ? 0 : 1)
                } for ERC20 deposit, new nonce: ${nonce}`
            );
            // Send base token on L1.
            const baseTokenTransfers = await sendTransfers(
                baseTokenAddress,
                this.mainEthersWallet,
                wallets,
                ERC20_PER_ACCOUNT,
                nonce,
                gasPrice,
                this.reporter
            );

            l1TxPromises.push(baseDepositPromise);
            l1TxPromises.push(...baseTokenTransfers);

            this.reporter.debug(`Sent ${l1TxPromises.length} base token initial transactions on L1`);
            await Promise.all(l1TxPromises);
        }
        this.reporter.finishAction();
    }

    /**
     * Sends L1 tokens to the test wallet accounts.
     * Additionally, deposits L1 tokens to the main account for further distribution on L2 (if required).
     */
    private async distributeL1Tokens(
        wallets: TestWallets,
        l2ETHAmountToDeposit: bigint,
        l2erc20DepositAmount: bigint,
        baseTokenAddress: zksync.types.Address
    ) {
        const ethIsBaseToken = baseTokenAddress == zksync.utils.ETH_ADDRESS_IN_CONTRACTS;
        this.reporter.startAction(`Distributing tokens on L1`);
        const l1startNonce = await this.mainEthersWallet.getNonce();
        this.reporter.debug(`Start nonce is ${l1startNonce}`);
        // All the promises we send in this function.
        const l1TxPromises: Promise<any>[] = [];
        // Mutable nonce to send the transactions before actually `await`ing them.
        let nonce = l1startNonce;
        // Scaled gas price to be used to prevent transactions from being stuck.
        const gasPrice = await scaledGasPrice(this.mainEthersWallet);

        // Deposit L2 tokens (if needed).
        if (l2ETHAmountToDeposit != 0n) {
            // Given that we've already sent a number of transactions,
            // we have to correctly send nonce.
            const depositHandle = this.mainSyncWallet
                .deposit({
                    token: zksync.utils.ETH_ADDRESS,
                    approveBaseERC20: true,
                    approveERC20: true,
                    amount: l2ETHAmountToDeposit as BigNumberish,
                    approveBaseOverrides: {
                        nonce: nonce,
                        gasPrice
                    },
                    overrides: {
                        nonce: nonce + (ethIsBaseToken ? 0 : 1), // if eth is base token the approve tx does not happen
                        gasPrice
<<<<<<< HEAD
                    },
                    // specify gas limit manually, until EVM-554 is fixed
                    l2GasLimit: 2000000
=======
                    }
>>>>>>> a8489270
                })
                .then(async (tx) => {
                    const amount = ethers.formatEther(l2ETHAmountToDeposit);
                    this.reporter.debug(`Sent ETH deposit. Nonce ${tx.nonce}, amount: ${amount}, hash: ${tx.hash}`);
<<<<<<< HEAD

                    const timeoutPromise = new Promise((_, reject) =>
                        setTimeout(() => reject(new Error('Transaction wait timeout')), 120 * 1000)
                    );

                    // Race the transaction wait against the timeout
                    await Promise.race([tx.wait(), timeoutPromise]);
=======
                    return tx.wait();
>>>>>>> a8489270
                });
            nonce = nonce + 1 + (ethIsBaseToken ? 0 : 1);
            this.reporter.debug(
                `Nonce changed by ${1 + (ethIsBaseToken ? 0 : 1)} for ETH deposit, new nonce: ${nonce}`
            );
            await depositHandle;
        }
        // Define values for handling ERC20 transfers/deposits.
        const erc20Token = this.env.erc20Token.l1Address;
        const erc20MintAmount = l2erc20DepositAmount * 100n;
        // Mint ERC20.
        const baseIsTransferred = false; // we are not transferring the base
        const l1Erc20ABI = ['function mint(address to, uint256 amount)'];
        const l1Erc20Contract = new ethers.Contract(erc20Token, l1Erc20ABI, this.mainEthersWallet);
        const gasLimit = await l1Erc20Contract.mint.estimateGas(this.mainSyncWallet.address, erc20MintAmount);
        const erc20MintPromise = l1Erc20Contract
            .mint(this.mainSyncWallet.address, erc20MintAmount, {
                nonce: nonce++,
                gasPrice,
                gasLimit
            })
            .then((tx: any) => {
                this.reporter.debug(`Sent ERC20 mint transaction. Hash: ${tx.hash}, nonce ${tx.nonce}`);
                return tx.wait();
            });
        this.reporter.debug(`Nonce changed by 1 for ERC20 mint, new nonce: ${nonce}`);
        await erc20MintPromise;
        // Deposit ERC20.
        const erc20DepositPromise = this.mainSyncWallet
            .deposit({
                token: erc20Token,
                amount: l2erc20DepositAmount,
                approveERC20: true,
                approveBaseERC20: true,
                approveBaseOverrides: {
                    nonce: nonce,
                    gasPrice
                },
                approveOverrides: {
                    nonce: nonce + (ethIsBaseToken ? 0 : 1), // if eth is base, we don't need to approve base
                    gasPrice
                },
                overrides: {
                    nonce: nonce + (ethIsBaseToken ? 0 : 1) + (baseIsTransferred ? 0 : 1), // if base is transferred, we don't need to approve override
                    gasPrice
                }
            })
            .then((tx) => {
                // Note: there is an `approve` tx, not listed here.
                this.reporter.debug(`Sent ERC20 deposit transaction. Hash: ${tx.hash}, nonce: ${tx.nonce}`);
                return tx.wait();
            });
        nonce = nonce + 1 + (ethIsBaseToken ? 0 : 1) + (baseIsTransferred ? 0 : 1);
        this.reporter.debug(
            `Nonce changed by ${
                1 + (ethIsBaseToken ? 0 : 1) + (baseIsTransferred ? 0 : 1)
            } for ERC20 deposit, new nonce: ${nonce}`
        );
        // Send ETH on L1.
        const ethTransfers = await sendTransfers(
            zksync.utils.ETH_ADDRESS,
            this.mainEthersWallet,
            wallets,
            this.requiredL1ETHPerAccount(),
            nonce,
            gasPrice,
            this.reporter
        );
        nonce += ethTransfers.length;

        // Send ERC20 on L1.
        const erc20Transfers = await sendTransfers(
            erc20Token,
            this.mainEthersWallet,
            wallets,
            ERC20_PER_ACCOUNT,
            nonce,
            gasPrice,
            this.reporter
        );

        nonce += erc20Transfers.length;
        // Send ERC20 base token on L1.
        const baseErc20Transfers = await sendTransfers(
            baseTokenAddress,
            this.mainEthersWallet,
            wallets,
            ERC20_PER_ACCOUNT,
            nonce,
            gasPrice,
            this.reporter
        );

        l1TxPromises.push(erc20DepositPromise);
        l1TxPromises.push(...ethTransfers);
        l1TxPromises.push(...erc20Transfers);
        l1TxPromises.push(...baseErc20Transfers);

        this.reporter.debug(`Sent ${l1TxPromises.length} initial transactions on L1`);
        await Promise.all(l1TxPromises);

        this.reporter.finishAction();
    }

    /**
     * Sends L2 tokens to the test wallet accounts.
     */
    private async distributeL2Tokens(wallets: TestWallets) {
        this.reporter.startAction(`Distributing tokens on L2`);
        let l2startNonce = await this.mainSyncWallet.getNonce();
        console.log(ethers.formatEther(await this.mainSyncWallet.getBalance()));

        // ETH transfers.
        const l2TxPromises = await sendTransfers(
            zksync.utils.ETH_ADDRESS,
            this.mainSyncWallet,
            wallets,
            this.requiredL2ETHPerAccount(),
            l2startNonce,
            undefined,
            this.reporter
        );
        l2startNonce += l2TxPromises.length;

        // ERC20 transfers.
        const l2TokenAddress = await this.mainSyncWallet.l2TokenAddress(this.env.erc20Token.l1Address);
        const erc20Promises = await sendTransfers(
            l2TokenAddress,
            this.mainSyncWallet,
            wallets,
            ERC20_PER_ACCOUNT,
            l2startNonce,
            undefined,
            this.reporter
        );
        l2TxPromises.push(...erc20Promises);
        await Promise.all(l2TxPromises);

        this.reporter.finishAction();
    }

    /**
     * Waits until the VM playground processes all L1 batches. If the playground runs the new VM in the shadow mode, this means
     * that there are no divergence in old and new VM execution. Outputs a warning if the VM playground isn't run or runs not in the shadow mode.
     */
    private async waitForVmPlayground() {
        while (true) {
            const lastProcessedBatch = await this.lastPlaygroundBatch();
            if (lastProcessedBatch === undefined) {
                this.reporter.warn('The node does not run VM playground; run to check old / new VM divergence');
                break;
            }
            const lastNodeBatch = await this.l2Provider.getL1BatchNumber();
            this.reporter.debug(`VM playground progress: L1 batch #${lastProcessedBatch} / ${lastNodeBatch}`);
            if (lastProcessedBatch >= lastNodeBatch) {
                break;
            }
            await zksync.utils.sleep(500);
        }
    }

    /**
     * Returns the number of the last L1 batch processed by the VM playground, taking it from the node health endpoint.
     * Returns `undefined` if the VM playground isn't run or doesn't have the shadow mode.
     */
    private async lastPlaygroundBatch() {
        interface VmPlaygroundHealth {
            readonly status: string;
            readonly details?: {
                vm_mode?: string;
                last_processed_batch?: number;
            };
        }

        interface NodeHealth {
            readonly components: {
                vm_playground?: VmPlaygroundHealth;
            };
        }

        const healthcheckPort = this.env.healthcheckPort;
        const nodeHealth = (await (await fetch(`http://127.0.0.1:${healthcheckPort}/health`)).json()) as NodeHealth;
        const playgroundHealth = nodeHealth.components.vm_playground;
        if (playgroundHealth === undefined) {
            return undefined;
        }
        if (playgroundHealth.status !== 'ready') {
            throw new Error(`Unexpected VM playground health status: ${playgroundHealth.status}`);
        }
        if (playgroundHealth.details?.vm_mode !== 'shadow') {
            this.reporter.warn(
                `VM playground mode is '${playgroundHealth.details?.vm_mode}'; should be set to 'shadow' to check VM divergence`
            );
            return undefined;
        }
        return playgroundHealth.details?.last_processed_batch ?? 0;
    }

    /**
     * Performs context deinitialization.
     */
    async teardownContext() {
        // Reset the reporter context.
        this.reporter = new Reporter();
        try {
            if (this.env.nodeMode == NodeMode.Main && isLocalHost(this.env.network)) {
                // Check that the VM execution hasn't diverged using the VM playground. The component and thus the main node
                // will crash on divergence, so we just need to make sure that the test doesn't exit before the VM playground
                // processes all batches on the node.
                this.reporter.startAction('Waiting for VM playground to catch up');
                await this.waitForVmPlayground();
                this.reporter.finishAction();
            }
            this.reporter.startAction(`Collecting funds`);
            await this.collectFunds();
            this.reporter.finishAction();
            this.reporter.startAction(`Destroying providers`);
            // Destroy providers so that they drop potentially active connections to the node. Not doing so might cause
            // unexpected network errors to propagate during node termination.
            try {
                this.l1Provider.destroy();
            } catch (err: any) {
                // Catch any request cancellation errors that propagate here after destroying L1 provider
                console.log(`Caught error while destroying L1 provider: ${err}`);
            }
            try {
                this.l2Provider.destroy();
            } catch (err: any) {
                // Catch any request cancellation errors that propagate here after destroying L2 provider
                console.log(`Caught error while destroying L2 provider: ${err}`);
            }
            this.reporter.finishAction();
        } catch (error: any) {
            // Report the issue to the console and mark the last action as failed.
            this.reporter.error(`An error occurred: ${error.message || error}`);
            this.reporter.failAction();

            // Then propagate the exception.
            throw error;
        }
        if (this.env.l2NodePid !== undefined) {
            this.reporter.startAction(`Terminating L2 node process`);
            await killPidWithAllChilds(this.env.l2NodePid, 9);
            this.reporter.finishAction();
        }
    }

    /**
     * Returns funds from suite-specific wallets back to the main account.
     */
    private async collectFunds() {
        this.reporter.startAction(`Collecting funds back to the main account`);

        const l1Wallets = Object.values(this.wallets!).map((pk) => new ethers.Wallet(pk, this.l1Provider));
        const l2Wallets = Object.values(this.wallets!).map(
            (pk) => new zksync.Wallet(pk, this.l2Provider, this.l1Provider)
        );
        const wallets = l1Wallets.concat(l2Wallets);

        const txPromises: ReceiptFuture[] = await claimEtherBack(wallets, this.mainEthersWallet.address, this.reporter);

        await Promise.all(txPromises);

        this.reporter.finishAction();

        // We don't really need to withdraw funds back, since test takes existing L2 balance
        // into account. If the same wallet would be reused (e.g. on stage), it'll just have to
        // deposit less next time.
    }

    setL2NodePid(newPid: number) {
        this.env.l2NodePid = newPid;
    }
}

/**
 * Sends transfer from the "main" wallet to the list of "receiver" wallets.
 * Can work both with L1 and L2 wallets.
 *
 * @param wallet Main wallet to send Ether from
 * @param wallets Receiver wallets.
 * @param value Amount of Ether to distribute.
 * @param overrideStartNonce (optional): Nonce to use for the first transaction.
 * @param gasPrice (optional): Gas price to use in transactions.
 * @param reporter (optional): Reporter object to write logs to.
 * @returns List of promises for each sent transaction.
 */
export async function sendTransfers(
    token: string,
    wallet: ethers.Wallet | zksync.Wallet,
    wallets: TestWallets,
    value: bigint,
    overrideStartNonce?: number,
    gasPrice?: bigint,
    reporter?: Reporter
): Promise<Promise<any>[]> {
    const erc20Contract =
        wallet instanceof zksync.Wallet
            ? new zksync.Contract(token, zksync.utils.IERC20, wallet)
            : new ethers.Contract(token, zksync.utils.IERC20, wallet);
    const startNonce = overrideStartNonce ?? (await wallet.getNonce());
    reporter?.debug(`Sending transfers. Token address is ${token}`);

    const walletsPK = Array.from(Object.values(wallets));

    const txPromises: Promise<any>[] = [];

    for (let index = 0; index < walletsPK.length; index++) {
        const testWalletPK = walletsPK[index];
        if (token == zksync.utils.ETH_ADDRESS) {
            const tx = {
                to: ethers.computeAddress(testWalletPK),
                value,
                nonce: startNonce + index,
                gasPrice
            };

            reporter?.debug(`Inititated ETH transfer with nonce: ${tx.nonce}`);
            let transactionResponse = await wallet.sendTransaction(tx);
            reporter?.debug(`Sent ETH transfer tx: ${transactionResponse.hash}, nonce: ${transactionResponse.nonce}`);

            txPromises.push(
                transactionResponse.wait().then((tx) => {
                    reporter?.debug(`Obtained receipt for ETH transfer tx: ${tx?.hash} `);
                    return tx;
                })
            );
        } else {
            const txNonce = startNonce + index;
            reporter?.debug(`Inititated ERC20 transfer with nonce: ${txNonce}`);
            const gasLimit = await erc20Contract.transfer.estimateGas(ethers.computeAddress(testWalletPK), value);
            const tx = await erc20Contract.transfer(ethers.computeAddress(testWalletPK), value, {
                nonce: txNonce,
                gasPrice,
                gasLimit
            });
            reporter?.debug(`Sent ERC20 transfer tx: ${tx.hash}, nonce: ${tx.nonce}`);

            txPromises.push(
                // @ts-ignore
                tx.wait().then((tx) => {
                    reporter?.debug(`Obtained receipt for ERC20 transfer tx: ${tx.hash}`);
                    return tx;
                })
            );
        }
    }

    reporter?.debug(
        `Initiated ${txPromises.length} transfers. Nonce range is ${startNonce} - ${startNonce + txPromises.length - 1}`
    );

    return txPromises;
}

/**
 * Sends all the Ether from one account to another.
 * Can work both with L1 and L2 wallets.
 *
 * @param from Initiator wallet
 * @param toAddress Address of the receiver wallet.
 * @returns Promise for the transaction.
 */
export async function claimEtherBack(
    wallets: ethers.Wallet[] | zksync.Wallet[],
    toAddress: string,
    reporter?: Reporter
): Promise<Promise<any>[]> {
    const promises = [];

    for (const from of wallets) {
        // We do this for each wallets separately, since we may have L1/L2 objects together in the list.
        let gasLimit;
        try {
            gasLimit = await from.estimateGas({ value: 1, to: toAddress });
        } catch (_error) {
            // If gas estimation fails, we just skip this wallet.
            continue;
        }
        // We use scaled gas price to increase chances of tx not being stuck.
        const gasPrice = await scaledGasPrice(from);
        const transferPrice = gasLimit * gasPrice;

        const balance = await from.provider!.getBalance(from.address);

        // If we can't afford sending funds back (or the wallet is empty), do nothing.
        if (transferPrice > balance) {
            continue;
        }

        const value = balance - transferPrice;

        reporter?.debug(
            `Wallet balance: ${ethers.formatEther(balance)} ETH,\
             estimated cost is ${ethers.formatEther(transferPrice)} ETH,\
             value for tx is ${ethers.formatEther(value)} ETH`
        );

        const txPromise = from
            .sendTransaction({
                to: toAddress,
                value,
                gasLimit,
                gasPrice
            })
            .then((tx) => {
                reporter?.debug(`Sent tx: ${tx.hash}`);
                return tx.wait();
            })
            .catch((reason) => {
                // We don't care about failed transactions.
                reporter?.debug(`One of the transactions failed. Info: ${reason}`);
            });

        promises.push(txPromise);
    }

    return promises;
}

/**
 * Type represents a transaction that may have been sent.
 */
type ReceiptFuture = Promise<ethers.TransactionReceipt>;<|MERGE_RESOLUTION|>--- conflicted
+++ resolved
@@ -79,11 +79,7 @@
             this.reporter
         );
 
-<<<<<<< HEAD
-        if (isNetworkLocal(env.network)) {
-=======
         if (isLocalHost(env.network)) {
->>>>>>> a8489270
             // Setup small polling interval on localhost to speed up tests.
             this.l1Provider.pollingInterval = 100;
             this.l2Provider.pollingInterval = 100;
@@ -95,20 +91,12 @@
 
     // Returns the required amount of L1 ETH
     requiredL1ETHPerAccount() {
-<<<<<<< HEAD
-        return isNetworkLocal(this.env.network) ? L1_EXTENDED_TESTS_ETH_PER_ACCOUNT : L1_DEFAULT_ETH_PER_ACCOUNT;
-=======
         return isLocalHost(this.env.network) ? L1_EXTENDED_TESTS_ETH_PER_ACCOUNT : L1_DEFAULT_ETH_PER_ACCOUNT;
->>>>>>> a8489270
     }
 
     // Returns the required amount of L2 ETH
     requiredL2ETHPerAccount() {
-<<<<<<< HEAD
-        return isNetworkLocal(this.env.network) ? L2_EXTENDED_TESTS_ETH_PER_ACCOUNT : L2_DEFAULT_ETH_PER_ACCOUNT;
-=======
         return isLocalHost(this.env.network) ? L2_EXTENDED_TESTS_ETH_PER_ACCOUNT : L2_DEFAULT_ETH_PER_ACCOUNT;
->>>>>>> a8489270
     }
 
     /**
@@ -409,28 +397,12 @@
                     overrides: {
                         nonce: nonce + (ethIsBaseToken ? 0 : 1), // if eth is base token the approve tx does not happen
                         gasPrice
-<<<<<<< HEAD
-                    },
-                    // specify gas limit manually, until EVM-554 is fixed
-                    l2GasLimit: 2000000
-=======
                     }
->>>>>>> a8489270
                 })
                 .then(async (tx) => {
                     const amount = ethers.formatEther(l2ETHAmountToDeposit);
                     this.reporter.debug(`Sent ETH deposit. Nonce ${tx.nonce}, amount: ${amount}, hash: ${tx.hash}`);
-<<<<<<< HEAD
-
-                    const timeoutPromise = new Promise((_, reject) =>
-                        setTimeout(() => reject(new Error('Transaction wait timeout')), 120 * 1000)
-                    );
-
-                    // Race the transaction wait against the timeout
-                    await Promise.race([tx.wait(), timeoutPromise]);
-=======
                     return tx.wait();
->>>>>>> a8489270
                 });
             nonce = nonce + 1 + (ethIsBaseToken ? 0 : 1);
             this.reporter.debug(
