--- conflicted
+++ resolved
@@ -13,8 +13,6 @@
 
 import { scaledGasPrice, deployContract, waitUntilBlockFinalized } from '../src/helpers';
 
-<<<<<<< HEAD
-=======
 /**
  * Formats an Ethereum address as ERC-7930 InteroperableAddress bytes
  * Format: version (2 bytes) + chain type (2 bytes) + chain ref len (1 byte) + chain ref + addr len (1 byte) + address
@@ -62,7 +60,6 @@
     return '0x' + result;
 }
 
->>>>>>> c93600c5
 import {
     L2_ASSET_ROUTER_ADDRESS,
     L2_NATIVE_TOKEN_VAULT_ADDRESS,
@@ -224,7 +221,6 @@
         if (skipInteropTests) {
             return;
         }
-        
 
         const l2MessageVerification = new zksync.Contract(
             L2_MESSAGE_VERIFICATION_ADDRESS,
@@ -381,11 +377,7 @@
             // Fee payment call starters
             [
                 {
-<<<<<<< HEAD
-                    to: ethers.ZeroAddress,
-=======
                     to: formatEvmV1Address(ethers.ZeroAddress),
->>>>>>> c93600c5
                     data: '0x',
                     callAttributes: [
                         await erc7786AttributeDummy.interface.encodeFunctionData('interopCallValue', [feeValue])
@@ -395,15 +387,9 @@
             // Execution call starters for token transfer
             [
                 {
-<<<<<<< HEAD
-                    to: L2_ASSET_ROUTER_ADDRESS,
-                    data: getTokenTransferSecondBridgeData(tokenA.assetId!, transferAmount, interop2RichWallet.address),
-                    callAttributes: [await erc7786AttributeDummy.interface.encodeFunctionData('indirectCall', [0n])]
-=======
                     to: formatEvmV1Address(L2_ASSET_ROUTER_ADDRESS),
                     data: getTokenTransferSecondBridgeData(tokenA.assetId!, transferAmount, interop2RichWallet.address),
                     callAttributes: [await erc7786AttributeDummy.interface.encodeFunctionData('indirectCall', [0])]
->>>>>>> c93600c5
                 }
             ]
         );
@@ -428,11 +414,7 @@
 
     // Types for interop call starters and gas fields.
     interface InteropCallStarter {
-<<<<<<< HEAD
-        to: string;
-=======
         to: string; // ERC-7930 formatted address bytes
->>>>>>> c93600c5
         data: string;
         callAttributes: string[];
     }
@@ -448,15 +430,11 @@
         // note skipping feeCallStarters for now:
 
         const txFinalizeReceipt = (
-<<<<<<< HEAD
-            await interop1InteropCenter.sendBundle((await interop2Provider.getNetwork()).chainId, execCallStarters, [])
-=======
             await interop1InteropCenter.sendBundle(
                 formatEvmV1Chain((await interop2Provider.getNetwork()).chainId),
                 execCallStarters,
                 []
             )
->>>>>>> c93600c5
         ).wait();
         return txFinalizeReceipt;
 
