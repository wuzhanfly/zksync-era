import { executeCommand } from './execute-command';
import * as fs from 'fs';
import { FileMutex } from './file-mutex';
import { getLogsDirectory } from './logs';

const fileMutex = new FileMutex();

/**
 * Appends server logs from the specific server log file to the main chain log file
 * @param chainName - The chain name
 * @param testName - The test name for log file suffix
 */
function appendServerLogs(chainName: string, testName: string): void {
    const logsDir = getLogsDirectory(chainName);
    const serverLogPath = `${logsDir}/server.log`;
    const mainLogPath = `${logsDir}/${testName}_tests.log`;

    if (fs.existsSync(serverLogPath) && fs.existsSync(mainLogPath)) {
        try {
            const serverLogContent = fs.readFileSync(serverLogPath, 'utf8');
            if (serverLogContent.trim()) {
                const separator = `\n[${new Date().toISOString()}] === Server logs from ${serverLogPath} ===\n`;
                fs.appendFileSync(mainLogPath, separator);
                fs.appendFileSync(mainLogPath, serverLogContent);
                fs.appendFileSync(mainLogPath, '\n');
                console.log(`📋 Appended server logs to ${mainLogPath}`);
            }
        } catch (error) {
            console.warn(`⚠️ Could not append server logs from ${serverLogPath}: ${error}`);
        }
    }
}

export async function initTestWallet(chainName: string): Promise<void> {
    console.log(`🔑 Initializing test wallet for chain: ${chainName}`);
    await fileMutex.acquire();
    try {
        await executeCommand(
            'zkstack',
            ['dev', 'init-test-wallet', '--chain', chainName],
            chainName,
            'init_test_wallet'
        );
    } finally {
        fileMutex.release();
    }
}

async function runTest(
    testName: string,
    chainName: string,
    testPattern: string | undefined = undefined,
    additionalArgs: string[] = []
): Promise<void> {
    const emojiMap: Record<string, string> = {
        integration: '🧪',
        fees: '💰',
        revert: '🔄',
        upgrade: '⬆️',
        recovery: '🛟'
    };
    const emoji = emojiMap[testName] || '🧪';
    console.log(
        `${emoji} Running ${testName} tests for chain: ${chainName}${testPattern ? ` with pattern: ${testPattern}` : ''}`
    );
    const command = 'zkstack';
    const args = ['dev', 'test', testName, '--no-deps', '--chain', chainName, ...additionalArgs];
    if (testPattern) {
        args.push(`--test-pattern='${testPattern}'`);
    }
    try {
        const en_prefix = additionalArgs.includes('--external-node') ? 'en_' : '';
        await executeCommand(command, args, chainName, `${en_prefix}${testName}_tests`);
        appendServerLogs(chainName, testName);

        console.log(`✅ ${testName} tests completed successfully for chain: ${chainName}`);
    } catch (error) {
        console.error(`❌ ${testName} tests failed for chain: ${chainName}`, error);
        throw error;
    }
}

export async function runIntegrationTests(
    chainName: string,
    secondChainName?: string | undefined,
    testPattern?: string
): Promise<void> {
    await initTestWallet(chainName);
    await runTest('integration', chainName, testPattern, [
        '--verbose',
        '--ignore-prerequisites',
        secondChainName ? `--second-chain=${secondChainName}` : ''
    ]);
}

export async function feesTest(chainName: string): Promise<void> {
    await initTestWallet(chainName);
    await runTest('fees', chainName, undefined, ['--no-kill']);
}

export async function revertTest(chainName: string): Promise<void> {
    await initTestWallet(chainName);
    await runTest('revert', chainName, undefined, ['--no-kill', '--ignore-prerequisites']);
}

export async function upgradeTest(chainName: string): Promise<void> {
    await initTestWallet(chainName);
    await runTest('upgrade', chainName, undefined, []);
}

export async function snapshotsRecoveryTest(chainName: string): Promise<void> {
    await initTestWallet(chainName);
    await runTest('recovery', chainName, undefined, ['--snapshot', '--ignore-prerequisites', '--verbose']);
}

export async function genesisRecoveryTest(chainName: string): Promise<void> {
    await initTestWallet(chainName);
    await runTest('recovery', chainName, undefined, ['--no-kill', '--ignore-prerequisites', '--verbose']);
}

export async function enIntegrationTests(chainName: string, secondChainName?: string | undefined): Promise<void> {
<<<<<<< HEAD
    await initTestWallet(chainName);
    await runTest('integration', chainName, undefined, [
        '--verbose',
        '--ignore-prerequisites',
        '--external-node',
        secondChainName ? `--second-chain=${secondChainName}` : ''
    ]);
=======
    await initTestWallet(chainName);
    await runTest('integration', chainName, undefined, [
        '--verbose',
        '--ignore-prerequisites',
        '--external-node',
        secondChainName ? `--second-chain=${secondChainName}` : ''
    ]);
}

export async function gatewayMigrationToGatewayTest(chainName: string): Promise<void> {
    await initTestWallet(chainName);
    await runTest('gateway-migration', chainName, undefined, ['--to-gateway']);
}

export async function gatewayMigrationFromGatewayTest(chainName: string): Promise<void> {
    await initTestWallet(chainName);
    await runTest('gateway-migration', chainName, undefined, ['--from-gateway']);
>>>>>>> eee0dd4b
}<|MERGE_RESOLUTION|>--- conflicted
+++ resolved
@@ -119,15 +119,6 @@
 }
 
 export async function enIntegrationTests(chainName: string, secondChainName?: string | undefined): Promise<void> {
-<<<<<<< HEAD
-    await initTestWallet(chainName);
-    await runTest('integration', chainName, undefined, [
-        '--verbose',
-        '--ignore-prerequisites',
-        '--external-node',
-        secondChainName ? `--second-chain=${secondChainName}` : ''
-    ]);
-=======
     await initTestWallet(chainName);
     await runTest('integration', chainName, undefined, [
         '--verbose',
@@ -145,5 +136,4 @@
 export async function gatewayMigrationFromGatewayTest(chainName: string): Promise<void> {
     await initTestWallet(chainName);
     await runTest('gateway-migration', chainName, undefined, ['--from-gateway']);
->>>>>>> eee0dd4b
 }