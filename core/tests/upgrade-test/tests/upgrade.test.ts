--- conflicted
+++ resolved
@@ -255,16 +255,12 @@
 
     step('Publish bytecodes', async () => {
         const bootloaderCode = readCode(
-<<<<<<< HEAD
-            'contracts/system-contracts/zkout/playground_batch.yul/Bootloader.json',
-=======
             // Different versions of foundry have different versions of the artifacts' paths
             [
                 'contracts/system-contracts/zkout/playground_batch.yul/contracts-preprocessed/bootloader/playground_batch.yul.json',
                 'contracts/system-contracts/zkout/playground_batch.yul/playground_batch.json',
                 'contracts/system-contracts/zkout/playground_batch.yul/Bootloader.json'
             ],
->>>>>>> 7c573fcc
             'contracts/system-contracts/bootloader/build/artifacts/playground_batch.yul.zbin'
         );
 
@@ -273,9 +269,6 @@
             'contracts/system-contracts/artifacts-zk/contracts-preprocessed/DefaultAccount.sol/DefaultAccount.json'
         );
 
-<<<<<<< HEAD
-        const evmEmulatorCode = readCode('contracts/system-contracts/zkout/EvmEmulator.yul/EvmEmulator.json');
-=======
         const evmEmulatorCode = readCode(
             // Different versions of foundry have different versions of the artifacts' paths
             [
@@ -283,7 +276,6 @@
                 'contracts/system-contracts/zkout/EvmEmulator.yul/EvmEmulator.json'
             ]
         );
->>>>>>> 7c573fcc
 
         bootloaderHash = ethers.hexlify(zksync.utils.hashBytecode(bootloaderCode));
         defaultAccountHash = ethers.hexlify(zksync.utils.hashBytecode(defaultAACode));
@@ -570,15 +562,6 @@
     }
 });
 
-<<<<<<< HEAD
-function readCode(newPath: string, legacyPath?: string): string {
-    let path = `${pathToHome}/${newPath}`;
-    if (existsSync(path)) {
-        const content = require(path);
-        return '0x'.concat(content.bytecode?.object || content.bytecode); // <- handles both structures
-    } else if (legacyPath) {
-        path = `${pathToHome}/${legacyPath}`;
-=======
 function readCode(newPaths: string[], legacyPath?: string): string {
     for (const newPath of newPaths) {
         let path = `${pathToHome}/${newPath}`;
@@ -589,7 +572,6 @@
 
     if (legacyPath) {
         const path = `${pathToHome}/${legacyPath}`;
->>>>>>> 7c573fcc
         if (path.endsWith('.zbin')) {
             return ethers.hexlify(readFileSync(path));
         } else {
