--- conflicted
+++ resolved
@@ -482,13 +482,8 @@
     async function sendChainAdminOperation(call: Call) {
         const executeMulticallData = l1ChainAdminContract.interface.encodeFunctionData('multicall', [[call], true]);
 
-<<<<<<< HEAD
-        const transaction = await l1EcosystemGovWallet.sendTransaction({
-            to: await l1ChainAdminContract.getAddress(),
-=======
         const transaction = await slAdminGovWallet.sendTransaction({
             to: gatewayInfo ? gatewayInfo.l2ChainAdmin : await l1ChainAdminContract.getAddress(),
->>>>>>> c4212ef5
             data: executeMulticallData,
             type: 0
         });
