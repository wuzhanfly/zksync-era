import * as ethers from 'ethers';
import * as zksync from 'zksync-ethers';
import * as fs from 'fs';
import * as path from 'path';

<<<<<<< HEAD
import { isNetworkLocal } from 'utils';

type Network = string;

=======
>>>>>>> b45aa916
export class Tester {
    public runningFee: Map<zksync.types.Address, bigint>;
    constructor(
        public ethProvider: ethers.Provider,
        public ethWallet: ethers.Wallet,
        public syncWallet: zksync.Wallet,
        public web3Provider: zksync.Provider
    ) {
        this.runningFee = new Map();
    }

    // prettier-ignore
    static async init(ethProviderAddress: string, web3JsonRpc: string) {
        const ethProvider = new ethers.JsonRpcProvider(ethProviderAddress);

        let ethWallet;
<<<<<<< HEAD
        if (isNetworkLocal(network)) {
=======
        if (process.env.MASTER_WALLET_PK) {
            ethWallet = new ethers.Wallet(process.env.MASTER_WALLET_PK);
        }
        else {
>>>>>>> b45aa916
            ethProvider.pollingInterval = 100;

            const testConfigPath = path.join(process.env.ZKSYNC_HOME!, `etc/test_config/constant`);
            const ethTestConfig = JSON.parse(fs.readFileSync(`${testConfigPath}/eth.json`, { encoding: 'utf-8' }));
            const ethWalletHD = ethers.HDNodeWallet.fromMnemonic(
                ethers.Mnemonic.fromPhrase(ethTestConfig.test_mnemonic),
                "m/44'/60'/0'/0/0"
            );
            ethWallet = new ethers.Wallet(ethWalletHD.privateKey, ethProvider);
        }

        ethWallet = ethWallet.connect(ethProvider);
        const web3Provider = new zksync.Provider(web3JsonRpc);
        web3Provider.pollingInterval = 100; // It's OK to keep it low even on stage.
        const syncWallet = new zksync.Wallet(ethWallet.privateKey, web3Provider, ethProvider);


        // Since some tx may be pending on stage, we don't want to get stuck because of it.
        // In order to not get stuck transactions, we manually cancel all the pending txs.
        const latestNonce = await ethWallet.getNonce('latest');
        const pendingNonce = await ethWallet.getNonce('pending');
        const cancellationTxs = [];
        for (let nonce = latestNonce; nonce != pendingNonce; nonce++) {
            // For each transaction to override it, we need to provide greater fee. 
            // We would manually provide a value high enough (for a testnet) to be both valid
            // and higher than the previous one. It's OK as we'll only be charged for the bass fee
            // anyways. We will also set the miner's tip to 5 gwei, which is also much higher than the normal one.
            const maxFeePerGas = ethers.parseEther("0.00000025"); // 250 gwei
            const maxPriorityFeePerGas = ethers.parseEther("0.000000005"); // 5 gwei
            cancellationTxs.push(ethWallet.sendTransaction({ to: ethWallet.address, nonce, maxFeePerGas, maxPriorityFeePerGas }).then((tx) => tx.wait()));
        }
        if (cancellationTxs.length > 0) {
            await Promise.all(cancellationTxs);
            console.log(`Canceled ${cancellationTxs.length} pending transactions`);
        }

        return new Tester(ethProvider, ethWallet, syncWallet, web3Provider);
    }

    emptyWallet() {
        const walletHD = zksync.Wallet.createRandom();
        return new zksync.Wallet(walletHD.privateKey, this.web3Provider, this.ethProvider);
    }
}<|MERGE_RESOLUTION|>--- conflicted
+++ resolved
@@ -3,13 +3,10 @@
 import * as fs from 'fs';
 import * as path from 'path';
 
-<<<<<<< HEAD
 import { isNetworkLocal } from 'utils';
 
 type Network = string;
 
-=======
->>>>>>> b45aa916
 export class Tester {
     public runningFee: Map<zksync.types.Address, bigint>;
     constructor(
@@ -26,14 +23,10 @@
         const ethProvider = new ethers.JsonRpcProvider(ethProviderAddress);
 
         let ethWallet;
-<<<<<<< HEAD
-        if (isNetworkLocal(network)) {
-=======
         if (process.env.MASTER_WALLET_PK) {
             ethWallet = new ethers.Wallet(process.env.MASTER_WALLET_PK);
         }
         else {
->>>>>>> b45aa916
             ethProvider.pollingInterval = 100;
 
             const testConfigPath = path.join(process.env.ZKSYNC_HOME!, `etc/test_config/constant`);
