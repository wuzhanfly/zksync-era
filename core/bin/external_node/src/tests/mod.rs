--- conflicted
+++ resolved
@@ -41,33 +41,7 @@
     }
 
     let l2_client = utils::mock_l2_client(&env);
-<<<<<<< HEAD
-    let eth_client = utils::mock_eth_client(
-        env.config.l1_diamond_proxy_address(),
-        env.config.remote.l1_bridgehub_proxy_addr.unwrap(),
-    );
-
-    let node_handle = tokio::task::spawn_blocking(move || {
-        std::thread::spawn(move || {
-            let mut node = ExternalNodeBuilder::new(env.config)?;
-            inject_test_layers(
-                &mut node,
-                env.sigint_receiver,
-                env.app_health_sender,
-                eth_client,
-                l2_client,
-            );
-
-            let node = node.build(env.components.0.into_iter().collect())?;
-            node.run(())?;
-            anyhow::Ok(())
-        })
-        .join()
-        .unwrap()
-    });
-=======
     let node_handle = env.spawn_node(l2_client);
->>>>>>> c8b7f658
 
     // Wait until the node is ready.
     let app_health = match env_handles.app_health_receiver.await {
@@ -120,33 +94,7 @@
         utils::TestEnvironment::with_genesis_block(&temp_dir, &connection_pool, "core").await;
 
     let l2_client = utils::mock_l2_client_hanging();
-<<<<<<< HEAD
-    let eth_client = utils::mock_eth_client(
-        env.config.l1_diamond_proxy_address(),
-        env.config.remote.l1_bridgehub_proxy_addr.unwrap(),
-    );
-
-    let mut node_handle = tokio::task::spawn_blocking(move || {
-        std::thread::spawn(move || {
-            let mut node = ExternalNodeBuilder::new(env.config)?;
-            inject_test_layers(
-                &mut node,
-                env.sigint_receiver,
-                env.app_health_sender,
-                eth_client,
-                l2_client,
-            );
-
-            let node = node.build(env.components.0.into_iter().collect())?;
-            node.run(())?;
-            anyhow::Ok(())
-        })
-        .join()
-        .unwrap()
-    });
-=======
     let mut node_handle = env.spawn_node(l2_client);
->>>>>>> c8b7f658
 
     // Check that the node doesn't stop on its own.
     let timeout_result = tokio::time::timeout(Duration::from_millis(50), &mut node_handle).await;
