use std::sync::Arc;

use tempfile::TempDir;
use tokio::sync::oneshot;
<<<<<<< HEAD
use zksync_dal::{ConnectionPool, CoreDal};
=======
use zksync_dal::{ConnectionPool, Core, CoreDal};
>>>>>>> c8b7f658
use zksync_eth_client::clients::MockSettlementLayer;
use zksync_health_check::AppHealthCheck;
use zksync_node_genesis::{insert_genesis_batch, GenesisParams};
use zksync_types::{
    api, block::L2BlockHeader, ethabi, Address, L2BlockNumber, ProtocolVersionId, H256,
};
use zksync_web3_decl::client::{MockClient, L1};

use super::*;

pub(super) fn block_details_base(hash: H256) -> api::BlockDetailsBase {
    api::BlockDetailsBase {
        timestamp: 0,
        l1_tx_count: 0,
        l2_tx_count: 0,
        root_hash: Some(hash),
        status: api::BlockStatus::Sealed,
        commit_tx_hash: None,
        committed_at: None,
        commit_tx_finality: None,
        commit_chain_id: None,
        prove_tx_hash: None,
        prove_tx_finality: None,
        proven_at: None,
        prove_chain_id: None,
        execute_tx_hash: None,
        execute_tx_finality: None,
        executed_at: None,
        execute_chain_id: None,
        l1_gas_price: 0,
        l2_fair_gas_price: 0,
        fair_pubdata_price: None,
        base_system_contracts_hashes: Default::default(),
    }
}

pub(super) fn spawn_node(
    node_fn: impl FnOnce() -> anyhow::Result<()> + Send + 'static,
) -> JoinHandle<anyhow::Result<()>> {
    tokio::task::spawn_blocking(|| std::thread::spawn(node_fn).join().unwrap())
}

#[derive(Debug)]
pub(super) struct TestEnvironment {
    pub(super) sigint_receiver: oneshot::Receiver<()>,
    pub(super) app_health_sender: oneshot::Sender<Arc<AppHealthCheck>>,
    pub(super) components: ComponentsToRun,
    pub(super) config: ExternalNodeConfig,
    pub(super) genesis_root_hash: H256,
    pub(super) genesis_l2_block: L2BlockHeader,
}

impl TestEnvironment {
    pub async fn with_genesis_block(
        temp_dir: &TempDir,
        connection_pool: &ConnectionPool<Core>,
        components_str: &str,
    ) -> (Self, TestEnvironmentHandles) {
        // Simplest case to mock: the EN already has a genesis L1 batch / L2 block, and it's the only L1 batch / L2 block
        // in the network.
<<<<<<< HEAD
        let connection_pool = ConnectionPool::test_pool().await;
=======
>>>>>>> c8b7f658
        let mut storage = connection_pool.connection().await.unwrap();
        let genesis_needed = storage.blocks_dal().is_genesis_needed().await.unwrap();
        let genesis_root_hash = if genesis_needed {
            insert_genesis_batch(&mut storage, &GenesisParams::mock())
                .await
                .unwrap()
                .root_hash
        } else {
            storage
                .blocks_dal()
                .get_l1_batch_state_root(L1BatchNumber(0))
                .await
                .unwrap()
                .expect("no genesis batch root hash")
        };
        let genesis_l2_block = storage
            .blocks_dal()
            .get_l2_block_header(L2BlockNumber(0))
            .await
            .unwrap()
            .expect("No genesis L2 block");
        drop(storage);

        let components: ComponentsToRun = components_str.parse().unwrap();
        let mut config = ExternalNodeConfig::mock(temp_dir, connection_pool);
        if components.0.contains(&Component::TreeApi) {
            config.tree_component.api_port = Some(0);
        }

        // Generate channels to control the node.
        let (sigint_sender, sigint_receiver) = oneshot::channel();
        let (app_health_sender, app_health_receiver) = oneshot::channel();
        let this = Self {
            sigint_receiver,
            app_health_sender,
            components,
            config,
            genesis_root_hash,
            genesis_l2_block,
        };
        let handles = TestEnvironmentHandles {
            sigint_sender,
            app_health_receiver,
        };

        (this, handles)
    }

    pub(super) fn spawn_node(self, l2_client: MockClient<L2>) -> JoinHandle<anyhow::Result<()>> {
        let eth_client = mock_eth_client(
            self.config.l1_diamond_proxy_address(),
            self.config.remote.l1_bridgehub_proxy_addr.unwrap(),
        );

        spawn_node(move || {
            let mut node = ExternalNodeBuilder::new(self.config)?;
            inject_test_layers(
                &mut node,
                self.sigint_receiver,
                self.app_health_sender,
                eth_client,
                l2_client,
            );

            let node = node.build(self.components.0.into_iter().collect())?;
            node.run(())?;
            Ok(())
        })
    }
}

#[derive(Debug)]
pub(super) struct TestEnvironmentHandles {
    pub(super) sigint_sender: oneshot::Sender<()>,
    pub(super) app_health_receiver: oneshot::Receiver<Arc<AppHealthCheck>>,
}

// The returned components have the fully implemented health check life cycle (i.e., signal their shutdown).
pub(super) fn expected_health_components(components: &ComponentsToRun) -> Vec<&'static str> {
    let mut output = vec!["reorg_detector"];
    if components.0.contains(&Component::Core) {
        output.extend(["consistency_checker", "commitment_generator"]);
    }
    if components.0.contains(&Component::Tree) {
        output.push("tree");
    }
    if components.0.contains(&Component::HttpApi) {
        output.push("http_api");
    }
    if components.0.contains(&Component::WsApi) {
        output.push("ws_api");
    }
    output
}

pub(super) fn mock_eth_client(
    diamond_proxy_addr: Address,
    bridgehub_addres: Address,
) -> MockClient<L1> {
    let chain_type_manager = Address::repeat_byte(16);
    let mock = MockSettlementLayer::builder().with_call_handler(move |call, _| {
        tracing::info!("L1 call: {call:?}");
        if call.to == Some(diamond_proxy_addr) {
            let packed_semver = ProtocolVersionId::latest().into_packed_semver_with_patch(0);
            let call_signature = &call.data.as_ref().unwrap().0[..4];
            let contract = zksync_contracts::hyperchain_contract();
            let pricing_mode_sig = contract
                .function("getPubdataPricingMode")
                .unwrap()
                .short_signature();
            let protocol_version_sig = contract
                .function("getProtocolVersion")
                .unwrap()
                .short_signature();
            let settlement_layer_sig = contract
                .function("getSettlementLayer")
                .unwrap()
                .short_signature();
            match call_signature {
                sig if sig == pricing_mode_sig => {
                    return ethabi::Token::Uint(0.into()); // "rollup" mode encoding
                }
                sig if sig == protocol_version_sig => return ethabi::Token::Uint(packed_semver),
                sig if sig == settlement_layer_sig => return ethabi::Token::Uint(0.into()),
                _ => { /* unknown call; panic below */ }
            }
        } else if call.to == Some(bridgehub_addres) {
            let call_signature = &call.data.as_ref().unwrap().0[..4];
            let contract = zksync_contracts::bridgehub_contract();
            let get_zk_chains = contract
                .function("getHyperchain")
                .unwrap()
                .short_signature();
            let chain_type_manager_sig = contract
                .function("chainTypeManager")
                .unwrap()
                .short_signature();

            match call_signature {
                sig if sig == get_zk_chains => {
                    return ethabi::Token::Address(diamond_proxy_addr);
                }
                sig if sig == chain_type_manager_sig => {
                    return ethabi::Token::Address(chain_type_manager);
                }
                _ => {}
            }
        } else if call.to == Some(chain_type_manager) {
            return ethabi::Token::Address(Address::random());
        }

        panic!("Unexpected L1 call: {call:?}");
    });
    mock.build().into_client()
}

/// Creates a mock L2 client with the genesis block information.
pub(super) fn mock_l2_client(env: &TestEnvironment) -> MockClient<L2> {
    let genesis_root_hash = env.genesis_root_hash;
    let genesis_l2_block_hash = env.genesis_l2_block.hash;

    MockClient::builder(L2::default())
        .method("eth_chainId", || Ok(U64::from(270)))
        .method("zks_L1ChainId", || Ok(U64::from(9)))
        .method("zks_L1BatchNumber", || Ok(U64::from(0)))
        .method("zks_getL1BatchDetails", move |number: L1BatchNumber| {
            assert_eq!(number, L1BatchNumber(0));
            Ok(api::L1BatchDetails {
                number: L1BatchNumber(0),
                base: utils::block_details_base(genesis_root_hash),
            })
        })
        .method("eth_blockNumber", || Ok(U64::from(0)))
        .method(
            "eth_getBlockByNumber",
            move |number: api::BlockNumber, _with_txs: bool| {
                assert_eq!(number, api::BlockNumber::Number(0.into()));
                Ok(api::Block::<api::TransactionVariant> {
                    hash: genesis_l2_block_hash,
                    ..api::Block::default()
                })
            },
        )
        .method("zks_getFeeParams", || Ok(FeeParams::sensible_v1_default()))
        .method("en_whitelistedTokensForAA", || Ok([] as [Address; 0]))
        .build()
}

/// Creates a mock L2 client that will mimic request timeouts on block info requests.
pub(super) fn mock_l2_client_hanging() -> MockClient<L2> {
    MockClient::builder(L2::default())
        .method("eth_chainId", || Ok(U64::from(270)))
        .method("zks_L1ChainId", || Ok(U64::from(9)))
        .method("zks_L1BatchNumber", || {
            Err::<(), _>(ClientError::RequestTimeout)
        })
        .method("eth_blockNumber", || {
            Err::<(), _>(ClientError::RequestTimeout)
        })
        .method("zks_getFeeParams", || Ok(FeeParams::sensible_v1_default()))
        .method("en_whitelistedTokensForAA", || Ok([] as [Address; 0]))
        .build()
}<|MERGE_RESOLUTION|>--- conflicted
+++ resolved
@@ -2,11 +2,7 @@
 
 use tempfile::TempDir;
 use tokio::sync::oneshot;
-<<<<<<< HEAD
-use zksync_dal::{ConnectionPool, CoreDal};
-=======
 use zksync_dal::{ConnectionPool, Core, CoreDal};
->>>>>>> c8b7f658
 use zksync_eth_client::clients::MockSettlementLayer;
 use zksync_health_check::AppHealthCheck;
 use zksync_node_genesis::{insert_genesis_batch, GenesisParams};
@@ -67,10 +63,6 @@
     ) -> (Self, TestEnvironmentHandles) {
         // Simplest case to mock: the EN already has a genesis L1 batch / L2 block, and it's the only L1 batch / L2 block
         // in the network.
-<<<<<<< HEAD
-        let connection_pool = ConnectionPool::test_pool().await;
-=======
->>>>>>> c8b7f658
         let mut storage = connection_pool.connection().await.unwrap();
         let genesis_needed = storage.blocks_dal().is_genesis_needed().await.unwrap();
         let genesis_root_hash = if genesis_needed {
