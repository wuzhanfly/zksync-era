--- conflicted
+++ resolved
@@ -128,11 +128,8 @@
     pub l2_testnet_paymaster_addr: Option<Address>,
     pub l2_timestamp_asserter_addr: Option<Address>,
     pub l1_wrapped_base_token_store: Option<Address>,
-<<<<<<< HEAD
+    pub l1_server_notifier_addr: Option<Address>,
     pub l1_message_root_proxy_addr: Option<Address>,
-=======
-    pub l1_server_notifier_addr: Option<Address>,
->>>>>>> 602a9903
     pub base_token_addr: Address,
     pub l2_multicall3: Option<Address>,
     pub l1_batch_commit_data_generator_mode: L1BatchCommitmentMode,
@@ -251,12 +248,9 @@
             l1_wrapped_base_token_store: None,
             dummy_verifier: true,
             l2_timestamp_asserter_addr: None,
-<<<<<<< HEAD
-            l1_message_root_proxy_addr: None,
-=======
             l1_server_notifier_addr: None,
             l2_multicall3: None,
->>>>>>> 602a9903
+            l1_message_root_proxy_addr: None,
         }
     }
 }
@@ -1499,26 +1493,6 @@
                 .optional
                 .estimate_gas_acceptable_overestimation,
             estimate_gas_optimize_search: config.optional.estimate_gas_optimize_search,
-<<<<<<< HEAD
-            bridge_addresses: BridgeAddresses {
-                l1_erc20_default_bridge: config.remote.l1_erc20_bridge_proxy_addr,
-                l2_erc20_default_bridge: config.remote.l2_erc20_bridge_addr,
-                l1_shared_default_bridge: config.remote.l1_shared_bridge_proxy_addr,
-                l2_shared_default_bridge: config.remote.l2_shared_bridge_addr,
-                l2_legacy_shared_bridge: config.remote.l2_legacy_shared_bridge_addr,
-                l1_weth_bridge: config.remote.l1_weth_bridge_addr,
-                l2_weth_bridge: config.remote.l2_weth_bridge_addr,
-            },
-            l1_bytecodes_supplier_addr: config.remote.l1_bytecodes_supplier_addr,
-            l1_wrapped_base_token_store: config.remote.l1_wrapped_base_token_store,
-            l1_bridgehub_proxy_addr: config.remote.l1_bridgehub_proxy_addr,
-            message_root_proxy_addr: config.remote.l1_message_root_proxy_addr,
-            l1_state_transition_proxy_addr: config.remote.l1_state_transition_proxy_addr,
-            l1_transparent_proxy_admin_addr: config.remote.l1_transparent_proxy_admin_addr,
-            l1_diamond_proxy_addr: config.l1_diamond_proxy_address(),
-            l2_testnet_paymaster_addr: config.remote.l2_testnet_paymaster_addr,
-=======
->>>>>>> 602a9903
             req_entities_limit: config.optional.req_entities_limit,
             fee_history_limit: config.optional.fee_history_limit,
             filters_disabled: config.optional.filters_disabled,
