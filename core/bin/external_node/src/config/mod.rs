--- conflicted
+++ resolved
@@ -103,13 +103,6 @@
 /// This part of the external node config is fetched directly from the main node.
 #[derive(Debug, Deserialize)]
 pub(crate) struct RemoteENConfig {
-<<<<<<< HEAD
-    pub bridgehub_proxy_addr: Option<Address>,
-    pub state_transition_proxy_addr: Option<Address>,
-    pub transparent_proxy_admin_addr: Option<Address>,
-    /// Should not be accessed directly. Use [`ExternalNodeConfig::diamond_proxy_address`] instead.
-    pub user_facing_diamond_proxy: Address,
-=======
     pub l1_bytecodes_supplier_addr: Option<Address>,
     #[serde(alias = "bridgehub_proxy_addr")]
     pub l1_bridgehub_proxy_addr: Option<Address>,
@@ -120,7 +113,6 @@
     /// Should not be accessed directly. Use [`ExternalNodeConfig::l1_diamond_proxy_address`] instead.
     #[serde(alias = "diamond_proxy_addr")]
     l1_diamond_proxy_addr: Address,
->>>>>>> a8489270
     // While on L1 shared bridge and legacy bridge are different contracts with different addresses,
     // the `l2_erc20_bridge_addr` and `l2_shared_bridge_addr` are basically the same contract, but with
     // a different name, with names adapted only for consistency.
@@ -141,8 +133,6 @@
     pub base_token_addr: Address,
     pub l1_batch_commit_data_generator_mode: L1BatchCommitmentMode,
     pub dummy_verifier: bool,
-
-    pub user_facing_bridgehub: Option<Address>,
 }
 
 impl RemoteENConfig {
@@ -161,38 +151,11 @@
             .rpc_context("ecosystem_contracts")
             .await
             .ok();
-<<<<<<< HEAD
-        let user_facing_diamond_proxy = client
-=======
         let l1_diamond_proxy_addr = client
->>>>>>> a8489270
             .get_main_contract()
             .rpc_context("get_main_contract")
             .await?;
 
-<<<<<<< HEAD
-        let user_facing_bridgehub = client
-            .get_bridgehub_contract()
-            .rpc_context("get_bridgehub_contract")
-            .await?;
-
-        let base_token_addr = match client.get_base_token_l1_address().await {
-            Err(ClientError::Call(err))
-                if [
-                    ErrorCode::MethodNotFound.code(),
-                    // This what `Web3Error::NotImplemented` gets
-                    // `casted` into in the `api` server.
-                    ErrorCode::InternalError.code(),
-                ]
-                .contains(&(err.code())) =>
-            {
-                // This is the fallback case for when the EN tries to interact
-                // with a node that does not implement the `zks_baseTokenL1Address` endpoint.
-                ETHEREUM_ADDRESS
-            }
-            response => response.context("Failed to fetch base token address")?,
-        };
-=======
         let timestamp_asserter_address = handle_rpc_response_with_fallback(
             client.get_timestamp_asserter(),
             None,
@@ -205,7 +168,6 @@
             "Failed to fetch base token address".to_string(),
         )
         .await?;
->>>>>>> a8489270
 
         // These two config variables should always have the same value.
         // TODO(EVM-578): double check and potentially forbid both of them being `None`.
@@ -232,10 +194,6 @@
             l1_transparent_proxy_admin_addr: ecosystem_contracts
                 .as_ref()
                 .map(|a| a.transparent_proxy_admin_addr),
-<<<<<<< HEAD
-            user_facing_diamond_proxy,
-            user_facing_bridgehub,
-=======
             l1_bytecodes_supplier_addr: ecosystem_contracts
                 .as_ref()
                 .and_then(|a| a.l1_bytecodes_supplier_addr),
@@ -243,7 +201,6 @@
                 .as_ref()
                 .and_then(|a| a.l1_wrapped_base_token_store),
             l1_diamond_proxy_addr,
->>>>>>> a8489270
             l2_testnet_paymaster_addr,
             l1_erc20_bridge_proxy_addr: bridges.l1_erc20_default_bridge,
             l2_erc20_bridge_addr: l2_erc20_default_bridge,
@@ -268,19 +225,11 @@
     #[cfg(test)]
     fn mock() -> Self {
         Self {
-<<<<<<< HEAD
-            bridgehub_proxy_addr: None,
-            state_transition_proxy_addr: None,
-            transparent_proxy_admin_addr: None,
-            user_facing_diamond_proxy: Address::repeat_byte(1),
-            user_facing_bridgehub: None,
-=======
             l1_bytecodes_supplier_addr: None,
             l1_bridgehub_proxy_addr: None,
             l1_state_transition_proxy_addr: None,
             l1_transparent_proxy_admin_addr: None,
             l1_diamond_proxy_addr: Address::repeat_byte(1),
->>>>>>> a8489270
             l1_erc20_bridge_proxy_addr: Some(Address::repeat_byte(2)),
             l2_erc20_bridge_addr: Some(Address::repeat_byte(3)),
             l2_weth_bridge_addr: None,
@@ -1465,11 +1414,7 @@
         let remote = RemoteENConfig::fetch(main_node_client)
             .await
             .context("Unable to fetch required config values from the main node")?;
-<<<<<<< HEAD
-        let remote_diamond_proxy_addr = remote.user_facing_diamond_proxy;
-=======
         let remote_diamond_proxy_addr = remote.l1_diamond_proxy_addr;
->>>>>>> a8489270
         if let Some(local_diamond_proxy_addr) = self.optional.contracts_diamond_proxy_addr {
             anyhow::ensure!(
                 local_diamond_proxy_addr == remote_diamond_proxy_addr,
@@ -1522,18 +1467,10 @@
     /// If local configuration contains the address, it will be checked against the one returned by the main node.
     /// Otherwise, the remote value will be used. However, using remote value has trust implications for the main
     /// node so relying on it solely is not recommended.
-<<<<<<< HEAD
-    /// FIXME: This method is not used as of now, it should be used just like in the main branch
-    pub fn _diamond_proxy_address(&self) -> Address {
-        self.optional
-            .contracts_diamond_proxy_addr
-            .unwrap_or(self.remote.user_facing_diamond_proxy)
-=======
     pub fn l1_diamond_proxy_address(&self) -> Address {
         self.optional
             .contracts_diamond_proxy_addr
             .unwrap_or(self.remote.l1_diamond_proxy_addr)
->>>>>>> a8489270
     }
 }
 
@@ -1560,20 +1497,12 @@
                 l1_weth_bridge: config.remote.l1_weth_bridge_addr,
                 l2_weth_bridge: config.remote.l2_weth_bridge_addr,
             },
-<<<<<<< HEAD
-            bridgehub_proxy_addr: config.remote.bridgehub_proxy_addr,
-            state_transition_proxy_addr: config.remote.state_transition_proxy_addr,
-            transparent_proxy_admin_addr: config.remote.transparent_proxy_admin_addr,
-            user_facing_diamond_proxy_addr: config.remote.user_facing_diamond_proxy,
-            user_facing_bridgehub_addr: config.remote.user_facing_bridgehub,
-=======
             l1_bytecodes_supplier_addr: config.remote.l1_bytecodes_supplier_addr,
             l1_wrapped_base_token_store: config.remote.l1_wrapped_base_token_store,
             l1_bridgehub_proxy_addr: config.remote.l1_bridgehub_proxy_addr,
             l1_state_transition_proxy_addr: config.remote.l1_state_transition_proxy_addr,
             l1_transparent_proxy_admin_addr: config.remote.l1_transparent_proxy_admin_addr,
             l1_diamond_proxy_addr: config.l1_diamond_proxy_address(),
->>>>>>> a8489270
             l2_testnet_paymaster_addr: config.remote.l2_testnet_paymaster_addr,
             req_entities_limit: config.optional.req_entities_limit,
             fee_history_limit: config.optional.fee_history_limit,
