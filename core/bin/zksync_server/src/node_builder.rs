//! This module provides a "builder" for the main node,
//! as well as an interface to run the node with the specified components.

use std::time::Duration;

use anyhow::{bail, Context};
use zksync_config::{
    configs::{
        da_client::DAClientConfig, gateway::GatewayChainConfig, secrets::DataAvailabilitySecrets,
        wallets::Wallets, GeneralConfig, Secrets,
    },
    ContractsConfig, GenesisConfig,
};
use zksync_core_leftovers::Component;
use zksync_metadata_calculator::MetadataCalculatorConfig;
use zksync_node_api_server::{
    tx_sender::{TimestampAsserterParams, TxSenderConfig},
    web3::{state::InternalApiConfig, Namespace},
};
use zksync_node_framework::{
    implementations::layers::{
        base_token::{
            base_token_ratio_persister::BaseTokenRatioPersisterLayer,
            base_token_ratio_provider::BaseTokenRatioProviderLayer, ExternalPriceApiLayer,
        },
        circuit_breaker_checker::CircuitBreakerCheckerLayer,
        commitment_generator::CommitmentGeneratorLayer,
        consensus::MainNodeConsensusLayer,
        contract_verification_api::ContractVerificationApiLayer,
        da_clients::{
            avail::AvailWiringLayer, celestia::CelestiaWiringLayer, eigen::EigenWiringLayer,
            no_da::NoDAClientWiringLayer, object_store::ObjectStorageClientWiringLayer,
        },
        da_dispatcher::DataAvailabilityDispatcherLayer,
        eth_sender::{EthTxAggregatorLayer, EthTxManagerLayer},
        eth_watch::EthWatchLayer,
        external_proof_integration_api::ExternalProofIntegrationApiLayer,
        gas_adjuster::GasAdjusterLayer,
        healtcheck_server::HealthCheckLayer,
        house_keeper::HouseKeeperLayer,
        l1_batch_commitment_mode_validation::L1BatchCommitmentModeValidationLayer,
        l1_gas::L1GasLayer,
        logs_bloom_backfill::LogsBloomBackfillLayer,
        metadata_calculator::MetadataCalculatorLayer,
        node_storage_init::{
            main_node_strategy::MainNodeInitStrategyLayer, NodeStorageInitializerLayer,
        },
        object_store::ObjectStoreLayer,
        pk_signing_eth_client::PKSigningEthClientLayer,
        pools_layer::PoolsLayerBuilder,
        postgres::PostgresLayer,
        prometheus_exporter::PrometheusExporterLayer,
        proof_data_handler::ProofDataHandlerLayer,
        query_eth_client::QueryEthClientLayer,
        sigint::SigintHandlerLayer,
        state_keeper::{
            main_batch_executor::MainBatchExecutorLayer, mempool_io::MempoolIOLayer,
            output_handler::OutputHandlerLayer, RocksdbStorageOptions, StateKeeperLayer,
        },
        vm_runner::{
            bwip::BasicWitnessInputProducerLayer, playground::VmPlaygroundLayer,
            protective_reads::ProtectiveReadsWriterLayer,
        },
        web3_api::{
            caches::MempoolCacheLayer,
            server::{Web3ServerLayer, Web3ServerOptionalConfig},
            tree_api_client::TreeApiClientLayer,
            tx_sender::{PostgresStorageCachesConfig, TxSenderLayer},
            tx_sink::MasterPoolSinkLayer,
        },
    },
    service::{ZkStackService, ZkStackServiceBuilder},
};
use zksync_types::{
    commitment::{L1BatchCommitmentMode, PubdataType},
    pubdata_da::PubdataSendingMode,
    settlement::SettlementMode,
    SHARED_BRIDGE_ETHER_TOKEN_ADDRESS,
};
use zksync_vlog::prometheus::PrometheusExporterConfig;

/// Macro that looks into a path to fetch an optional config,
/// and clones it into a variable.
macro_rules! try_load_config {
    ($path:expr) => {
        $path.as_ref().context(stringify!($path))?.clone()
    };
}

pub struct MainNodeBuilder {
    node: ZkStackServiceBuilder,
    configs: GeneralConfig,
    wallets: Wallets,
    genesis_config: GenesisConfig,
    contracts_config: ContractsConfig,
    gateway_chain_config: Option<GatewayChainConfig>,
    secrets: Secrets,
}

impl MainNodeBuilder {
    pub fn new(
        configs: GeneralConfig,
        wallets: Wallets,
        genesis_config: GenesisConfig,
        contracts_config: ContractsConfig,
        gateway_chain_config: Option<GatewayChainConfig>,
        secrets: Secrets,
    ) -> anyhow::Result<Self> {
        Ok(Self {
            node: ZkStackServiceBuilder::new().context("Cannot create ZkStackServiceBuilder")?,
            configs,
            wallets,
            genesis_config,
            contracts_config,
            gateway_chain_config,
            secrets,
        })
    }

    pub fn runtime_handle(&self) -> tokio::runtime::Handle {
        self.node.runtime_handle()
    }

<<<<<<< HEAD
    pub fn get_pubdata_type(&self) -> PubdataType {
        if self.genesis_config.l1_batch_commit_data_generator_mode == L1BatchCommitmentMode::Rollup
        {
            return PubdataType::Rollup;
        }

        let Some(da_client_config) = self.configs.da_client_config.clone() else {
            return PubdataType::NoDA;
        };

        match da_client_config {
            DAClientConfig::Avail(_) => PubdataType::Avail,
            DAClientConfig::Celestia(_) => PubdataType::Celestia,
            DAClientConfig::Eigen(_) => PubdataType::Eigen,
            DAClientConfig::ObjectStore(_) => PubdataType::ObjectStore,
=======
    pub fn get_pubdata_type(&self) -> anyhow::Result<PubdataType> {
        if self.genesis_config.l1_batch_commit_data_generator_mode == L1BatchCommitmentMode::Rollup
        {
            return Ok(PubdataType::Rollup);
        }

        match self.configs.da_client_config.clone() {
            None => Err(anyhow::anyhow!("No config for DA client")),
            Some(da_client_config) => Ok(match da_client_config {
                DAClientConfig::Avail(_) => PubdataType::Avail,
                DAClientConfig::Celestia(_) => PubdataType::Celestia,
                DAClientConfig::Eigen(_) => PubdataType::Eigen,
                DAClientConfig::ObjectStore(_) => PubdataType::ObjectStore,
                DAClientConfig::NoDA => PubdataType::NoDA,
            }),
>>>>>>> e3759a27
        }
    }

    fn add_sigint_handler_layer(mut self) -> anyhow::Result<Self> {
        self.node.add_layer(SigintHandlerLayer);
        Ok(self)
    }

    fn add_pools_layer(mut self) -> anyhow::Result<Self> {
        let config = try_load_config!(self.configs.postgres_config);
        let secrets = try_load_config!(self.secrets.database);
        let pools_layer = PoolsLayerBuilder::empty(config, secrets)
            .with_master(true)
            .with_replica(true)
            .build();
        self.node.add_layer(pools_layer);
        Ok(self)
    }

    fn add_prometheus_exporter_layer(mut self) -> anyhow::Result<Self> {
        let prom_config = try_load_config!(self.configs.prometheus_config);
        let prom_config = PrometheusExporterConfig::pull(prom_config.listener_port);
        self.node.add_layer(PrometheusExporterLayer(prom_config));
        Ok(self)
    }

    fn add_postgres_layer(mut self) -> anyhow::Result<Self> {
        self.node.add_layer(PostgresLayer);
        Ok(self)
    }

    fn add_pk_signing_client_layer(mut self) -> anyhow::Result<Self> {
        let eth_config = try_load_config!(self.configs.eth);
        let wallets = try_load_config!(self.wallets.eth_sender);
        self.node.add_layer(PKSigningEthClientLayer::new(
            eth_config,
            self.contracts_config.clone(),
            self.gateway_chain_config.clone(),
            wallets,
        ));
        Ok(self)
    }

    fn add_query_eth_client_layer(mut self) -> anyhow::Result<Self> {
        let genesis = self.genesis_config.clone();
        let eth_config = try_load_config!(self.secrets.l1);
        let query_eth_client_layer = QueryEthClientLayer::new(
            genesis.l1_chain_id,
            eth_config.l1_rpc_url,
            self.gateway_chain_config
                .as_ref()
                .map(|c| c.gateway_chain_id),
            eth_config.gateway_rpc_url,
        );
        self.node.add_layer(query_eth_client_layer);
        Ok(self)
    }

    fn add_gas_adjuster_layer(mut self) -> anyhow::Result<Self> {
        let gas_adjuster_config = try_load_config!(self.configs.eth)
            .gas_adjuster
            .context("Gas adjuster")?;
        let eth_sender_config = try_load_config!(self.configs.eth);
        let gas_adjuster_layer = GasAdjusterLayer::new(
            gas_adjuster_config,
            self.genesis_config.clone(),
            try_load_config!(eth_sender_config.sender).pubdata_sending_mode,
        );
        self.node.add_layer(gas_adjuster_layer);
        Ok(self)
    }

    fn add_l1_gas_layer(mut self) -> anyhow::Result<Self> {
        // Ensure the BaseTokenRatioProviderResource is inserted if the base token is not ETH.
        if self.contracts_config.base_token_addr != Some(SHARED_BRIDGE_ETHER_TOKEN_ADDRESS) {
            let base_token_adjuster_config = try_load_config!(self.configs.base_token_adjuster);
            self.node
                .add_layer(BaseTokenRatioProviderLayer::new(base_token_adjuster_config));
        }
        let state_keeper_config = try_load_config!(self.configs.state_keeper_config);
        let l1_gas_layer = L1GasLayer::new(&state_keeper_config);
        self.node.add_layer(l1_gas_layer);
        Ok(self)
    }

    fn add_object_store_layer(mut self) -> anyhow::Result<Self> {
        let object_store_config = try_load_config!(self.configs.core_object_store);
        self.node
            .add_layer(ObjectStoreLayer::new(object_store_config));
        Ok(self)
    }

    fn add_l1_batch_commitment_mode_validation_layer(mut self) -> anyhow::Result<Self> {
        let layer = L1BatchCommitmentModeValidationLayer::new(
            self.contracts_config.diamond_proxy_addr,
            self.genesis_config.l1_batch_commit_data_generator_mode,
        );
        self.node.add_layer(layer);
        Ok(self)
    }

    fn add_metadata_calculator_layer(mut self, with_tree_api: bool) -> anyhow::Result<Self> {
        let merkle_tree_env_config = try_load_config!(self.configs.db_config).merkle_tree;
        let operations_manager_env_config =
            try_load_config!(self.configs.operations_manager_config);
        let state_keeper_env_config = try_load_config!(self.configs.state_keeper_config);
        let metadata_calculator_config = MetadataCalculatorConfig::for_main_node(
            &merkle_tree_env_config,
            &operations_manager_env_config,
            &state_keeper_env_config,
        );
        let mut layer = MetadataCalculatorLayer::new(metadata_calculator_config);
        if with_tree_api {
            let merkle_tree_api_config = try_load_config!(self.configs.api_config).merkle_tree;
            layer = layer.with_tree_api_config(merkle_tree_api_config);
        }
        self.node.add_layer(layer);
        Ok(self)
    }

    fn add_state_keeper_layer(mut self) -> anyhow::Result<Self> {
        // Bytecode compression is currently mandatory for the transactions processed by the sequencer.
        const OPTIONAL_BYTECODE_COMPRESSION: bool = false;

        let wallets = self.wallets.clone();
        let sk_config = try_load_config!(self.configs.state_keeper_config);
        let persistence_layer = OutputHandlerLayer::new(
            self.contracts_config.l2_legacy_shared_bridge_addr,
            sk_config.l2_block_seal_queue_capacity,
        )
        .with_protective_reads_persistence_enabled(sk_config.protective_reads_persistence_enabled);
        let mempool_io_layer = MempoolIOLayer::new(
            self.genesis_config.l2_chain_id,
            sk_config.clone(),
            try_load_config!(self.configs.mempool_config),
            try_load_config!(wallets.state_keeper),
            self.contracts_config.l2_da_validator_addr,
<<<<<<< HEAD
            self.get_pubdata_type(),
=======
            self.get_pubdata_type()?,
>>>>>>> e3759a27
        );
        let db_config = try_load_config!(self.configs.db_config);
        let experimental_vm_config = self
            .configs
            .experimental_vm_config
            .clone()
            .unwrap_or_default();
        let main_node_batch_executor_builder_layer =
            MainBatchExecutorLayer::new(sk_config.save_call_traces, OPTIONAL_BYTECODE_COMPRESSION)
                .with_fast_vm_mode(experimental_vm_config.state_keeper_fast_vm_mode);

        let rocksdb_options = RocksdbStorageOptions {
            block_cache_capacity: db_config
                .experimental
                .state_keeper_db_block_cache_capacity(),
            max_open_files: db_config.experimental.state_keeper_db_max_open_files,
        };
        let state_keeper_layer =
            StateKeeperLayer::new(db_config.state_keeper_db_path, rocksdb_options);
        self.node
            .add_layer(persistence_layer)
            .add_layer(mempool_io_layer)
            .add_layer(main_node_batch_executor_builder_layer)
            .add_layer(state_keeper_layer);
        Ok(self)
    }

    fn add_eth_watch_layer(mut self) -> anyhow::Result<Self> {
        let eth_config = try_load_config!(self.configs.eth);
        self.node.add_layer(EthWatchLayer::new(
            try_load_config!(eth_config.watcher),
            self.contracts_config.clone(),
            self.gateway_chain_config.clone(),
            self.configs
                .eth
                .as_ref()
                .and_then(|x| Some(x.gas_adjuster?.settlement_mode))
                .unwrap_or(SettlementMode::SettlesToL1),
            self.genesis_config.l2_chain_id,
        ));
        Ok(self)
    }

    fn add_proof_data_handler_layer(mut self) -> anyhow::Result<Self> {
        self.node.add_layer(ProofDataHandlerLayer::new(
            try_load_config!(self.configs.proof_data_handler_config),
            self.genesis_config.l1_batch_commit_data_generator_mode,
            self.genesis_config.l2_chain_id,
        ));
        Ok(self)
    }

    fn add_healthcheck_layer(mut self) -> anyhow::Result<Self> {
        let healthcheck_config = try_load_config!(self.configs.api_config).healthcheck;
        self.node.add_layer(HealthCheckLayer(healthcheck_config));
        Ok(self)
    }

    fn add_tx_sender_layer(mut self) -> anyhow::Result<Self> {
        let sk_config = try_load_config!(self.configs.state_keeper_config);
        let rpc_config = try_load_config!(self.configs.api_config).web3_json_rpc;

        let timestamp_asserter_params = match self.contracts_config.l2_timestamp_asserter_addr {
            Some(address) => {
                let timestamp_asserter_config =
                    try_load_config!(self.configs.timestamp_asserter_config);
                Some(TimestampAsserterParams {
                    address,
                    min_time_till_end: Duration::from_secs(
                        timestamp_asserter_config.min_time_till_end_sec.into(),
                    ),
                })
            }
            None => None,
        };
        let postgres_storage_caches_config = PostgresStorageCachesConfig {
            factory_deps_cache_size: rpc_config.factory_deps_cache_size() as u64,
            initial_writes_cache_size: rpc_config.initial_writes_cache_size() as u64,
            latest_values_cache_size: rpc_config.latest_values_cache_size() as u64,
            latest_values_max_block_lag: rpc_config.latest_values_max_block_lag(),
        };
        let vm_config = self
            .configs
            .experimental_vm_config
            .clone()
            .unwrap_or_default();

        // On main node we always use master pool sink.
        self.node.add_layer(MasterPoolSinkLayer);

        let layer = TxSenderLayer::new(
            TxSenderConfig::new(
                &sk_config,
                &rpc_config,
                try_load_config!(self.wallets.state_keeper)
                    .fee_account
                    .address(),
                self.genesis_config.l2_chain_id,
                timestamp_asserter_params,
            ),
            postgres_storage_caches_config,
            rpc_config.vm_concurrency_limit(),
        );
        let layer = layer.with_vm_mode(vm_config.api_fast_vm_mode);
        self.node.add_layer(layer);
        Ok(self)
    }

    fn add_api_caches_layer(mut self) -> anyhow::Result<Self> {
        let rpc_config = try_load_config!(self.configs.api_config).web3_json_rpc;
        self.node.add_layer(MempoolCacheLayer::new(
            rpc_config.mempool_cache_size(),
            rpc_config.mempool_cache_update_interval(),
        ));
        Ok(self)
    }

    fn add_tree_api_client_layer(mut self) -> anyhow::Result<Self> {
        let rpc_config = try_load_config!(self.configs.api_config).web3_json_rpc;
        self.node
            .add_layer(TreeApiClientLayer::http(rpc_config.tree_api_url));
        Ok(self)
    }

    fn add_http_web3_api_layer(mut self) -> anyhow::Result<Self> {
        let rpc_config = try_load_config!(self.configs.api_config).web3_json_rpc;
        let state_keeper_config = try_load_config!(self.configs.state_keeper_config);
        let with_debug_namespace = state_keeper_config.save_call_traces;

        let mut namespaces = if let Some(namespaces) = &rpc_config.api_namespaces {
            namespaces
                .iter()
                .map(|a| a.parse())
                .collect::<Result<_, _>>()?
        } else {
            Namespace::DEFAULT.to_vec()
        };
        if with_debug_namespace {
            namespaces.push(Namespace::Debug)
        }
        namespaces.push(Namespace::Snapshots);

        let optional_config = Web3ServerOptionalConfig {
            namespaces: Some(namespaces),
            filters_limit: Some(rpc_config.filters_limit()),
            subscriptions_limit: Some(rpc_config.subscriptions_limit()),
            batch_request_size_limit: Some(rpc_config.max_batch_request_size()),
            response_body_size_limit: Some(rpc_config.max_response_body_size()),
            with_extended_tracing: rpc_config.extended_api_tracing,
            ..Default::default()
        };
        self.node.add_layer(Web3ServerLayer::http(
            rpc_config.http_port,
            InternalApiConfig::new(&rpc_config, &self.contracts_config, &self.genesis_config),
            optional_config,
        ));

        Ok(self)
    }

    fn add_ws_web3_api_layer(mut self) -> anyhow::Result<Self> {
        let rpc_config = try_load_config!(self.configs.api_config).web3_json_rpc;
        let state_keeper_config = try_load_config!(self.configs.state_keeper_config);
        let circuit_breaker_config = try_load_config!(self.configs.circuit_breaker_config);
        let with_debug_namespace = state_keeper_config.save_call_traces;

        let mut namespaces = if let Some(namespaces) = &rpc_config.api_namespaces {
            namespaces
                .iter()
                .map(|a| a.parse())
                .collect::<Result<_, _>>()?
        } else {
            Namespace::DEFAULT.to_vec()
        };
        if with_debug_namespace {
            namespaces.push(Namespace::Debug)
        }
        namespaces.push(Namespace::Snapshots);

        let optional_config = Web3ServerOptionalConfig {
            namespaces: Some(namespaces),
            filters_limit: Some(rpc_config.filters_limit()),
            subscriptions_limit: Some(rpc_config.subscriptions_limit()),
            batch_request_size_limit: Some(rpc_config.max_batch_request_size()),
            response_body_size_limit: Some(rpc_config.max_response_body_size()),
            websocket_requests_per_minute_limit: Some(
                rpc_config.websocket_requests_per_minute_limit(),
            ),
            replication_lag_limit: circuit_breaker_config.replication_lag_limit(),
            with_extended_tracing: rpc_config.extended_api_tracing,
            ..Default::default()
        };
        self.node.add_layer(Web3ServerLayer::ws(
            rpc_config.ws_port,
            InternalApiConfig::new(&rpc_config, &self.contracts_config, &self.genesis_config),
            optional_config,
        ));

        Ok(self)
    }

    fn add_eth_tx_manager_layer(mut self) -> anyhow::Result<Self> {
        let eth_sender_config = try_load_config!(self.configs.eth);

        self.node
            .add_layer(EthTxManagerLayer::new(eth_sender_config));

        Ok(self)
    }

    fn add_eth_tx_aggregator_layer(mut self) -> anyhow::Result<Self> {
        let eth_sender_config = try_load_config!(self.configs.eth);
        self.node.add_layer(EthTxAggregatorLayer::new(
            eth_sender_config,
            self.contracts_config.clone(),
            self.gateway_chain_config.clone(),
            self.genesis_config.l2_chain_id,
            self.genesis_config.l1_batch_commit_data_generator_mode,
            self.configs
                .eth
                .as_ref()
                .and_then(|x| Some(x.gas_adjuster?.settlement_mode))
                .unwrap_or(SettlementMode::SettlesToL1),
        ));

        Ok(self)
    }

    fn add_house_keeper_layer(mut self) -> anyhow::Result<Self> {
        let house_keeper_config = try_load_config!(self.configs.house_keeper_config);

        self.node
            .add_layer(HouseKeeperLayer::new(house_keeper_config));

        Ok(self)
    }

    fn add_commitment_generator_layer(mut self) -> anyhow::Result<Self> {
        self.node.add_layer(CommitmentGeneratorLayer::new(
            self.genesis_config.l1_batch_commit_data_generator_mode,
        ));

        Ok(self)
    }

    fn add_circuit_breaker_checker_layer(mut self) -> anyhow::Result<Self> {
        let circuit_breaker_config = try_load_config!(self.configs.circuit_breaker_config);
        self.node
            .add_layer(CircuitBreakerCheckerLayer(circuit_breaker_config));

        Ok(self)
    }

    fn add_contract_verification_api_layer(mut self) -> anyhow::Result<Self> {
        let config = try_load_config!(self.configs.contract_verifier);
        self.node.add_layer(ContractVerificationApiLayer(config));
        Ok(self)
    }

    fn add_consensus_layer(mut self) -> anyhow::Result<Self> {
        self.node.add_layer(MainNodeConsensusLayer {
            config: self
                .configs
                .consensus_config
                .clone()
                .context("Consensus config has to be provided")?,
            secrets: self
                .secrets
                .consensus
                .clone()
                .context("Consensus secrets have to be provided")?,
        });

        Ok(self)
    }

    fn add_da_client_layer(mut self) -> anyhow::Result<Self> {
        let eth_sender_config = try_load_config!(self.configs.eth);
        if let Some(sender_config) = eth_sender_config.sender {
            if sender_config.pubdata_sending_mode != PubdataSendingMode::Custom {
                tracing::warn!("DA dispatcher is enabled, but the pubdata sending mode is not `Custom`. DA client will not be started.");
                return Ok(self);
            }
        }

        let Some(da_client_config) = self.configs.da_client_config.clone() else {
            bail!("No config for DA client");
        };

        if let DAClientConfig::NoDA = da_client_config {
            self.node.add_layer(NoDAClientWiringLayer);
            return Ok(self);
        }

        let secrets = try_load_config!(self.secrets.data_availability);
        match (da_client_config, secrets) {
            (DAClientConfig::Avail(config), DataAvailabilitySecrets::Avail(secret)) => {
                self.node.add_layer(AvailWiringLayer::new(config, secret));
            }

            (DAClientConfig::Celestia(config), DataAvailabilitySecrets::Celestia(secret)) => {
                self.node
                    .add_layer(CelestiaWiringLayer::new(config, secret));
            }

            (DAClientConfig::Eigen(config), DataAvailabilitySecrets::Eigen(secret)) => {
                self.node.add_layer(EigenWiringLayer::new(config, secret));
            }

            (DAClientConfig::ObjectStore(config), _) => {
                self.node
                    .add_layer(ObjectStorageClientWiringLayer::new(config));
            }
            _ => bail!("invalid pair of da_client and da_secrets"),
        }

        Ok(self)
    }

    fn add_da_dispatcher_layer(mut self) -> anyhow::Result<Self> {
        let eth_sender_config = try_load_config!(self.configs.eth);
        if let Some(sender_config) = eth_sender_config.sender {
            if sender_config.pubdata_sending_mode != PubdataSendingMode::Custom {
                tracing::warn!("DA dispatcher is enabled, but the pubdata sending mode is not `Custom`. DA dispatcher will not be started.");
                return Ok(self);
            }
        }

        let state_keeper_config = try_load_config!(self.configs.state_keeper_config);
        let da_config = try_load_config!(self.configs.da_dispatcher_config);
        self.node.add_layer(DataAvailabilityDispatcherLayer::new(
            state_keeper_config,
            da_config,
        ));

        Ok(self)
    }

    fn add_vm_runner_protective_reads_layer(mut self) -> anyhow::Result<Self> {
        let protective_reads_writer_config =
            try_load_config!(self.configs.protective_reads_writer_config);
        self.node.add_layer(ProtectiveReadsWriterLayer::new(
            protective_reads_writer_config,
            self.genesis_config.l2_chain_id,
        ));

        Ok(self)
    }

    fn add_external_api_client_layer(mut self) -> anyhow::Result<Self> {
        let config = try_load_config!(self.configs.external_price_api_client_config);
        self.node
            .add_layer(ExternalPriceApiLayer::try_from(config)?);
        Ok(self)
    }

    fn add_vm_runner_bwip_layer(mut self) -> anyhow::Result<Self> {
        let basic_witness_input_producer_config =
            try_load_config!(self.configs.basic_witness_input_producer_config);
        self.node.add_layer(BasicWitnessInputProducerLayer::new(
            basic_witness_input_producer_config,
            self.genesis_config.l2_chain_id,
        ));

        Ok(self)
    }

    fn add_vm_playground_layer(mut self) -> anyhow::Result<Self> {
        let vm_config = self
            .configs
            .experimental_vm_config
            .clone()
            .unwrap_or_default();
        self.node.add_layer(VmPlaygroundLayer::new(
            vm_config.playground,
            self.genesis_config.l2_chain_id,
        ));

        Ok(self)
    }

    fn add_base_token_ratio_persister_layer(mut self) -> anyhow::Result<Self> {
        let config = try_load_config!(self.configs.base_token_adjuster);
        let contracts_config = self.contracts_config.clone();
        let wallets = self.wallets.clone();
        let l1_chain_id = self.genesis_config.l1_chain_id;
        self.node.add_layer(BaseTokenRatioPersisterLayer::new(
            config,
            contracts_config,
            wallets,
            l1_chain_id,
        ));

        Ok(self)
    }

    fn add_external_proof_integration_api_layer(mut self) -> anyhow::Result<Self> {
        let config = try_load_config!(self.configs.external_proof_integration_api_config);
        self.node.add_layer(ExternalProofIntegrationApiLayer::new(
            config,
            self.genesis_config.l1_batch_commit_data_generator_mode,
        ));

        Ok(self)
    }

    fn add_logs_bloom_backfill_layer(mut self) -> anyhow::Result<Self> {
        self.node.add_layer(LogsBloomBackfillLayer);

        Ok(self)
    }

    /// This layer will make sure that the database is initialized correctly,
    /// e.g. genesis will be performed if it's required.
    ///
    /// Depending on the `kind` provided, either a task or a precondition will be added.
    ///
    /// *Important*: the task should be added by at most one component, because
    /// it assumes unique control over the database. Multiple components adding this
    /// layer in a distributed mode may result in the database corruption.
    ///
    /// This task works in pair with precondition, which must be present in every component:
    /// the precondition will prevent node from starting until the database is initialized.
    fn add_storage_initialization_layer(mut self, kind: LayerKind) -> anyhow::Result<Self> {
        self.node.add_layer(MainNodeInitStrategyLayer {
            genesis: self.genesis_config.clone(),
            contracts: self.contracts_config.clone(),
        });
        let mut layer = NodeStorageInitializerLayer::new();
        if matches!(kind, LayerKind::Precondition) {
            layer = layer.as_precondition();
        }
        self.node.add_layer(layer);
        Ok(self)
    }

    /// Builds the node with the genesis initialization task only.
    pub fn only_genesis(mut self) -> anyhow::Result<ZkStackService> {
        self = self
            .add_pools_layer()?
            .add_query_eth_client_layer()?
            .add_storage_initialization_layer(LayerKind::Task)?;

        Ok(self.node.build())
    }

    /// Builds the node with the specified components.
    pub fn build(mut self, mut components: Vec<Component>) -> anyhow::Result<ZkStackService> {
        // Add "base" layers (resources and helper tasks).
        self = self
            .add_sigint_handler_layer()?
            .add_pools_layer()?
            .add_object_store_layer()?
            .add_circuit_breaker_checker_layer()?
            .add_healthcheck_layer()?
            .add_prometheus_exporter_layer()?
            .add_query_eth_client_layer()?
            .add_gas_adjuster_layer()?;

        // Add preconditions for all the components.
        self = self
            .add_l1_batch_commitment_mode_validation_layer()?
            .add_storage_initialization_layer(LayerKind::Precondition)?;

        // Sort the components, so that the components they may depend on each other are added in the correct order.
        components.sort_unstable_by_key(|component| match component {
            // API consumes the resources provided by other layers (multiple ones), so it has to come the last.
            Component::HttpApi | Component::WsApi => 1,
            // Default priority.
            _ => 0,
        });

        // Add "component-specific" layers.
        // Note that the layers are added only once, so it's fine to add the same layer multiple times.
        for component in &components {
            match component {
                Component::StateKeeper => {
                    // State keeper is the core component of the sequencer,
                    // which is why we consider it to be responsible for the storage initialization.
                    self = self
                        .add_l1_gas_layer()?
                        .add_storage_initialization_layer(LayerKind::Task)?
                        .add_state_keeper_layer()?
                        .add_logs_bloom_backfill_layer()?;
                }
                Component::HttpApi => {
                    self = self
                        .add_l1_gas_layer()?
                        .add_tx_sender_layer()?
                        .add_tree_api_client_layer()?
                        .add_api_caches_layer()?
                        .add_http_web3_api_layer()?;
                }
                Component::WsApi => {
                    self = self
                        .add_l1_gas_layer()?
                        .add_tx_sender_layer()?
                        .add_tree_api_client_layer()?
                        .add_api_caches_layer()?
                        .add_ws_web3_api_layer()?;
                }
                Component::ContractVerificationApi => {
                    self = self.add_contract_verification_api_layer()?;
                }
                Component::Tree => {
                    let with_tree_api = components.contains(&Component::TreeApi);
                    self = self.add_metadata_calculator_layer(with_tree_api)?;
                }
                Component::TreeApi => {
                    anyhow::ensure!(
                        components.contains(&Component::Tree),
                        "Merkle tree API cannot be started without a tree component"
                    );
                    // Do nothing, will be handled by the `Tree` component.
                }
                Component::EthWatcher => {
                    self = self.add_eth_watch_layer()?;
                }
                Component::EthTxAggregator => {
                    self = self
                        .add_pk_signing_client_layer()?
                        .add_eth_tx_aggregator_layer()?;
                }
                Component::EthTxManager => {
                    self = self.add_eth_tx_manager_layer()?;
                }
                Component::Housekeeper => {
                    self = self.add_house_keeper_layer()?.add_postgres_layer()?;
                }
                Component::ProofDataHandler => {
                    self = self.add_proof_data_handler_layer()?;
                }
                Component::Consensus => {
                    self = self.add_consensus_layer()?;
                }
                Component::CommitmentGenerator => {
                    self = self.add_commitment_generator_layer()?;
                }
                Component::DADispatcher => {
                    self = self.add_da_client_layer()?.add_da_dispatcher_layer()?;
                }
                Component::VmRunnerProtectiveReads => {
                    self = self.add_vm_runner_protective_reads_layer()?;
                }
                Component::BaseTokenRatioPersister => {
                    self = self
                        .add_l1_gas_layer()?
                        .add_external_api_client_layer()?
                        .add_base_token_ratio_persister_layer()?;
                }
                Component::VmRunnerBwip => {
                    self = self.add_vm_runner_bwip_layer()?;
                }
                Component::VmPlayground => {
                    self = self.add_vm_playground_layer()?;
                }
                Component::ExternalProofIntegrationApi => {
                    self = self.add_external_proof_integration_api_layer()?;
                }
            }
        }
        Ok(self.node.build())
    }
}

/// Marker for layers that can add either a task or a precondition.
#[derive(Debug)]
enum LayerKind {
    Task,
    Precondition,
}<|MERGE_RESOLUTION|>--- conflicted
+++ resolved
@@ -121,23 +121,6 @@
         self.node.runtime_handle()
     }
 
-<<<<<<< HEAD
-    pub fn get_pubdata_type(&self) -> PubdataType {
-        if self.genesis_config.l1_batch_commit_data_generator_mode == L1BatchCommitmentMode::Rollup
-        {
-            return PubdataType::Rollup;
-        }
-
-        let Some(da_client_config) = self.configs.da_client_config.clone() else {
-            return PubdataType::NoDA;
-        };
-
-        match da_client_config {
-            DAClientConfig::Avail(_) => PubdataType::Avail,
-            DAClientConfig::Celestia(_) => PubdataType::Celestia,
-            DAClientConfig::Eigen(_) => PubdataType::Eigen,
-            DAClientConfig::ObjectStore(_) => PubdataType::ObjectStore,
-=======
     pub fn get_pubdata_type(&self) -> anyhow::Result<PubdataType> {
         if self.genesis_config.l1_batch_commit_data_generator_mode == L1BatchCommitmentMode::Rollup
         {
@@ -153,7 +136,6 @@
                 DAClientConfig::ObjectStore(_) => PubdataType::ObjectStore,
                 DAClientConfig::NoDA => PubdataType::NoDA,
             }),
->>>>>>> e3759a27
         }
     }
 
@@ -291,11 +273,7 @@
             try_load_config!(self.configs.mempool_config),
             try_load_config!(wallets.state_keeper),
             self.contracts_config.l2_da_validator_addr,
-<<<<<<< HEAD
-            self.get_pubdata_type(),
-=======
             self.get_pubdata_type()?,
->>>>>>> e3759a27
         );
         let db_config = try_load_config!(self.configs.db_config);
         let experimental_vm_config = self
