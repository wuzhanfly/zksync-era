use std::str::FromStr;

use anyhow::Context as _;
use clap::Parser;
use zksync_config::{
    configs::{
        api::{HealthCheckConfig, MerkleTreeApiConfig, Web3JsonRpcConfig},
        chain::{
            CircuitBreakerConfig, MempoolConfig, NetworkConfig, OperationsManagerConfig,
            StateKeeperConfig, TimestampAsserterConfig,
        },
        fri_prover_group::FriProverGroupConfig,
        gateway::GatewayChainConfig,
        house_keeper::HouseKeeperConfig,
        BasicWitnessInputProducerConfig, ContractsConfig, DataAvailabilitySecrets, DatabaseSecrets,
        ExperimentalVmConfig, ExternalPriceApiClientConfig, FriProofCompressorConfig,
        FriProverConfig, FriProverGatewayConfig, FriWitnessGeneratorConfig,
        FriWitnessVectorGeneratorConfig, L1Secrets, ObservabilityConfig, PrometheusConfig,
        ProofDataHandlerConfig, ProtectiveReadsWriterConfig, Secrets,
    },
    ApiConfig, BaseTokenAdjusterConfig, ContractVerifierConfig, DAClientConfig, DADispatcherConfig,
    DBConfig, EthConfig, EthWatchConfig, ExternalProofIntegrationApiConfig, GasAdjusterConfig,
    GenesisConfig, ObjectStoreConfig, PostgresConfig, SnapshotsCreatorConfig,
};
use zksync_core_leftovers::{
    temp_config_store::{read_yaml_repr, TempConfigStore},
    Component, Components,
};
use zksync_env_config::{FromEnv, FromEnvVariant};

use crate::node_builder::MainNodeBuilder;

mod config;
mod node_builder;

#[cfg(not(target_env = "msvc"))]
#[global_allocator]
static GLOBAL: tikv_jemallocator::Jemalloc = tikv_jemallocator::Jemalloc;
#[derive(Debug, Parser)]
#[command(author = "Matter Labs", version, about = "ZKsync operator node", long_about = None)]
struct Cli {
    /// Generate genesis block for the first contract deployment using temporary DB.
    #[arg(long)]
    genesis: bool,
    /// Comma-separated list of components to launch.
    #[arg(
        long,
        default_value = "api,tree,eth,state_keeper,housekeeper,commitment_generator,da_dispatcher,vm_runner_protective_reads"
    )]
    components: ComponentsToRun,
    /// Path to the yaml config. If set, it will be used instead of env vars.
    #[arg(long)]
    config_path: Option<std::path::PathBuf>,
    /// Path to the yaml with secrets. If set, it will be used instead of env vars.
    #[arg(long)]
    secrets_path: Option<std::path::PathBuf>,
    /// Path to the yaml with contracts. If set, it will be used instead of env vars.
    #[arg(long)]
    contracts_config_path: Option<std::path::PathBuf>,
<<<<<<< HEAD
    /// Path to the yaml with contracts. If set, it will be used instead of env vars.
=======
    /// Path to the yaml with gateway contracts. Note, that at this moment,
    /// env-based config is not supported for gateway-related functionality.
>>>>>>> ea18999a
    #[arg(long)]
    gateway_contracts_config_path: Option<std::path::PathBuf>,
    /// Path to the wallets config. If set, it will be used instead of env vars.
    #[arg(long)]
    wallets_path: Option<std::path::PathBuf>,
    /// Path to the yaml with genesis. If set, it will be used instead of env vars.
    #[arg(long)]
    genesis_path: Option<std::path::PathBuf>,
    /// Used to enable node framework.
    /// Now the node framework is used by default and this argument is left for backward compatibility.
    #[arg(long)]
    use_node_framework: bool,
}

#[derive(Debug, Clone)]
struct ComponentsToRun(Vec<Component>);

impl FromStr for ComponentsToRun {
    type Err = String;

    fn from_str(s: &str) -> Result<Self, Self::Err> {
        let components = s.split(',').try_fold(vec![], |mut acc, component_str| {
            let components = Components::from_str(component_str.trim())?;
            acc.extend(components.0);
            Ok::<_, String>(acc)
        })?;
        Ok(Self(components))
    }
}

fn main() -> anyhow::Result<()> {
    let opt = Cli::parse();

    // Load env config and use it if file config is not provided
    let tmp_config = load_env_config()?;

    let configs = match opt.config_path {
        None => {
            let mut configs = tmp_config.general();
            configs.consensus_config =
                config::read_consensus_config().context("read_consensus_config()")?;
            configs
        }
        Some(path) => {
            read_yaml_repr::<zksync_protobuf_config::proto::general::GeneralConfig>(&path)
                .context("failed decoding general YAML config")?
        }
    };

    let wallets = match opt.wallets_path {
        None => tmp_config.wallets(),
        Some(path) => read_yaml_repr::<zksync_protobuf_config::proto::wallets::Wallets>(&path)
            .context("failed decoding wallets YAML config")?,
    };

    let secrets: Secrets = match opt.secrets_path {
        Some(path) => read_yaml_repr::<zksync_protobuf_config::proto::secrets::Secrets>(&path)
            .context("failed decoding secrets YAML config")?,
        None => Secrets {
            consensus: config::read_consensus_secrets().context("read_consensus_secrets()")?,
            database: DatabaseSecrets::from_env().ok(),
            l1: L1Secrets::from_env().ok(),
            data_availability: DataAvailabilitySecrets::from_env().ok(),
        },
    };

    let contracts_config = match opt.contracts_config_path {
        None => ContractsConfig::from_env().context("contracts_config")?,
        Some(path) => read_yaml_repr::<zksync_protobuf_config::proto::contracts::Contracts>(&path)
            .context("failed decoding contracts YAML config")?,
    };

<<<<<<< HEAD
    let gateway_contracts_config: Option<GatewayChainConfig> = match opt
        .gateway_contracts_config_path
    {
        None => {
            let gateway_chain_id = std::env::var("GATEWAY_CONTRACTS_GATEWAY_CHAIN_ID")
                .ok()
                .and_then(|x| x.parse::<u64>().ok());
            let contracts = ContractsConfig::from_env_variant("GATEWAY_".to_string()).ok();
            match (gateway_chain_id, contracts) {
                (Some(gateway_chain_id), Some(contracts)) => {
                    Some(GatewayChainConfig::from_contracts_and_chain_id(
                        contracts,
                        gateway_chain_id.into(),
                    ))
                }
                _ => None,
            }
        }
        Some(path) => {
            let result =
                read_yaml_repr::<zksync_protobuf_config::proto::gateway::GatewayChainConfig>(&path)
                    .context("failed decoding contracts YAML config")?;

            Some(result)
        }
=======
    // We support only file based config for gateway
    let gateway_contracts_config = if let Some(gateway_config_path) =
        opt.gateway_contracts_config_path
    {
        let result = read_yaml_repr::<zksync_protobuf_config::proto::gateway::GatewayChainConfig>(
            &gateway_config_path,
        )
        .context("failed decoding contracts YAML config")?;

        Some(result)
    } else {
        None
>>>>>>> ea18999a
    };

    let genesis = match opt.genesis_path {
        None => GenesisConfig::from_env().context("Genesis config")?,
        Some(path) => read_yaml_repr::<zksync_protobuf_config::proto::genesis::Genesis>(&path)
            .context("failed decoding genesis YAML config")?,
    };
    let observability_config = configs
        .observability
        .clone()
        .context("observability config")?;

    let node = MainNodeBuilder::new(
        configs,
        wallets,
        genesis,
        contracts_config,
        gateway_contracts_config,
        secrets,
    )?;

    let observability_guard = {
        // Observability initialization should be performed within tokio context.
        let _context_guard = node.runtime_handle().enter();
        observability_config.install()?
    };

    if opt.genesis {
        // If genesis is requested, we don't need to run the node.
        node.only_genesis()?.run(observability_guard)?;
        return Ok(());
    }

    node.build(opt.components.0)?.run(observability_guard)?;
    Ok(())
}

fn load_env_config() -> anyhow::Result<TempConfigStore> {
    Ok(TempConfigStore {
        postgres_config: PostgresConfig::from_env().ok(),
        health_check_config: HealthCheckConfig::from_env().ok(),
        merkle_tree_api_config: MerkleTreeApiConfig::from_env().ok(),
        web3_json_rpc_config: Web3JsonRpcConfig::from_env().ok(),
        circuit_breaker_config: CircuitBreakerConfig::from_env().ok(),
        mempool_config: MempoolConfig::from_env().ok(),
        network_config: NetworkConfig::from_env().ok(),
        contract_verifier: ContractVerifierConfig::from_env().ok(),
        operations_manager_config: OperationsManagerConfig::from_env().ok(),
        state_keeper_config: StateKeeperConfig::from_env().ok(),
        house_keeper_config: HouseKeeperConfig::from_env().ok(),
        fri_proof_compressor_config: FriProofCompressorConfig::from_env().ok(),
        fri_prover_config: FriProverConfig::from_env().ok(),
        fri_prover_group_config: FriProverGroupConfig::from_env().ok(),
        fri_prover_gateway_config: FriProverGatewayConfig::from_env().ok(),
        fri_witness_vector_generator: FriWitnessVectorGeneratorConfig::from_env().ok(),
        fri_witness_generator_config: FriWitnessGeneratorConfig::from_env().ok(),
        prometheus_config: PrometheusConfig::from_env().ok(),
        proof_data_handler_config: ProofDataHandlerConfig::from_env().ok(),
        api_config: ApiConfig::from_env().ok(),
        db_config: DBConfig::from_env().ok(),
        eth_sender_config: EthConfig::from_env().ok(),
        eth_watch_config: EthWatchConfig::from_env().ok(),
        gas_adjuster_config: GasAdjusterConfig::from_env().ok(),
        observability: ObservabilityConfig::from_env().ok(),
        snapshot_creator: SnapshotsCreatorConfig::from_env().ok(),
        da_client_config: DAClientConfig::from_env().ok(),
        da_dispatcher_config: DADispatcherConfig::from_env().ok(),
        protective_reads_writer_config: ProtectiveReadsWriterConfig::from_env().ok(),
        basic_witness_input_producer_config: BasicWitnessInputProducerConfig::from_env().ok(),
        core_object_store: ObjectStoreConfig::from_env().ok(),
        base_token_adjuster_config: BaseTokenAdjusterConfig::from_env().ok(),
        commitment_generator: None,
        pruning: None,
        snapshot_recovery: None,
        external_price_api_client_config: ExternalPriceApiClientConfig::from_env().ok(),
        external_proof_integration_api_config: ExternalProofIntegrationApiConfig::from_env().ok(),
        experimental_vm_config: ExperimentalVmConfig::from_env().ok(),
        prover_job_monitor_config: None,
        timestamp_asserter_config: TimestampAsserterConfig::from_env().ok(),
    })
}<|MERGE_RESOLUTION|>--- conflicted
+++ resolved
@@ -10,7 +10,6 @@
             StateKeeperConfig, TimestampAsserterConfig,
         },
         fri_prover_group::FriProverGroupConfig,
-        gateway::GatewayChainConfig,
         house_keeper::HouseKeeperConfig,
         BasicWitnessInputProducerConfig, ContractsConfig, DataAvailabilitySecrets, DatabaseSecrets,
         ExperimentalVmConfig, ExternalPriceApiClientConfig, FriProofCompressorConfig,
@@ -26,7 +25,7 @@
     temp_config_store::{read_yaml_repr, TempConfigStore},
     Component, Components,
 };
-use zksync_env_config::{FromEnv, FromEnvVariant};
+use zksync_env_config::FromEnv;
 
 use crate::node_builder::MainNodeBuilder;
 
@@ -57,12 +56,8 @@
     /// Path to the yaml with contracts. If set, it will be used instead of env vars.
     #[arg(long)]
     contracts_config_path: Option<std::path::PathBuf>,
-<<<<<<< HEAD
-    /// Path to the yaml with contracts. If set, it will be used instead of env vars.
-=======
     /// Path to the yaml with gateway contracts. Note, that at this moment,
     /// env-based config is not supported for gateway-related functionality.
->>>>>>> ea18999a
     #[arg(long)]
     gateway_contracts_config_path: Option<std::path::PathBuf>,
     /// Path to the wallets config. If set, it will be used instead of env vars.
@@ -135,33 +130,6 @@
             .context("failed decoding contracts YAML config")?,
     };
 
-<<<<<<< HEAD
-    let gateway_contracts_config: Option<GatewayChainConfig> = match opt
-        .gateway_contracts_config_path
-    {
-        None => {
-            let gateway_chain_id = std::env::var("GATEWAY_CONTRACTS_GATEWAY_CHAIN_ID")
-                .ok()
-                .and_then(|x| x.parse::<u64>().ok());
-            let contracts = ContractsConfig::from_env_variant("GATEWAY_".to_string()).ok();
-            match (gateway_chain_id, contracts) {
-                (Some(gateway_chain_id), Some(contracts)) => {
-                    Some(GatewayChainConfig::from_contracts_and_chain_id(
-                        contracts,
-                        gateway_chain_id.into(),
-                    ))
-                }
-                _ => None,
-            }
-        }
-        Some(path) => {
-            let result =
-                read_yaml_repr::<zksync_protobuf_config::proto::gateway::GatewayChainConfig>(&path)
-                    .context("failed decoding contracts YAML config")?;
-
-            Some(result)
-        }
-=======
     // We support only file based config for gateway
     let gateway_contracts_config = if let Some(gateway_config_path) =
         opt.gateway_contracts_config_path
@@ -174,7 +142,6 @@
         Some(result)
     } else {
         None
->>>>>>> ea18999a
     };
 
     let genesis = match opt.genesis_path {
