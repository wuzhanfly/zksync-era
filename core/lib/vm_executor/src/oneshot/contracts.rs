use std::{fmt, marker::PhantomData};

use async_trait::async_trait;
use zksync_contracts::BaseSystemContracts;
use zksync_types::ProtocolVersionId;

use super::ResolvedBlockInfo;
use crate::shared::Sealed;

/// Kind of base system contracts used as a marker in the [`BaseSystemContractsProvider`] trait.
pub trait ContractsKind: fmt::Debug + Sealed {}

/// Marker for [`BaseSystemContracts`] used for gas estimation.
#[derive(Debug)]
pub struct EstimateGas(());

impl Sealed for EstimateGas {}

impl ContractsKind for EstimateGas {}

/// Marker for [`BaseSystemContracts`] used for calls and transaction execution.
#[derive(Debug)]
pub struct CallOrExecute(());

impl Sealed for CallOrExecute {}

impl ContractsKind for CallOrExecute {}

/// Provider of [`BaseSystemContracts`] for oneshot execution.
///
/// The main implementation of this trait is [`MultiVmBaseSystemContracts`], which selects contracts
/// based on [`ProtocolVersionId`].
#[async_trait]
pub trait BaseSystemContractsProvider<C: ContractsKind>: fmt::Debug + Send + Sync {
    /// Returns base system contracts for executing a transaction on top of the provided block.
    ///
    /// Implementations are encouraged to cache returned contracts for performance; caching is **not** performed
    /// by the caller.
    ///
    /// # Errors
    ///
    /// Returned errors are treated as unrecoverable for a particular execution, but further executions are not affected.
    async fn base_system_contracts(
        &self,
        block_info: &ResolvedBlockInfo,
    ) -> anyhow::Result<BaseSystemContracts>;
}

/// System contracts (bootloader and default account abstraction) for all supported VM versions.
#[derive(Debug)]
pub struct MultiVmBaseSystemContracts<C> {
    /// Contracts to be used for pre-virtual-blocks protocol versions.
    pre_virtual_blocks: BaseSystemContracts,
    /// Contracts to be used for post-virtual-blocks protocol versions.
    post_virtual_blocks: BaseSystemContracts,
    /// Contracts to be used for protocol versions after virtual block upgrade fix.
    post_virtual_blocks_finish_upgrade_fix: BaseSystemContracts,
    /// Contracts to be used for post-boojum protocol versions.
    post_boojum: BaseSystemContracts,
    /// Contracts to be used after the allow-list removal upgrade
    post_allowlist_removal: BaseSystemContracts,
    /// Contracts to be used after the 1.4.1 upgrade
    post_1_4_1: BaseSystemContracts,
    /// Contracts to be used after the 1.4.2 upgrade
    post_1_4_2: BaseSystemContracts,
    /// Contracts to be used during the `v23` upgrade. This upgrade was done on an internal staging environment only.
    vm_1_5_0_small_memory: BaseSystemContracts,
    /// Contracts to be used after the 1.5.0 upgrade
    vm_1_5_0_increased_memory: BaseSystemContracts,
    /// Contracts to be used after the protocol defense upgrade
    vm_protocol_defense: BaseSystemContracts,
    /// Contracts to be used after the gateway upgrade
    gateway: BaseSystemContracts,
    // We use `fn() -> C` marker so that the `MultiVmBaseSystemContracts` unconditionally implements `Send + Sync`.
    _contracts_kind: PhantomData<fn() -> C>,
}

impl<C: ContractsKind> MultiVmBaseSystemContracts<C> {
    fn get_by_protocol_version(
        &self,
        version: ProtocolVersionId,
        use_evm_emulator: bool,
    ) -> BaseSystemContracts {
        let base = match version {
            ProtocolVersionId::Version0
            | ProtocolVersionId::Version1
            | ProtocolVersionId::Version2
            | ProtocolVersionId::Version3
            | ProtocolVersionId::Version4
            | ProtocolVersionId::Version5
            | ProtocolVersionId::Version6
            | ProtocolVersionId::Version7
            | ProtocolVersionId::Version8
            | ProtocolVersionId::Version9
            | ProtocolVersionId::Version10
            | ProtocolVersionId::Version11
            | ProtocolVersionId::Version12 => &self.pre_virtual_blocks,
            ProtocolVersionId::Version13 => &self.post_virtual_blocks,
            ProtocolVersionId::Version14
            | ProtocolVersionId::Version15
            | ProtocolVersionId::Version16
            | ProtocolVersionId::Version17 => &self.post_virtual_blocks_finish_upgrade_fix,
            ProtocolVersionId::Version18 => &self.post_boojum,
            ProtocolVersionId::Version19 => &self.post_allowlist_removal,
            ProtocolVersionId::Version20 => &self.post_1_4_1,
            ProtocolVersionId::Version21 | ProtocolVersionId::Version22 => &self.post_1_4_2,
            ProtocolVersionId::Version23 => &self.vm_1_5_0_small_memory,
            ProtocolVersionId::Version24 => &self.vm_1_5_0_increased_memory,
<<<<<<< HEAD
            ProtocolVersionId::Version25 => &self.vm_protocol_defense,
            ProtocolVersionId::Version26 | ProtocolVersionId::Version27 => &self.gateway,
=======
            ProtocolVersionId::Version25 | ProtocolVersionId::Version26 => {
                &self.vm_protocol_defense
            }
            ProtocolVersionId::Version27 => &self.gateway,
            ProtocolVersionId::Version28 => unreachable!("Version 28 is not supported yet"),
>>>>>>> 0d83184d
        };
        let base = base.clone();

        if version.is_post_1_5_0() && use_evm_emulator {
            // EVM emulator is not versioned now; the latest version is always checked out
            base.with_latest_evm_emulator()
        } else {
            base
        }
    }
}

impl MultiVmBaseSystemContracts<EstimateGas> {
    /// Returned system contracts (mainly the bootloader) are tuned to provide accurate execution metrics.
    pub fn load_estimate_gas_blocking() -> Self {
        Self {
            pre_virtual_blocks: BaseSystemContracts::estimate_gas_pre_virtual_blocks(),
            post_virtual_blocks: BaseSystemContracts::estimate_gas_post_virtual_blocks(),
            post_virtual_blocks_finish_upgrade_fix:
                BaseSystemContracts::estimate_gas_post_virtual_blocks_finish_upgrade_fix(),
            post_boojum: BaseSystemContracts::estimate_gas_post_boojum(),
            post_allowlist_removal: BaseSystemContracts::estimate_gas_post_allowlist_removal(),
            post_1_4_1: BaseSystemContracts::estimate_gas_post_1_4_1(),
            post_1_4_2: BaseSystemContracts::estimate_gas_post_1_4_2(),
            vm_1_5_0_small_memory: BaseSystemContracts::estimate_gas_1_5_0_small_memory(),
            vm_1_5_0_increased_memory:
                BaseSystemContracts::estimate_gas_post_1_5_0_increased_memory(),
            vm_protocol_defense: BaseSystemContracts::estimate_gas_post_protocol_defense(),
            gateway: BaseSystemContracts::estimate_gas_gateway(),
            _contracts_kind: PhantomData,
        }
    }
}

impl MultiVmBaseSystemContracts<CallOrExecute> {
    /// Returned system contracts (mainly the bootloader) are tuned to provide better UX (e.g. revert messages).
    pub fn load_eth_call_blocking() -> Self {
        Self {
            pre_virtual_blocks: BaseSystemContracts::playground_pre_virtual_blocks(),
            post_virtual_blocks: BaseSystemContracts::playground_post_virtual_blocks(),
            post_virtual_blocks_finish_upgrade_fix:
                BaseSystemContracts::playground_post_virtual_blocks_finish_upgrade_fix(),
            post_boojum: BaseSystemContracts::playground_post_boojum(),
            post_allowlist_removal: BaseSystemContracts::playground_post_allowlist_removal(),
            post_1_4_1: BaseSystemContracts::playground_post_1_4_1(),
            post_1_4_2: BaseSystemContracts::playground_post_1_4_2(),
            vm_1_5_0_small_memory: BaseSystemContracts::playground_1_5_0_small_memory(),
            vm_1_5_0_increased_memory: BaseSystemContracts::playground_post_1_5_0_increased_memory(
            ),
            vm_protocol_defense: BaseSystemContracts::playground_post_protocol_defense(),
            gateway: BaseSystemContracts::playground_gateway(),
            _contracts_kind: PhantomData,
        }
    }
}

#[async_trait]
impl<C: ContractsKind> BaseSystemContractsProvider<C> for MultiVmBaseSystemContracts<C> {
    async fn base_system_contracts(
        &self,
        block_info: &ResolvedBlockInfo,
    ) -> anyhow::Result<BaseSystemContracts> {
        Ok(self
            .get_by_protocol_version(block_info.protocol_version(), block_info.use_evm_emulator()))
    }
}<|MERGE_RESOLUTION|>--- conflicted
+++ resolved
@@ -106,16 +106,9 @@
             ProtocolVersionId::Version21 | ProtocolVersionId::Version22 => &self.post_1_4_2,
             ProtocolVersionId::Version23 => &self.vm_1_5_0_small_memory,
             ProtocolVersionId::Version24 => &self.vm_1_5_0_increased_memory,
-<<<<<<< HEAD
             ProtocolVersionId::Version25 => &self.vm_protocol_defense,
             ProtocolVersionId::Version26 | ProtocolVersionId::Version27 => &self.gateway,
-=======
-            ProtocolVersionId::Version25 | ProtocolVersionId::Version26 => {
-                &self.vm_protocol_defense
-            }
-            ProtocolVersionId::Version27 => &self.gateway,
             ProtocolVersionId::Version28 => unreachable!("Version 28 is not supported yet"),
->>>>>>> 0d83184d
         };
         let base = base.clone();
 
