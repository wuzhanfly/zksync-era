use std::{borrow::Cow, fmt, marker::PhantomData, rc::Rc, sync::Arc, time::Duration};

use anyhow::Context as _;
use once_cell::sync::OnceCell;
use tokio::sync::mpsc;
use zksync_multivm::{
    interface::{
        executor::{BatchExecutor, BatchExecutorFactory},
        storage::{ReadStorage, StoragePtr, StorageView, StorageViewStats},
        utils::DivergenceHandler,
        BatchTransactionExecutionResult, BytecodeCompressionError, CompressedBytecodeInfo,
        ExecutionResult, FinishedL1Batch, Halt, L1BatchEnv, L2BlockEnv, SystemEnv, VmFactory,
        VmInterface, VmInterfaceHistoryEnabled,
    },
    tracers::CallTracer,
    vm_fast,
    vm_latest::HistoryEnabled,
    FastVmInstance, LegacyVmInstance, MultiVMTracer,
};
use zksync_types::{vm::FastVmMode, Transaction};

use super::{
    executor::{Command, MainBatchExecutor},
    metrics::{TxExecutionStage, BATCH_TIP_METRICS, EXECUTOR_METRICS, KEEPER_METRICS},
};
use crate::shared::{InteractionType, Sealed, STORAGE_METRICS};

/// Encapsulates a tracer used during batch processing. Currently supported tracers are `()` (no-op) and [`TraceCalls`].
///
/// All members of this trait are implementation details.
pub trait BatchTracer: fmt::Debug + 'static + Send + Sealed {
    /// True if call tracing is enabled. Used by legacy VMs which enable / disable call tracing dynamically.
    #[doc(hidden)]
    const TRACE_CALLS: bool;
    /// Tracer for the fast VM.
    #[doc(hidden)]
    type Fast: vm_fast::Tracer + Default + 'static;
}

impl Sealed for () {}

/// No-op implementation that doesn't trace anything.
impl BatchTracer for () {
    const TRACE_CALLS: bool = false;
    type Fast = ();
}

/// [`BatchTracer`] implementation tracing calls (returned in [`BatchTransactionExecutionResult`]s).
#[derive(Debug)]
pub struct TraceCalls(());

impl Sealed for TraceCalls {}

impl BatchTracer for TraceCalls {
    const TRACE_CALLS: bool = true;
    type Fast = (); // TODO: change once call tracing is implemented in fast VM
}

/// The default implementation of [`BatchExecutorFactory`].
/// Creates real batch executors which maintain the VM (as opposed to the test factories which don't use the VM).
#[derive(Debug, Clone)]
pub struct MainBatchExecutorFactory<Tr> {
    /// Whether batch executor would allow transactions with bytecode that cannot be compressed.
    /// For new blocks, bytecode compression is mandatory -- if bytecode compression is not supported,
    /// the transaction will be rejected.
    /// Note that this flag, if set to `true`, is strictly more permissive than if set to `false`. It means
    /// that in cases where the node is expected to process any transactions processed by the sequencer
    /// regardless of its configuration, this flag should be set to `true`.
    optional_bytecode_compression: bool,
    fast_vm_mode: FastVmMode,
    observe_storage_metrics: bool,
    divergence_handler: Option<DivergenceHandler>,
    _tracer: PhantomData<Tr>,
}

impl<Tr: BatchTracer> MainBatchExecutorFactory<Tr> {
    pub fn new(optional_bytecode_compression: bool) -> Self {
        Self {
            optional_bytecode_compression,
            fast_vm_mode: FastVmMode::Old,
            observe_storage_metrics: false,
            divergence_handler: None,
            _tracer: PhantomData,
        }
    }

    /// Sets the fast VM mode used by this executor.
    pub fn set_fast_vm_mode(&mut self, fast_vm_mode: FastVmMode) {
        if !matches!(fast_vm_mode, FastVmMode::Old) {
            tracing::warn!(
                "Running new VM with mode {fast_vm_mode:?}; this can lead to incorrect node behavior"
            );
        }
        self.fast_vm_mode = fast_vm_mode;
    }

    /// Enables storage metrics reporting for this executor. Storage metrics will be reported for each transaction.
    // The reason this isn't on by default is that storage metrics don't distinguish between "batch-executed" and "oneshot-executed" transactions;
    // this optimally needs some improvements in `vise` (ability to add labels for groups of metrics).
    pub fn observe_storage_metrics(&mut self) {
        self.observe_storage_metrics = true;
    }

    pub fn set_divergence_handler(&mut self, handler: DivergenceHandler) {
        tracing::info!("Set VM divergence handler");
        self.divergence_handler = Some(handler);
    }
}

impl<S: ReadStorage + Send + 'static, Tr: BatchTracer> BatchExecutorFactory<S>
    for MainBatchExecutorFactory<Tr>
{
    fn init_batch(
        &mut self,
        storage: S,
        l1_batch_params: L1BatchEnv,
        system_env: SystemEnv,
    ) -> Box<dyn BatchExecutor<S>> {
        // Since we process `BatchExecutor` commands one-by-one (the next command is never enqueued
        // until a previous command is processed), capacity 1 is enough for the commands channel.
        let (commands_sender, commands_receiver) = mpsc::channel(1);
        let executor = CommandReceiver {
            optional_bytecode_compression: self.optional_bytecode_compression,
            fast_vm_mode: self.fast_vm_mode,
            observe_storage_metrics: self.observe_storage_metrics,
            divergence_handler: self.divergence_handler.clone(),
            commands: commands_receiver,
            _storage: PhantomData,
            _tracer: PhantomData::<Tr>,
        };

        let handle =
            tokio::task::spawn_blocking(move || executor.run(storage, l1_batch_params, system_env));
        Box::new(MainBatchExecutor::new(handle, commands_sender))
    }
}

type BytecodeResult = Result<Vec<CompressedBytecodeInfo>, BytecodeCompressionError>;

#[derive(Debug)]
enum BatchVm<S: ReadStorage, Tr: BatchTracer> {
    Legacy(LegacyVmInstance<S, HistoryEnabled>),
    Fast(FastVmInstance<S, Tr::Fast>),
}

macro_rules! dispatch_batch_vm {
    ($self:ident.$function:ident($($params:tt)*)) => {
        match $self {
            Self::Legacy(vm) => vm.$function($($params)*),
            Self::Fast(vm) => vm.$function($($params)*),
        }
    };
}

impl<S: ReadStorage, Tr: BatchTracer> BatchVm<S, Tr> {
    fn new(
        l1_batch_env: L1BatchEnv,
        system_env: SystemEnv,
        storage_ptr: StoragePtr<StorageView<S>>,
        mode: FastVmMode,
    ) -> Self {
        match mode {
            FastVmMode::Old => {
                Self::Legacy(LegacyVmInstance::new(l1_batch_env, system_env, storage_ptr))
            }
            FastVmMode::New => {
                Self::Fast(FastVmInstance::fast(l1_batch_env, system_env, storage_ptr))
            }
            FastVmMode::Shadow => Self::Fast(FastVmInstance::shadowed(
                l1_batch_env,
                system_env,
                storage_ptr,
            )),
        }
    }

    fn start_new_l2_block(&mut self, l2_block: L2BlockEnv) {
        dispatch_batch_vm!(self.start_new_l2_block(l2_block));
    }

    fn finish_batch(&mut self) -> FinishedL1Batch {
        dispatch_batch_vm!(self.finish_batch())
    }

    fn make_snapshot(&mut self) {
        dispatch_batch_vm!(self.make_snapshot());
    }

    fn rollback_to_the_latest_snapshot(&mut self) {
        dispatch_batch_vm!(self.rollback_to_the_latest_snapshot());
    }

    fn pop_snapshot_no_rollback(&mut self) {
        dispatch_batch_vm!(self.pop_snapshot_no_rollback());
    }

    fn inspect_transaction(
        &mut self,
        tx: Transaction,
        with_compression: bool,
    ) -> BatchTransactionExecutionResult<BytecodeResult> {
        let call_tracer_result = Arc::new(OnceCell::default());
        let legacy_tracer = if Tr::TRACE_CALLS {
            vec![CallTracer::new(call_tracer_result.clone()).into_tracer_pointer()]
        } else {
            vec![]
        };
        let mut legacy_tracer = legacy_tracer.into();

        let (compression_result, tx_result) = match self {
            Self::Legacy(vm) => vm.inspect_transaction_with_bytecode_compression(
                &mut legacy_tracer,
                tx,
                with_compression,
            ),
            Self::Fast(vm) => {
                let mut tracer = (legacy_tracer.into(), <Tr::Fast>::default());
                vm.inspect_transaction_with_bytecode_compression(&mut tracer, tx, with_compression)
            }
        };

        let compressed_bytecodes = compression_result.map(Cow::into_owned);
        let call_traces = Arc::try_unwrap(call_tracer_result)
            .expect("failed extracting call traces")
            .take()
            .unwrap_or_default();
        BatchTransactionExecutionResult {
            tx_result: Box::new(tx_result),
            compressed_bytecodes,
            call_traces,
        }
    }
}

/// Implementation of the "primary" (non-test) batch executor.
/// Upon launch, it initializes the VM object with provided block context and properties, and keeps invoking the commands
/// sent to it one by one until the batch is finished.
///
/// One `CommandReceiver` can execute exactly one batch, so once the batch is sealed, a new `CommandReceiver` object must
/// be constructed.
#[derive(Debug)]
struct CommandReceiver<S, Tr> {
    optional_bytecode_compression: bool,
    fast_vm_mode: FastVmMode,
    observe_storage_metrics: bool,
    divergence_handler: Option<DivergenceHandler>,
    commands: mpsc::Receiver<Command>,
    _storage: PhantomData<S>,
    _tracer: PhantomData<Tr>,
}

impl<S: ReadStorage + 'static, Tr: BatchTracer> CommandReceiver<S, Tr> {
    pub(super) fn run(
        mut self,
        storage: S,
        l1_batch_params: L1BatchEnv,
        system_env: SystemEnv,
    ) -> anyhow::Result<StorageView<S>> {
        tracing::info!("Starting executing L1 batch #{}", &l1_batch_params.number);

        let storage_view = StorageView::new(storage).to_rc_ptr();
        let mut vm = BatchVm::<S, Tr>::new(
            l1_batch_params,
            system_env,
            storage_view.clone(),
            self.fast_vm_mode,
        );
        let mut batch_finished = false;
        let mut prev_storage_stats = StorageViewStats::default();

        if let BatchVm::Fast(FastVmInstance::Shadowed(shadowed)) = &mut vm {
            if let Some(handler) = self.divergence_handler.take() {
                shadowed.set_divergence_handler(handler);
            }
        }

        while let Some(cmd) = self.commands.blocking_recv() {
            match cmd {
                Command::ExecuteTx(tx, resp) => {
                    let tx_hash = tx.hash();
                    let (result, latency) = self.execute_tx(*tx, &mut vm).with_context(|| {
                        format!("fatal error executing transaction {tx_hash:?}")
                    })?;

                    if self.observe_storage_metrics {
                        let storage_stats = storage_view.borrow().stats();
                        let stats_diff = storage_stats.saturating_sub(&prev_storage_stats);
                        STORAGE_METRICS.observe(&format!("Tx {tx_hash:?}"), latency, &stats_diff);
                        prev_storage_stats = storage_stats;
                    }
                    if resp.send(result).is_err() {
                        break;
                    }
                }
                Command::RollbackLastTx(resp) => {
                    self.rollback_last_tx(&mut vm);
                    if resp.send(()).is_err() {
                        break;
                    }
                }
                Command::StartNextL2Block(l2_block_env, resp) => {
                    vm.start_new_l2_block(l2_block_env);
                    if resp.send(()).is_err() {
                        break;
                    }
                }
                Command::FinishBatch(resp) => {
                    let vm_block_result = self.finish_batch(&mut vm)?;
                    if resp.send(vm_block_result).is_err() {
                        break;
                    }
                    batch_finished = true;
                    break;
                }
            }
        }

        drop(vm);
        let storage_view = Rc::into_inner(storage_view)
            .context("storage view leaked")?
            .into_inner();
        if batch_finished {
            let stats = storage_view.stats();
            EXECUTOR_METRICS.batch_storage_interaction_duration[&InteractionType::GetValue]
                .observe(stats.time_spent_on_get_value);
            EXECUTOR_METRICS.batch_storage_interaction_duration[&InteractionType::SetValue]
                .observe(stats.time_spent_on_set_value);
        } else {
            // State keeper can exit because of stop signal, so it's OK to exit mid-batch.
            tracing::info!("State keeper exited with an unfinished L1 batch");
        }
        Ok(storage_view)
    }

    fn execute_tx(
        &self,
        transaction: Transaction,
        vm: &mut BatchVm<S, Tr>,
    ) -> anyhow::Result<(BatchTransactionExecutionResult, Duration)> {
        // Executing a next transaction means that a previous transaction was either rolled back (in which case its snapshot
        // was already removed), or that we build on top of it (in which case, it can be removed now).
        vm.pop_snapshot_no_rollback();
        // Save pre-execution VM snapshot.
        vm.make_snapshot();

        // Execute the transaction.
        let latency = KEEPER_METRICS.tx_execution_time[&TxExecutionStage::Execution].start();
        let result = if self.optional_bytecode_compression {
            self.execute_tx_in_vm_with_optional_compression(&transaction, vm)?
        } else {
            self.execute_tx_in_vm(&transaction, vm)?
        };

        Ok((result, latency.observe()))
    }

    fn rollback_last_tx(&self, vm: &mut BatchVm<S, Tr>) {
        let latency = KEEPER_METRICS.tx_execution_time[&TxExecutionStage::TxRollback].start();
        vm.rollback_to_the_latest_snapshot();
        latency.observe();
    }

<<<<<<< HEAD
    fn start_next_l2_block(
        &self,
        l2_block_env: L2BlockEnv,
        vm: &mut VmInstance<S, HistoryEnabled>,
    ) {
        // println!("kl todo start next L2 block");
        vm.start_new_l2_block(l2_block_env);
    }

    fn finish_batch(
        &self,
        vm: &mut VmInstance<S, HistoryEnabled>,
    ) -> anyhow::Result<FinishedL1Batch> {
=======
    fn finish_batch(&self, vm: &mut BatchVm<S, Tr>) -> anyhow::Result<FinishedL1Batch> {
>>>>>>> fb21d007
        // The vm execution was paused right after the last transaction was executed.
        // There is some post-processing work that the VM needs to do before the block is fully processed.
        let result = vm.finish_batch();
        anyhow::ensure!(
            !result.block_tip_execution_result.result.is_failed(),
            "VM must not fail when finalizing block: {:#?}",
            result.block_tip_execution_result.result
        );

        BATCH_TIP_METRICS.observe(&result.block_tip_execution_result);
        Ok(result)
    }

    /// Attempts to execute transaction with or without bytecode compression.
    /// If compression fails, the transaction will be re-executed without compression.
    fn execute_tx_in_vm_with_optional_compression(
        &self,
        tx: &Transaction,
        vm: &mut BatchVm<S, Tr>,
    ) -> anyhow::Result<BatchTransactionExecutionResult> {
        // Note, that the space where we can put the calldata for compressing transactions
        // is limited and the transactions do not pay for taking it.
        // In order to not let the accounts spam the space of compressed bytecodes with bytecodes
        // that will not be published (e.g. due to out of gas), we use the following scheme:
        // We try to execute the transaction with compressed bytecodes.
        // If it fails and the compressed bytecodes have not been published,
        // it means that there is no sense in polluting the space of compressed bytecodes,
        // and so we re-execute the transaction, but without compression.

        let res = vm.inspect_transaction(tx.clone(), true);
        if let Ok(compressed_bytecodes) = res.compressed_bytecodes {
            return Ok(BatchTransactionExecutionResult {
                tx_result: res.tx_result,
                compressed_bytecodes,
                call_traces: res.call_traces,
            });
        }

        // Roll back to the snapshot just before the transaction execution taken in `Self::execute_tx()`
        // and create a snapshot at the same VM state again.
        vm.rollback_to_the_latest_snapshot();
        vm.make_snapshot();

        let res = vm.inspect_transaction(tx.clone(), false);
        let compressed_bytecodes = res
            .compressed_bytecodes
            .context("compression failed when it wasn't applied")?;
        Ok(BatchTransactionExecutionResult {
            tx_result: res.tx_result,
            compressed_bytecodes,
            call_traces: res.call_traces,
        })
    }

    /// Attempts to execute transaction with mandatory bytecode compression.
    /// If bytecode compression fails, the transaction will be rejected.
    fn execute_tx_in_vm(
        &self,
        tx: &Transaction,
        vm: &mut BatchVm<S, Tr>,
    ) -> anyhow::Result<BatchTransactionExecutionResult> {
        let res = vm.inspect_transaction(tx.clone(), true);
        if let Ok(compressed_bytecodes) = res.compressed_bytecodes {
            Ok(BatchTransactionExecutionResult {
                tx_result: res.tx_result,
                compressed_bytecodes,
                call_traces: res.call_traces,
            })
        } else {
            // Transaction failed to publish bytecodes, we reject it so initiator doesn't pay fee.
            let mut tx_result = res.tx_result;
            tx_result.result = ExecutionResult::Halt {
                reason: Halt::FailedToPublishCompressedBytecodes,
            };
            Ok(BatchTransactionExecutionResult {
                tx_result,
                compressed_bytecodes: vec![],
                call_traces: vec![],
            })
        }
    }
}<|MERGE_RESOLUTION|>--- conflicted
+++ resolved
@@ -360,23 +360,7 @@
         latency.observe();
     }
 
-<<<<<<< HEAD
-    fn start_next_l2_block(
-        &self,
-        l2_block_env: L2BlockEnv,
-        vm: &mut VmInstance<S, HistoryEnabled>,
-    ) {
-        // println!("kl todo start next L2 block");
-        vm.start_new_l2_block(l2_block_env);
-    }
-
-    fn finish_batch(
-        &self,
-        vm: &mut VmInstance<S, HistoryEnabled>,
-    ) -> anyhow::Result<FinishedL1Batch> {
-=======
     fn finish_batch(&self, vm: &mut BatchVm<S, Tr>) -> anyhow::Result<FinishedL1Batch> {
->>>>>>> fb21d007
         // The vm execution was paused right after the last transaction was executed.
         // There is some post-processing work that the VM needs to do before the block is fully processed.
         let result = vm.finish_batch();
