--- conflicted
+++ resolved
@@ -10,11 +10,7 @@
 
 use ethabi::Token;
 use serde::{Deserialize, Serialize};
-<<<<<<< HEAD
-pub use zksync_basic_types::commitment::*;
-=======
 pub use zksync_basic_types::commitment::{L1BatchCommitmentMode, PubdataParams, PubdataType};
->>>>>>> a8489270
 use zksync_contracts::BaseSystemContractsHashes;
 use zksync_crypto_primitives::hasher::{keccak::KeccakHasher, Hasher};
 use zksync_mini_merkle_tree::MiniMerkleTree;
@@ -135,31 +131,6 @@
     pub aggregation_root: Option<H256>,
     /// Data Availability inclusion proof, that has to be verified on the settlement layer.
     pub da_inclusion_data: Option<Vec<u8>>,
-}
-
-#[derive(Debug, Clone, PartialEq, Default, Serialize, Deserialize)]
-pub struct PriorityOpsMerkleProof {
-    pub left_path: Vec<H256>,
-    pub right_path: Vec<H256>,
-    pub hashes: Vec<H256>,
-}
-
-impl PriorityOpsMerkleProof {
-    pub fn into_token(&self) -> Token {
-        let array_into_token = |array: &[H256]| {
-            Token::Array(
-                array
-                    .iter()
-                    .map(|hash| Token::FixedBytes(hash.as_bytes().to_vec()))
-                    .collect(),
-            )
-        };
-        Token::Tuple(vec![
-            array_into_token(&self.left_path),
-            array_into_token(&self.right_path),
-            array_into_token(&self.hashes),
-        ])
-    }
 }
 
 impl L1BatchMetadata {
