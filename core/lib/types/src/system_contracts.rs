--- conflicted
+++ resolved
@@ -6,12 +6,8 @@
     BOOTLOADER_UTILITIES_ADDRESS, CODE_ORACLE_ADDRESS, COMPRESSOR_ADDRESS, CREATE2_FACTORY_ADDRESS,
     EVENT_WRITER_ADDRESS, EVM_GAS_MANAGER_ADDRESS, L2_ASSET_ROUTER_ADDRESS, L2_BRIDGEHUB_ADDRESS,
     L2_GENESIS_UPGRADE_ADDRESS, L2_MESSAGE_ROOT_ADDRESS, L2_NATIVE_TOKEN_VAULT_ADDRESS,
-<<<<<<< HEAD
-    P256VERIFY_PRECOMPILE_ADDRESS, PUBDATA_CHUNK_PUBLISHER_ADDRESS,
-=======
     L2_WRAPPED_BASE_TOKEN_IMPL, PUBDATA_CHUNK_PUBLISHER_ADDRESS,
     SECP256R1_VERIFY_PRECOMPILE_ADDRESS, SLOAD_CONTRACT_ADDRESS,
->>>>>>> a8489270
 };
 
 use crate::{
@@ -31,11 +27,7 @@
 pub const TX_NONCE_INCREMENT: U256 = U256([1, 0, 0, 0]); // 1
 pub const DEPLOYMENT_NONCE_INCREMENT: U256 = U256([0, 0, 1, 0]); // 2^128
 
-<<<<<<< HEAD
-static SYSTEM_CONTRACT_LIST: [(&str, &str, Address, ContractLanguage); 31] = [
-=======
 static SYSTEM_CONTRACT_LIST: [(&str, &str, Address, ContractLanguage); 33] = [
->>>>>>> a8489270
     (
         "",
         "AccountCodeStorage",
@@ -191,47 +183,29 @@
         ContractLanguage::Sol,
     ),
     (
-<<<<<<< HEAD
-        "../../../l1-contracts/artifacts-zk/contracts/bridgehub/",
-=======
-        "../../l1-contracts/zkout/",
->>>>>>> a8489270
+        "../../l1-contracts/zkout/",
         "Bridgehub",
         L2_BRIDGEHUB_ADDRESS,
         ContractLanguage::Sol,
     ),
     (
-<<<<<<< HEAD
-        "../../../l1-contracts/artifacts-zk/contracts/bridgehub/",
-=======
-        "../../l1-contracts/zkout/",
->>>>>>> a8489270
+        "../../l1-contracts/zkout/",
         "MessageRoot",
         L2_MESSAGE_ROOT_ADDRESS,
         ContractLanguage::Sol,
     ),
     (
-<<<<<<< HEAD
-        "../../../l1-contracts/artifacts-zk/contracts/bridge/asset-router/",
-=======
-        "../../l1-contracts/zkout/",
->>>>>>> a8489270
+        "../../l1-contracts/zkout/",
         "L2AssetRouter",
         L2_ASSET_ROUTER_ADDRESS,
         ContractLanguage::Sol,
     ),
     (
-<<<<<<< HEAD
-        "../../../l1-contracts/artifacts-zk/contracts/bridge/ntv/",
-=======
-        "../../l1-contracts/zkout/",
->>>>>>> a8489270
+        "../../l1-contracts/zkout/",
         "L2NativeTokenVault",
         L2_NATIVE_TOKEN_VAULT_ADDRESS,
         ContractLanguage::Sol,
     ),
-<<<<<<< HEAD
-=======
     (
         "",
         "SloadContract",
@@ -244,7 +218,6 @@
         L2_WRAPPED_BASE_TOKEN_IMPL,
         ContractLanguage::Sol,
     ),
->>>>>>> a8489270
 ];
 
 /// Gets default set of system contracts, based on Cargo workspace location.
