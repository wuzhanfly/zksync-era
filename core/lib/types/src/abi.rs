use anyhow::Context as _;
use zksync_basic_types::protocol_version::ProtocolSemanticVersion;

use crate::{
    bytecode::BytecodeHash,
    ethabi,
    ethabi::{ParamType, Token},
    transaction_request::TransactionRequest,
    web3, Address, H256, U256,
};

/// `L2CanonicalTransaction` from `l1-contracts/contracts/zksync/interfaces/IMailbox.sol`.
/// Represents L1->L2 transactions: priority transactions and protocol upgrade transactions.
#[derive(Default, Debug)]
pub struct L2CanonicalTransaction {
    pub tx_type: U256,
    pub from: U256,
    pub to: U256,
    pub gas_limit: U256,
    pub gas_per_pubdata_byte_limit: U256,
    pub max_fee_per_gas: U256,
    pub max_priority_fee_per_gas: U256,
    pub paymaster: U256,
    pub nonce: U256,
    pub value: U256,
    pub reserved: [U256; 4],
    pub data: Vec<u8>,
    pub signature: Vec<u8>,
    pub factory_deps: Vec<U256>,
    pub paymaster_input: Vec<u8>,
    pub reserved_dynamic: Vec<u8>,
}

impl L2CanonicalTransaction {
    /// RLP schema of the L1->L2 transaction.
    pub fn schema() -> ParamType {
        ParamType::Tuple(vec![
            ParamType::Uint(256),                                  // `txType`
            ParamType::Uint(256),                                  // sender
            ParamType::Uint(256),                                  // to
            ParamType::Uint(256),                                  // gasLimit
            ParamType::Uint(256),                                  // `gasPerPubdataLimit`
            ParamType::Uint(256),                                  // maxFeePerGas
            ParamType::Uint(256),                                  // maxPriorityFeePerGas
            ParamType::Uint(256),                                  // paymaster
            ParamType::Uint(256),                                  // nonce (serial ID)
            ParamType::Uint(256),                                  // value
            ParamType::FixedArray(ParamType::Uint(256).into(), 4), // reserved
            ParamType::Bytes,                                      // calldata
            ParamType::Bytes,                                      // signature
            ParamType::Array(Box::new(ParamType::Uint(256))),      // factory deps
            ParamType::Bytes,                                      // paymaster input
            ParamType::Bytes,                                      // `reservedDynamic`
        ])
    }

    /// Decodes L1->L2 transaction from a RLP token.
    /// Returns an error if token doesn't match the `schema()`.
    pub fn decode(token: Token) -> anyhow::Result<Self> {
        let tokens = token.into_tuple().context("not a tuple")?;
        anyhow::ensure!(tokens.len() == 16);
        let mut t: std::vec::IntoIter<Token> = tokens.into_iter();
        let mut next = || t.next().unwrap();
        Ok(Self {
            tx_type: next().into_uint().context("tx_type")?,
            from: next().into_uint().context("from")?,
            to: next().into_uint().context("to")?,
            gas_limit: next().into_uint().context("gas_limit")?,
            gas_per_pubdata_byte_limit: next().into_uint().context("gas_per_pubdata_byte_limit")?,
            max_fee_per_gas: next().into_uint().context("max_fee_per_gas")?,
            max_priority_fee_per_gas: next().into_uint().context("max_priority_fee_per_gas")?,
            paymaster: next().into_uint().context("paymaster")?,
            nonce: next().into_uint().context("nonce")?,
            value: next().into_uint().context("value")?,
            reserved: next()
                .into_fixed_array()
                .context("reserved")?
                .into_iter()
                .enumerate()
                .map(|(i, t)| t.into_uint().context(i))
                .collect::<Result<Vec<_>, _>>()
                .context("reserved")?
                .try_into()
                .ok()
                .context("reserved")?,
            data: next().into_bytes().context("data")?,
            signature: next().into_bytes().context("signature")?,
            factory_deps: next()
                .into_array()
                .context("factory_deps")?
                .into_iter()
                .enumerate()
                .map(|(i, t)| t.into_uint().context(i))
                .collect::<Result<_, _>>()
                .context("factory_deps")?,
            paymaster_input: next().into_bytes().context("paymaster_input")?,
            reserved_dynamic: next().into_bytes().context("reserved_dynamic")?,
        })
    }

    /// Encodes L1->L2 transaction to a RLP token.
    pub fn encode(&self) -> Token {
        Token::Tuple(vec![
            Token::Uint(self.tx_type),
            Token::Uint(self.from),
            Token::Uint(self.to),
            Token::Uint(self.gas_limit),
            Token::Uint(self.gas_per_pubdata_byte_limit),
            Token::Uint(self.max_fee_per_gas),
            Token::Uint(self.max_priority_fee_per_gas),
            Token::Uint(self.paymaster),
            Token::Uint(self.nonce),
            Token::Uint(self.value),
            Token::FixedArray(self.reserved.iter().map(|x| Token::Uint(*x)).collect()),
            Token::Bytes(self.data.clone()),
            Token::Bytes(self.signature.clone()),
            Token::Array(self.factory_deps.iter().map(|x| Token::Uint(*x)).collect()),
            Token::Bytes(self.paymaster_input.clone()),
            Token::Bytes(self.reserved_dynamic.clone()),
        ])
    }

    /// Canonical hash of the L1->L2 transaction.
    pub fn hash(&self) -> H256 {
        H256::from_slice(&web3::keccak256(&ethabi::encode(&[self.encode()])))
    }
}

/// `NewPriorityRequest` from `l1-contracts/contracts/zksync/interfaces/IMailbox.sol`.
#[derive(Debug)]
pub struct NewPriorityRequest {
    pub tx_id: U256,
    pub tx_hash: [u8; 32],
    pub expiration_timestamp: u64,
    pub transaction: Box<L2CanonicalTransaction>,
    pub factory_deps: Vec<Vec<u8>>,
}

impl NewPriorityRequest {
    /// Encodes `NewPriorityRequest` to a sequence of RLP tokens.
    pub fn encode(&self) -> Vec<Token> {
        vec![
            Token::Uint(self.tx_id),
            Token::FixedBytes(self.tx_hash.into()),
            Token::Uint(self.expiration_timestamp.into()),
            self.transaction.encode(),
            Token::Array(
                self.factory_deps
                    .iter()
                    .map(|b| Token::Bytes(b.clone()))
                    .collect(),
            ),
        ]
    }

    /// Decodes `NewPriorityRequest` from RLP encoding.
    /// Returns an error if token doesn't match the `schema()`.
    pub fn decode(data: &[u8]) -> Result<Self, ethabi::Error> {
        let tokens = ethabi::decode(
            &[
                ParamType::Uint(256),                      // tx ID
                ParamType::FixedBytes(32),                 // tx hash
                ParamType::Uint(64),                       // expiration block
                L2CanonicalTransaction::schema(),          // transaction data
                ParamType::Array(ParamType::Bytes.into()), // factory deps
            ],
            data,
        )?;
        let mut t = tokens.into_iter();
        // All the unwraps are save because `ethabi::decode()` has validated
        // the input.
        let mut next = || t.next().unwrap();
        Ok(Self {
            tx_id: next().into_uint().unwrap(),
            tx_hash: next().into_fixed_bytes().unwrap().try_into().unwrap(),
            expiration_timestamp: next().into_uint().unwrap().try_into().unwrap(),
            transaction: L2CanonicalTransaction::decode(next()).unwrap().into(),
            factory_deps: next()
                .into_array()
                .unwrap()
                .into_iter()
                .map(|t| t.into_bytes().unwrap())
                .collect(),
        })
    }
}

/// `VerifierParams` from `l1-contracts/contracts/state-transition/chain-interfaces/IVerifier.sol`.
#[derive(Debug, Default, PartialEq)]
pub struct VerifierParams {
    pub recursion_node_level_vk_hash: [u8; 32],
    pub recursion_leaf_level_vk_hash: [u8; 32],
    pub recursion_circuits_set_vks_hash: [u8; 32],
}

/// `ProposedUpgrade` from, `l1-contracts/contracts/upgrades/BazeZkSyncUpgrade.sol`.
#[derive(Debug)]
pub struct ProposedUpgrade {
    pub l2_protocol_upgrade_tx: Box<L2CanonicalTransaction>,
<<<<<<< HEAD
=======
    // Factory deps are set only pre-gateway upgrades.
    pub factory_deps: Option<Vec<Vec<u8>>>,
>>>>>>> e3759a27
    pub bootloader_hash: [u8; 32],
    pub default_account_hash: [u8; 32],
    pub verifier: Address,
    pub verifier_params: VerifierParams,
    pub l1_contracts_upgrade_calldata: Vec<u8>,
    pub post_upgrade_calldata: Vec<u8>,
    pub upgrade_timestamp: U256,
    pub new_protocol_version: U256,
}

impl VerifierParams {
    /// RLP schema of `VerifierParams`.
    pub fn schema() -> ParamType {
        ParamType::Tuple(vec![
            ParamType::FixedBytes(32),
            ParamType::FixedBytes(32),
            ParamType::FixedBytes(32),
        ])
    }

    /// Encodes `VerifierParams` to a RLP token.
    pub fn encode(&self) -> Token {
        Token::Tuple(vec![
            Token::FixedBytes(self.recursion_node_level_vk_hash.into()),
            Token::FixedBytes(self.recursion_leaf_level_vk_hash.into()),
            Token::FixedBytes(self.recursion_circuits_set_vks_hash.into()),
        ])
    }

    /// Decodes `VerifierParams` from a RLP token.
    /// Returns an error if token doesn't match the `schema()`.
    pub fn decode(token: Token) -> anyhow::Result<Self> {
        let tokens = token.into_tuple().context("not a tuple")?;
        anyhow::ensure!(tokens.len() == 3);
        let mut t = tokens.into_iter();
        let mut next = || t.next().unwrap();
        Ok(Self {
            recursion_node_level_vk_hash: next()
                .into_fixed_bytes()
                .and_then(|x| x.try_into().ok())
                .context("recursion_node_level_vk_hash")?,
            recursion_leaf_level_vk_hash: next()
                .into_fixed_bytes()
                .and_then(|x| x.try_into().ok())
                .context("recursion_leaf_level_vk_hash")?,
            recursion_circuits_set_vks_hash: next()
                .into_fixed_bytes()
                .and_then(|x| x.try_into().ok())
                .context("recursion_circuits_set_vks_hash")?,
        })
    }
}

impl ProposedUpgrade {
    /// Pre-gateway RLP schema of the `ProposedUpgrade`.
    pub fn schema_pre_gateway() -> ParamType {
        ParamType::Tuple(vec![
            L2CanonicalTransaction::schema(), // transaction data
            ParamType::FixedBytes(32),        // bootloader code hash
            ParamType::FixedBytes(32),        // default account code hash
            ParamType::Address,               // verifier address
            VerifierParams::schema(),         // verifier params
            ParamType::Bytes,                 // l1 custom data
            ParamType::Bytes,                 // l1 post-upgrade custom data
            ParamType::Uint(256),             // timestamp
            ParamType::Uint(256),             // version id
        ])
    }

    /// Post-gateway RLP schema of the `ProposedUpgrade`.
    pub fn schema_post_gateway() -> ParamType {
        ParamType::Tuple(vec![
            L2CanonicalTransaction::schema(), // transaction data
            ParamType::FixedBytes(32),        // bootloader code hash
            ParamType::FixedBytes(32),        // default account code hash
            ParamType::Address,               // verifier address
            VerifierParams::schema(),         // verifier params
            ParamType::Bytes,                 // l1 custom data
            ParamType::Bytes,                 // l1 post-upgrade custom data
            ParamType::Uint(256),             // timestamp
            ParamType::Uint(256),             // version id
        ])
    }

    /// Encodes `ProposedUpgrade` to a RLP token.
    pub fn encode(&self) -> Token {
<<<<<<< HEAD
        Token::Tuple(vec![
            self.l2_protocol_upgrade_tx.encode(),
=======
        let mut tokens = vec![self.l2_protocol_upgrade_tx.encode()];

        let protocol_version = ProtocolSemanticVersion::try_from_packed(self.new_protocol_version)
            .expect("Version is not supported")
            .minor;
        if protocol_version.is_pre_gateway() {
            tokens.push(Token::Array(
                self.factory_deps
                    .clone()
                    .expect("Factory deps should be present in pre-gateway upgrade data")
                    .into_iter()
                    .map(Token::Bytes)
                    .collect(),
            ));
        }
        tokens.extend([
>>>>>>> e3759a27
            Token::FixedBytes(self.bootloader_hash.into()),
            Token::FixedBytes(self.default_account_hash.into()),
            Token::Address(self.verifier),
            self.verifier_params.encode(),
            Token::Bytes(self.l1_contracts_upgrade_calldata.clone()),
            Token::Bytes(self.post_upgrade_calldata.clone()),
            Token::Uint(self.upgrade_timestamp),
            Token::Uint(self.new_protocol_version),
        ]);

        Token::Tuple(tokens)
    }

    /// Decodes `ProposedUpgrade` from a RLP token.
    /// Returns an error if token doesn't match the `schema()`.
    pub fn decode(token: Token) -> anyhow::Result<Self> {
        let tokens = token.into_tuple().context("not a tuple")?;
<<<<<<< HEAD
        anyhow::ensure!(tokens.len() == 9);
        let mut t = tokens.into_iter();
        let mut next = || t.next().unwrap();
        Ok(Self {
            l2_protocol_upgrade_tx: L2CanonicalTransaction::decode(next())
                .context("l2_protocol_upgrade_tx")?
                .into(),
            bootloader_hash: next()
                .into_fixed_bytes()
                .and_then(|b| b.try_into().ok())
                .context("bootloader_hash")?,
=======
        let tokens_len = tokens.len();
        anyhow::ensure!(tokens_len >= 9);
        let mut t = tokens.into_iter();
        let mut next = || t.next().unwrap();

        let l2_protocol_upgrade_tx = L2CanonicalTransaction::decode(next())
            .context("l2_protocol_upgrade_tx")?
            .into();
        let next_token = next();
        let (factory_deps, bootloader_hash) = match next_token {
            Token::Array(tokens) => {
                anyhow::ensure!(tokens_len == 10);
                (
                    Some(
                        tokens
                            .into_iter()
                            .enumerate()
                            .map(|(i, b)| b.into_bytes().context(i))
                            .collect::<Result<_, _>>()
                            .context("factory_deps")?,
                    ),
                    next().into_fixed_bytes(),
                )
            }
            Token::FixedBytes(bytes) => {
                anyhow::ensure!(tokens_len == 9);
                (None, Some(bytes))
            }
            _ => anyhow::bail!("Unexpected type of the second token"),
        };
        let bootloader_hash = bootloader_hash
            .and_then(|b| b.try_into().ok())
            .context("bootloader_hash")?;
        let upgrade = Self {
            l2_protocol_upgrade_tx,
            factory_deps,
            bootloader_hash,
>>>>>>> e3759a27
            default_account_hash: next()
                .into_fixed_bytes()
                .and_then(|b| b.try_into().ok())
                .context("default_account_hash")?,
            verifier: next().into_address().context("verifier")?,
            verifier_params: VerifierParams::decode(next()).context("verifier_params")?,
            l1_contracts_upgrade_calldata: next()
                .into_bytes()
                .context("l1_contracts_upgrade_calldata")?,
            post_upgrade_calldata: next().into_bytes().context("post_upgrade_calldata")?,
            upgrade_timestamp: next().into_uint().context("upgrade_timestamp")?,
            new_protocol_version: next().into_uint().context("new_protocol_version")?,
        };

        let protocol_version =
            ProtocolSemanticVersion::try_from_packed(upgrade.new_protocol_version)
                .map_err(|err| anyhow::anyhow!(err))
                .context("Version is not supported")?
                .minor;
        anyhow::ensure!(protocol_version.is_pre_gateway() == upgrade.factory_deps.is_some());

        Ok(upgrade)
    }
}

/// Minimal representation of arbitrary zksync transaction.
/// Suitable for verifying hashes/re-encoding.
#[derive(Debug)]
pub enum Transaction {
    /// L1->L2 transaction (both protocol upgrade and Priority transaction).
    L1 {
        /// Hashed data.
        tx: Box<L2CanonicalTransaction>,
        /// `tx` contains a commitment to `factory_deps`.
        factory_deps: Vec<Vec<u8>>,
        /// Auxiliary data, not hashed.
        eth_block: u64,
    },
    /// RLP encoding of a L2 transaction.
    L2(Vec<u8>),
}

impl Transaction {
    /// Canonical hash of the transaction.
    /// Returns an error if data is inconsistent.
    /// Note that currently not all of the transaction
    /// content is included in the hash.
    pub fn hash(&self) -> anyhow::Result<H256> {
        Ok(match self {
            Self::L1 {
                tx, factory_deps, ..
            } => {
                // verify data integrity
                let factory_deps_hashes: Vec<_> = factory_deps
                    .iter()
                    .map(|b| BytecodeHash::for_bytecode(b).value_u256())
                    .collect();
                anyhow::ensure!(tx.factory_deps == factory_deps_hashes);
                tx.hash()
            }
            Self::L2(raw) => TransactionRequest::from_bytes_unverified(raw)?.1,
        })
    }
}

pub struct ForceDeployment {
    pub bytecode_hash: H256,
    pub new_address: Address,
    pub call_constructor: bool,
    pub value: U256,
    pub input: Vec<u8>,
}

impl ForceDeployment {
    /// ABI schema of the `ForceDeployment`.
    pub fn schema() -> ParamType {
        ParamType::Tuple(vec![
            ParamType::FixedBytes(32),
            ParamType::Address,
            ParamType::Bool,
            ParamType::Uint(256),
            ParamType::Bytes,
        ])
    }

    /// Encodes `ForceDeployment` to a RLP token.
    pub fn encode(&self) -> Token {
        Token::Tuple(vec![
            Token::FixedBytes(self.bytecode_hash.0.to_vec()),
            Token::Address(self.new_address),
            Token::Bool(self.call_constructor),
            Token::Uint(self.value),
            Token::Bytes(self.input.clone()),
        ])
    }

    /// Decodes `ForceDeployment` from a RLP token.
    /// Returns an error if token doesn't match the `schema()`.
    pub fn decode(token: Token) -> anyhow::Result<Self> {
        let tokens = token.into_tuple().context("not a tuple")?;
        anyhow::ensure!(tokens.len() == 5);
        let mut t = tokens.into_iter();
        let mut next = || t.next().unwrap();
        Ok(Self {
            bytecode_hash: next()
                .into_fixed_bytes()
                .and_then(|b| Some(H256(b.try_into().ok()?)))
                .context("bytecode_hash")?,
            new_address: next().into_address().context("new_address")?,
            call_constructor: next().into_bool().context("call_constructor")?,
            value: next().into_uint().context("value")?,
            input: next().into_bytes().context("input")?,
        })
    }
}

pub struct GatewayUpgradeEncodedInput {
    pub force_deployments: Vec<ForceDeployment>,
    pub l2_gateway_upgrade_position: usize,
    pub fixed_force_deployments_data: Vec<u8>,
    pub ctm_deployer: Address,
    pub old_validator_timelock: Address,
    pub new_validator_timelock: Address,
    pub wrapped_base_token_store: Address,
}

impl GatewayUpgradeEncodedInput {
    /// ABI schema of the `GatewayUpgradeEncodedInput`.
    pub fn schema() -> ParamType {
        ParamType::Tuple(vec![
            ParamType::Array(Box::new(ForceDeployment::schema())),
            ParamType::Uint(256),
            ParamType::Bytes,
            ParamType::Address,
            ParamType::Address,
            ParamType::Address,
            ParamType::Address,
        ])
    }

    /// Decodes `GatewayUpgradeEncodedInput` from a RLP token.
    /// Returns an error if token doesn't match the `schema()`.
    pub fn decode(token: Token) -> anyhow::Result<Self> {
        let tokens = token.into_tuple().context("not a tuple")?;
        anyhow::ensure!(tokens.len() == 7);
        let mut t = tokens.into_iter();
        let mut next = || t.next().unwrap();

        let force_deployments_array = next().into_array().context("force_deployments_array")?;
        let mut force_deployments = vec![];
        for token in force_deployments_array {
            force_deployments.push(ForceDeployment::decode(token)?);
        }

        Ok(Self {
            force_deployments,
            l2_gateway_upgrade_position: next()
                .into_uint()
                .context("l2_gateway_upgrade_position")?
                .as_usize(),
            fixed_force_deployments_data: next()
                .into_bytes()
                .context("fixed_force_deployments_data")?,
            ctm_deployer: next().into_address().context("ctm_deployer")?,
            old_validator_timelock: next().into_address().context("old_validator_timelock")?,
            new_validator_timelock: next().into_address().context("new_validator_timelock")?,
            wrapped_base_token_store: next().into_address().context("wrapped_base_token_store")?,
        })
    }
}

#[derive(Debug, Clone)]
pub struct ZkChainSpecificUpgradeData {
    pub base_token_asset_id: H256,
    pub l2_legacy_shared_bridge: Address,
<<<<<<< HEAD
    pub predeployed_l2_weth_address: Address,
=======
    pub l2_predeployed_wrapped_base_token: Address,
>>>>>>> e3759a27
    pub base_token_l1_address: Address,
    pub base_token_name: String,
    pub base_token_symbol: String,
}

impl ZkChainSpecificUpgradeData {
    pub fn from_partial_components(
        base_token_asset_id: Option<H256>,
        l2_legacy_shared_bridge: Option<Address>,
        predeployed_l2_weth_address: Option<Address>,
        base_token_l1_address: Option<Address>,
        base_token_name: Option<String>,
        base_token_symbol: Option<String>,
    ) -> Option<Self> {
        Some(Self {
            base_token_asset_id: base_token_asset_id?,
            l2_legacy_shared_bridge: l2_legacy_shared_bridge?,
            // Note, that some chains may not contain previous deployment of L2 wrapped base
            // token. For those, zero address is used.
<<<<<<< HEAD
            predeployed_l2_weth_address: predeployed_l2_weth_address.unwrap_or_default(),
=======
            l2_predeployed_wrapped_base_token: predeployed_l2_weth_address.unwrap_or_default(),
>>>>>>> e3759a27
            base_token_l1_address: base_token_l1_address?,
            base_token_name: base_token_name?,
            base_token_symbol: base_token_symbol?,
        })
    }

    /// ABI schema of the `ZkChainSpecificUpgradeData`.
    pub fn schema() -> ParamType {
        ParamType::Tuple(vec![
            ParamType::FixedBytes(32),
            ParamType::Address,
            ParamType::Address,
        ])
    }

    /// Encodes `ZkChainSpecificUpgradeData` to a RLP token.
    pub fn encode(&self) -> Token {
        Token::Tuple(vec![
            Token::FixedBytes(self.base_token_asset_id.0.to_vec()),
            Token::Address(self.l2_legacy_shared_bridge),
<<<<<<< HEAD
            Token::Address(self.predeployed_l2_weth_address),
=======
            Token::Address(self.l2_predeployed_wrapped_base_token),
>>>>>>> e3759a27
            Token::Address(self.base_token_l1_address),
            Token::String(self.base_token_name.clone()),
            Token::String(self.base_token_symbol.clone()),
        ])
    }

    pub fn encode_bytes(&self) -> Vec<u8> {
        ethabi::encode(&[self.encode()])
    }
}<|MERGE_RESOLUTION|>--- conflicted
+++ resolved
@@ -197,11 +197,8 @@
 #[derive(Debug)]
 pub struct ProposedUpgrade {
     pub l2_protocol_upgrade_tx: Box<L2CanonicalTransaction>,
-<<<<<<< HEAD
-=======
     // Factory deps are set only pre-gateway upgrades.
     pub factory_deps: Option<Vec<Vec<u8>>>,
->>>>>>> e3759a27
     pub bootloader_hash: [u8; 32],
     pub default_account_hash: [u8; 32],
     pub verifier: Address,
@@ -288,10 +285,6 @@
 
     /// Encodes `ProposedUpgrade` to a RLP token.
     pub fn encode(&self) -> Token {
-<<<<<<< HEAD
-        Token::Tuple(vec![
-            self.l2_protocol_upgrade_tx.encode(),
-=======
         let mut tokens = vec![self.l2_protocol_upgrade_tx.encode()];
 
         let protocol_version = ProtocolSemanticVersion::try_from_packed(self.new_protocol_version)
@@ -308,7 +301,6 @@
             ));
         }
         tokens.extend([
->>>>>>> e3759a27
             Token::FixedBytes(self.bootloader_hash.into()),
             Token::FixedBytes(self.default_account_hash.into()),
             Token::Address(self.verifier),
@@ -326,19 +318,6 @@
     /// Returns an error if token doesn't match the `schema()`.
     pub fn decode(token: Token) -> anyhow::Result<Self> {
         let tokens = token.into_tuple().context("not a tuple")?;
-<<<<<<< HEAD
-        anyhow::ensure!(tokens.len() == 9);
-        let mut t = tokens.into_iter();
-        let mut next = || t.next().unwrap();
-        Ok(Self {
-            l2_protocol_upgrade_tx: L2CanonicalTransaction::decode(next())
-                .context("l2_protocol_upgrade_tx")?
-                .into(),
-            bootloader_hash: next()
-                .into_fixed_bytes()
-                .and_then(|b| b.try_into().ok())
-                .context("bootloader_hash")?,
-=======
         let tokens_len = tokens.len();
         anyhow::ensure!(tokens_len >= 9);
         let mut t = tokens.into_iter();
@@ -376,7 +355,6 @@
             l2_protocol_upgrade_tx,
             factory_deps,
             bootloader_hash,
->>>>>>> e3759a27
             default_account_hash: next()
                 .into_fixed_bytes()
                 .and_then(|b| b.try_into().ok())
@@ -552,11 +530,7 @@
 pub struct ZkChainSpecificUpgradeData {
     pub base_token_asset_id: H256,
     pub l2_legacy_shared_bridge: Address,
-<<<<<<< HEAD
-    pub predeployed_l2_weth_address: Address,
-=======
     pub l2_predeployed_wrapped_base_token: Address,
->>>>>>> e3759a27
     pub base_token_l1_address: Address,
     pub base_token_name: String,
     pub base_token_symbol: String,
@@ -576,11 +550,7 @@
             l2_legacy_shared_bridge: l2_legacy_shared_bridge?,
             // Note, that some chains may not contain previous deployment of L2 wrapped base
             // token. For those, zero address is used.
-<<<<<<< HEAD
-            predeployed_l2_weth_address: predeployed_l2_weth_address.unwrap_or_default(),
-=======
             l2_predeployed_wrapped_base_token: predeployed_l2_weth_address.unwrap_or_default(),
->>>>>>> e3759a27
             base_token_l1_address: base_token_l1_address?,
             base_token_name: base_token_name?,
             base_token_symbol: base_token_symbol?,
@@ -601,11 +571,7 @@
         Token::Tuple(vec![
             Token::FixedBytes(self.base_token_asset_id.0.to_vec()),
             Token::Address(self.l2_legacy_shared_bridge),
-<<<<<<< HEAD
-            Token::Address(self.predeployed_l2_weth_address),
-=======
             Token::Address(self.l2_predeployed_wrapped_base_token),
->>>>>>> e3759a27
             Token::Address(self.base_token_l1_address),
             Token::String(self.base_token_name.clone()),
             Token::String(self.base_token_symbol.clone()),
