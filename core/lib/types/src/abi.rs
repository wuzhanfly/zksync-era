--- conflicted
+++ resolved
@@ -255,7 +255,6 @@
 impl ProposedUpgrade {
     /// Pre-gateway RLP schema of the `ProposedUpgrade`.
     pub fn schema_pre_gateway() -> ParamType {
-<<<<<<< HEAD
         ParamType::Tuple(vec![
             L2CanonicalTransaction::schema(), // transaction data
             ParamType::FixedBytes(32),        // bootloader code hash
@@ -271,8 +270,6 @@
 
     /// Post-gateway RLP schema of the `ProposedUpgrade`.
     pub fn schema_post_gateway() -> ParamType {
-=======
->>>>>>> 2c778fdd
         ParamType::Tuple(vec![
             L2CanonicalTransaction::schema(), // transaction data
             ParamType::FixedBytes(32),        // bootloader code hash
