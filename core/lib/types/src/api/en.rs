//! API types related to the External Node specific methods.

use serde::{Deserialize, Serialize};
use zksync_basic_types::{commitment::PubdataParams, Address, L1BatchNumber, L2BlockNumber, H256};
use zksync_contracts::BaseSystemContractsHashes;

use crate::{InteropRoot, ProtocolVersionId};

/// Representation of the L2 block, as needed for the EN synchronization.
///
/// This structure has several fields that describe *L1 batch* rather than
/// *L2 block*, thus they are the same for all the L2 blocks in the batch.
///
/// This is done to simplify the implementation of the synchronization protocol.
#[derive(Debug, Clone, Serialize, Deserialize)]
#[serde(rename_all = "camelCase")]
pub struct SyncBlock {
    /// Number of the L2 block.
    pub number: L2BlockNumber,
    /// Number of L1 batch this L2 block belongs to.
    pub l1_batch_number: L1BatchNumber,
    /// Whether this L2 block is the last in the L1 batch. Currently, should always indicate the fictive L2 block.
    pub last_in_batch: bool,
    /// L2 block timestamp.
    pub timestamp: u64,
    /// L1 gas price used as VM parameter for the L1 batch corresponding to this L2 block.
    pub l1_gas_price: u64,
    /// L2 gas price used as VM parameter for the L1 batch corresponding to this L2 block.
    pub l2_fair_gas_price: u64,
    /// The pubdata price used as VM parameter for the L1 batch corresponding to this L2 block.
    pub fair_pubdata_price: Option<u64>,
    /// Hashes of the base system contracts used in for the L1 batch corresponding to this L2 block.
    pub base_system_contracts_hashes: BaseSystemContractsHashes,
    /// Address of the operator account who produced for the L1 batch corresponding to this L2 block.
    pub operator_address: Address,
    /// List of transactions included in the L2 block.
    /// These are not the API representation of transactions, but rather the actual type used by the server.
    /// May be `None` if transactions were not requested (as opposed to the empty vector).
    pub transactions: Option<Vec<crate::Transaction>>,
    /// Number of virtual blocks associated with this L2 block.
    pub virtual_blocks: Option<u32>,
    /// Hash of the L2 block.
    pub hash: Option<H256>,
    /// Version of the protocol used for this block.
    pub protocol_version: ProtocolVersionId,
    /// Pubdata params used for this batch.
    pub pubdata_params: Option<PubdataParams>,
<<<<<<< HEAD
    pub interop_roots: Vec<InteropRoot>,
=======
    /// Pubdata limit for the batch.
    pub pubdata_limit: Option<u64>,
>>>>>>> 385c1fcd
}

/// Global configuration of the consensus served by the main node to the external nodes.
/// In particular, it contains consensus genesis.
///
/// The wrapped JSON value corresponds to `zksync_dal::consensus::GlobalConfig`.
#[derive(Debug, Clone, Serialize, Deserialize)]
pub struct ConsensusGlobalConfig(pub serde_json::Value);

/// Block metadata that should have been committed to on L1, but it is not.
///
/// The wrapped JSON value corresponds to `zksync_dal::consensus::BlockMetadata`.
#[derive(Debug, Clone, Serialize, Deserialize)]
pub struct BlockMetadata(pub serde_json::Value);<|MERGE_RESOLUTION|>--- conflicted
+++ resolved
@@ -45,12 +45,9 @@
     pub protocol_version: ProtocolVersionId,
     /// Pubdata params used for this batch.
     pub pubdata_params: Option<PubdataParams>,
-<<<<<<< HEAD
-    pub interop_roots: Vec<InteropRoot>,
-=======
     /// Pubdata limit for the batch.
     pub pubdata_limit: Option<u64>,
->>>>>>> 385c1fcd
+    pub interop_roots: Vec<InteropRoot>,
 }
 
 /// Global configuration of the consensus served by the main node to the external nodes.
