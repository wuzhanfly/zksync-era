use std::convert::TryInto;

use crate::H256;
use serde::{Deserialize, Serialize};
use zksync_basic_types::{Address, U256};

pub(crate) use self::compression::{compress_with_best_strategy, COMPRESSION_VERSION_NUMBER};

pub mod compression;
<<<<<<< HEAD

pub const BYTES_PER_ENUMERATION_INDEX: u8 = 4;
pub const BYTES_PER_DERIVED_KEY: u8 = 32;

// Total byte size of all fields in StateDiffRecord struct
// 20 + 32 + 32 +8 + 32 + 32
=======

/// The number of bytes being used for state diff enumeration indices. Applicable to repeated writes.
pub const BYTES_PER_ENUMERATION_INDEX: u8 = 4;
/// The number of bytes being used for state diff derived keys. Applicable to initial writes.
pub const BYTES_PER_DERIVED_KEY: u8 = 32;

/// Total byte size of all fields in StateDiffRecord struct
/// 20 + 32 + 32 + 8 + 32 + 32
>>>>>>> e61d9e5f
const STATE_DIFF_RECORD_SIZE: usize = 156;

// 2 * 136 - the size that allows for two keccak rounds.
pub const PADDED_ENCODED_STORAGE_DIFF_LEN_BYTES: usize = 272;

/// In vm there are two types of writes Initial and Repeated. After the first write to the key,
/// we assign an index to it and in the future we should use index instead of full key.
/// It allows us to compress the data, as the full key would use 32 bytes, and the index can be
/// represented only as BYTES_PER_ENUMERATION_INDEX bytes
#[derive(Clone, Debug, Default, Eq, PartialEq)]
pub struct InitialStorageWrite {
    pub index: u64,
    pub key: U256,
    pub value: H256,
}

/// For repeated writes, we can substitute the 32 byte key for a BYTES_PER_ENUMERATION_INDEX byte index
/// representing its leaf index in the tree.
#[derive(Clone, Debug, Deserialize, Serialize, Default, Eq, PartialEq)]
pub struct RepeatedStorageWrite {
    pub index: u64,
    pub value: H256,
}

#[derive(Clone, Debug, Deserialize, Serialize, Default, Eq, PartialEq)]
pub struct StateDiffRecord {
    /// address state diff occured at
    pub address: Address,
    /// storage slot key updated
    pub key: U256,
    /// derived_key == Blake2s(bytes32(address), key)
    pub derived_key: [u8; 32],
    /// index in tree of state diff
    pub enumeration_index: u64,
    /// previous value
    pub initial_value: U256,
    /// updated value
    pub final_value: U256,
}

impl StateDiffRecord {
    // Serialize into byte representation.
    fn encode(&self) -> [u8; STATE_DIFF_RECORD_SIZE] {
        let mut encoding = [0u8; STATE_DIFF_RECORD_SIZE];
        let mut offset = 0;
        let mut end = 0;

        end += 20;
        encoding[offset..end].copy_from_slice(self.address.as_fixed_bytes());
        offset = end;

        end += 32;
        self.key.to_big_endian(&mut encoding[offset..end]);
        offset = end;

        end += 32;
        encoding[offset..end].copy_from_slice(&self.derived_key);
        offset = end;

        end += 8;
        encoding[offset..end].copy_from_slice(&self.enumeration_index.to_be_bytes());
        offset = end;

        end += 32;
        self.initial_value.to_big_endian(&mut encoding[offset..end]);
        offset = end;

        end += 32;
        self.final_value.to_big_endian(&mut encoding[offset..end]);
        offset = end;

        debug_assert_eq!(offset, encoding.len());

        encoding
    }

    pub fn encode_padded(&self) -> [u8; PADDED_ENCODED_STORAGE_DIFF_LEN_BYTES] {
        let mut extended_state_diff_encoding = [0u8; PADDED_ENCODED_STORAGE_DIFF_LEN_BYTES];
        let packed_encoding = self.encode();
        extended_state_diff_encoding[0..packed_encoding.len()].copy_from_slice(&packed_encoding);

        extended_state_diff_encoding
    }

    /// Decode bytes into StateDiffRecord
    pub fn try_from_slice(data: &[u8]) -> Option<Self> {
        if data.len() == 156 {
            Some(Self {
                address: Address::from_slice(&data[0..20]),
                key: U256::from(&data[20..52]),
                derived_key: data[52..84].try_into().unwrap(),
                enumeration_index: u64::from_be_bytes(data[84..92].try_into().unwrap()),
                initial_value: U256::from(&data[92..124]),
                final_value: U256::from(&data[124..156]),
            })
        } else {
            None
        }
    }

    /// compression follows the following algo:
    /// 1. if repeated write:
    ///      entry <- enumeration_index || compressed value
    /// 2. if initial write:
    ///      entry <- blake2(bytes32(address), key) || compressed value
    /// size:
    ///      initial:  max of 65 bytes
    ///      repeated: max of 38 bytes
    ///      before:  156 bytes for each
    pub fn compress(&self) -> Vec<u8> {
        let mut comp_state_diff = match self.enumeration_index {
            0 => self.derived_key.to_vec(),
            enumeration_index if enumeration_index <= u32::MAX.into() => {
                (self.enumeration_index as u32).to_be_bytes().to_vec()
            }
            enumeration_index => panic!("enumeration_index is too large: {}", enumeration_index),
        };

        comp_state_diff.extend(compress_with_best_strategy(
            self.initial_value,
            self.final_value,
        ));

        comp_state_diff
    }
}

/// Compresses a vector of state diff records according to the following:
/// num_initial writes (u32) || compressed initial writes || compressed repeated writes
pub fn compress_state_diffs(mut state_diffs: Vec<StateDiffRecord>) -> Vec<u8> {
    let mut res = vec![];

    // IMPORTANT: Sorting here is determined by the order expected in the circuits.
    state_diffs.sort_by_key(|rec| (rec.address, rec.key));

    let (initial_writes, repeated_writes): (Vec<_>, Vec<_>) = state_diffs
        .iter()
        .partition(|rec| rec.enumeration_index == 0);

    res.extend((initial_writes.len() as u16).to_be_bytes());
    for state_diff in initial_writes {
        res.extend(state_diff.compress());
    }

    for state_diff in repeated_writes {
        res.extend(state_diff.compress());
    }

    prepend_header(res)
}

/// Adds the header to the beginning of the compressed state diffs so it can be used as part of the overall
/// pubdata. Need to prepend: compression version || number of compressed state diffs || number of bytes used for
/// enumeration index.
fn prepend_header(compressed_state_diffs: Vec<u8>) -> Vec<u8> {
    let mut res = vec![0u8; 5];
    res[0] = COMPRESSION_VERSION_NUMBER;

    res[1..4].copy_from_slice(&(compressed_state_diffs.len() as u32).to_be_bytes()[1..4]);

    res[4] = BYTES_PER_ENUMERATION_INDEX;

    res.extend(compressed_state_diffs);

    res.to_vec()
}

#[cfg(test)]
mod tests {
    use std::ops::{Add, Sub};
    use std::str::FromStr;

    use super::*;
    use crate::commitment::serialize_commitments;
    use crate::{H256, U256};

    #[test]
    fn calculate_hash_for_storage_writes() {
        let initial_writes = vec![
            InitialStorageWrite {
                index: 1,
                key: U256::from(1u32),
                value: H256::from([1; 32]),
            },
            InitialStorageWrite {
                index: 2,
                key: U256::from(2u32),
                value: H256::from([3; 32]),
            },
        ];
        let bytes = serialize_commitments(&initial_writes);

        let expected_bytes = "0100000000000000000000000000000000000000000000000000000000000000\
            0101010101010101010101010101010101010101010101010101010101010101\
            0200000000000000000000000000000000000000000000000000000000000000\
            0303030303030303030303030303030303030303030303030303030303030303";
        let expected_bytes = hex::decode(expected_bytes).unwrap();
        assert_eq!(expected_bytes, bytes);

        let repeated_writes = vec![
            RepeatedStorageWrite {
                index: 1,
                value: H256::from([1; 32]),
            },
            RepeatedStorageWrite {
                index: 2,
                value: H256::from([3; 32]),
            },
        ];
        let bytes = serialize_commitments(&repeated_writes);

        let expected_bytes = "0000000000000001\
            0101010101010101010101010101010101010101010101010101010101010101\
            0000000000000002\
            0303030303030303030303030303030303030303030303030303030303030303";
        let expected_bytes = hex::decode(expected_bytes).unwrap();
        assert_eq!(expected_bytes, bytes);
    }

    #[test]
    fn test_compression() {
        let initial_add = StateDiffRecord {
            address: Address::from_str("0x09610c49cfe4a0509dbe319886eb0cfc01f2cfd1").unwrap(),
            key: U256::from(1u8),
            derived_key: [1u8; 32],
            enumeration_index: 0u64,
            initial_value: U256::default(),
            final_value: U256::from(64u8),
        };

        let initial_sub = StateDiffRecord {
            address: Address::from_str("0x1c915d9b098ecf548d978ef9931a09e4e2167fab").unwrap(),
            key: U256::from(2u8),
            derived_key: [2u8; 32],
            enumeration_index: 0u64,
            initial_value: U256::from(64u8),
            final_value: U256::from(20u8),
        };

        let initial_transform = StateDiffRecord {
            address: Address::from_str("0x3859d669dcc980c3ba68806a8d49bbc998da781d").unwrap(),
            key: U256::from(3u8),
            derived_key: [3u8; 32],
            enumeration_index: 0u64,
            initial_value: U256::MAX,
            final_value: U256::from(255u8),
        };

        let initial_none = StateDiffRecord {
            address: Address::from_str("0x3f441bf60f4d8f7704b262f41b7b015c21623f46").unwrap(),
            key: U256::from(5u8),
            derived_key: [4u8; 32],
            enumeration_index: 0u64,
            initial_value: U256::MAX / 2,
            final_value: U256::MAX,
        };

        let repeated_add = StateDiffRecord {
            address: Address::from_str("0x5e52dd6d60c2f89b5ced2bddf53794f0d8c58254").unwrap(),
            key: U256::from(1u8),
            derived_key: [5u8; 32],
            enumeration_index: 1u64,
            initial_value: U256::default(),
            final_value: U256::from(64u8),
        };

        let repeated_sub = StateDiffRecord {
            address: Address::from_str("0x9bac6b5cb15aa5f80f9480af6b530ecd93a30a41").unwrap(),
            key: U256::from(2u8),
            derived_key: [6u8; 32],
            enumeration_index: 2u64,
            initial_value: U256::from(64u8),
            final_value: U256::from(20u8),
        };

        let repeated_transform = StateDiffRecord {
            address: Address::from_str("0xaf21caa263eefa213301522c1062d22a890b2b6d").unwrap(),
            key: U256::from(3u8),
            derived_key: [7u8; 32],
            enumeration_index: 3u64,
            initial_value: U256::MAX,
            final_value: U256::from(255u8),
        };

        let repeated_none = StateDiffRecord {
            address: Address::from_str("0xb21058b7c589c49871a295575418e9e3edaf44b0").unwrap(),
            key: U256::from(5u8),
            derived_key: [8u8; 32],
            enumeration_index: 5u64,
            initial_value: U256::MAX / 2,
            final_value: U256::MAX,
        };

        let storage_diffs = vec![
            initial_add,
            initial_sub,
            initial_transform,
            initial_none,
            repeated_add,
            repeated_sub,
            repeated_transform,
            repeated_none,
        ];

        let compressed_state_diffs = compress_state_diffs(storage_diffs.clone());

        let mut storage_diffs = storage_diffs.clone();
        storage_diffs.sort_by_key(|rec| (rec.address, rec.key));

        let (header, compressed_state_diffs) = compressed_state_diffs.split_at(5);

        assert!(header[0] == COMPRESSION_VERSION_NUMBER);
        assert!(U256::from(&header[1..4]) == U256::from(compressed_state_diffs.len()));
        assert!(header[4] == 4u8);

        let (num_initial, compressed_state_diffs) = compressed_state_diffs.split_at(2);
        assert!(num_initial[0] == 0u8);
        assert!(num_initial[1] == 4u8);

        let (initial, repeated): (Vec<_>, Vec<_>) =
            storage_diffs.iter().partition(|v| v.enumeration_index == 0);
        assert!((initial.len() as u8) == num_initial[1]);

        // Initial
        let (key, compressed_state_diffs) = compressed_state_diffs.split_at(32);
        assert!(U256::from(key) == U256::from(initial[0].derived_key));
        let (metadata, compressed_state_diffs) = compressed_state_diffs.split_at(1);
        let metadata = metadata[0];
        let operation = metadata & 7;
        let len = (metadata >> 3) as usize;
        verify_value(
            initial[0].initial_value,
            initial[0].final_value,
            operation,
            &compressed_state_diffs.to_vec()[..len],
        );
        let compressed_state_diffs = &compressed_state_diffs[len..];

        let (key, compressed_state_diffs) = compressed_state_diffs.split_at(32);
        assert!(U256::from(key) == U256::from(initial[1].derived_key));
        let (metadata, compressed_state_diffs) = compressed_state_diffs.split_at(1);
        let metadata = metadata[0];
        let operation = metadata & 7;
        let len = (metadata >> 3) as usize;
        verify_value(
            initial[1].initial_value,
            initial[1].final_value,
            operation,
            &compressed_state_diffs.to_vec()[..len],
        );
        let compressed_state_diffs = &compressed_state_diffs[len..];

        let (key, compressed_state_diffs) = compressed_state_diffs.split_at(32);
        assert!(U256::from(key) == U256::from(initial[2].derived_key));
        let (metadata, compressed_state_diffs) = compressed_state_diffs.split_at(1);
        let metadata = metadata[0];
        let operation = metadata & 7;
        let len = (metadata >> 3) as usize;
        verify_value(
            initial[2].initial_value,
            initial[2].final_value,
            operation,
            &compressed_state_diffs.to_vec()[..len],
        );
        let compressed_state_diffs = &compressed_state_diffs[len..];

        let (key, compressed_state_diffs) = compressed_state_diffs.split_at(32);
        assert!(U256::from(key) == U256::from(initial[3].derived_key));
        let (metadata, compressed_state_diffs) = compressed_state_diffs.split_at(1);
        let metadata = metadata[0];
        let operation = metadata & 7;
        verify_value(
            initial[3].initial_value,
            initial[3].final_value,
            operation,
            &compressed_state_diffs.to_vec()[..32],
        );
        let compressed_state_diffs = &compressed_state_diffs[32..];

        // Repeated
        let (enum_index, compressed_state_diffs) = compressed_state_diffs.split_at(4);
        assert!((enum_index[3] as u64) == repeated[0].enumeration_index);
        let (metadata, compressed_state_diffs) = compressed_state_diffs.split_at(1);
        let metadata = metadata[0];
        let operation = metadata & 7;
        let len = (metadata >> 3) as usize;
        verify_value(
            repeated[0].initial_value,
            repeated[0].final_value,
            operation,
            &compressed_state_diffs.to_vec()[..len],
        );
        let compressed_state_diffs = &compressed_state_diffs[len..];

        let (enum_index, compressed_state_diffs) = compressed_state_diffs.split_at(4);
        assert!((enum_index[3] as u64) == repeated[1].enumeration_index);
        let (metadata, compressed_state_diffs) = compressed_state_diffs.split_at(1);
        let metadata = metadata[0];
        let operation = metadata & 7;
        let len = (metadata >> 3) as usize;
        verify_value(
            repeated[1].initial_value,
            repeated[1].final_value,
            operation,
            &compressed_state_diffs.to_vec()[..len],
        );
        let compressed_state_diffs = &compressed_state_diffs[len..];

        let (enum_index, compressed_state_diffs) = compressed_state_diffs.split_at(4);
        assert!((enum_index[3] as u64) == repeated[2].enumeration_index);
        let (metadata, compressed_state_diffs) = compressed_state_diffs.split_at(1);
        let metadata = metadata[0];
        let operation = metadata & 7;
        let len = (metadata >> 3) as usize;
        verify_value(
            repeated[2].initial_value,
            repeated[2].final_value,
            operation,
            &compressed_state_diffs.to_vec()[..len],
        );
        let compressed_state_diffs = &compressed_state_diffs[len..];

        let (enum_index, compressed_state_diffs) = compressed_state_diffs.split_at(4);
        assert!((enum_index[3] as u64) == repeated[3].enumeration_index);
        let (metadata, compressed_state_diffs) = compressed_state_diffs.split_at(1);
        let metadata = metadata[0];
        let operation = metadata & 7;
        verify_value(
            repeated[3].initial_value,
            repeated[3].final_value,
            operation,
            &compressed_state_diffs.to_vec()[..32],
        );
        let compressed_state_diffs = &compressed_state_diffs[32..];

        assert!(compressed_state_diffs.is_empty());
    }

    #[test]
    fn test_encoding() {
        let state_diff = StateDiffRecord {
            address: Address::from_str("0x09610c49cfe4a0509dbe319886eb0cfc01f2cfd1").unwrap(),
            key: U256::from(1u8),
            derived_key: [1u8; 32],
            enumeration_index: 0u64,
            initial_value: U256::default(),
            final_value: U256::from(64u8),
        };

        let encoded = state_diff.encode();
        let encoded_state_diff = hex::encode(encoded);

        let expected_encoding = "09610c49cfe4a0509dbe319886eb0cfc01f2cfd1000000000000\
            000000000000000000000000000000000000000000000000000101010101010101010101010101010\
            101010101010101010101010101010101010000000000000000000000000000000000000000000000\
            000000000000000000000000000000000000000000000000000000000000000000000000000000000\
            00000000000000040"
            .to_string();

        assert_eq!(encoded_state_diff, expected_encoding);

        let encode_padded = state_diff.encode_padded();
        let encoded_padded_state_diff = hex::encode(encode_padded);

        let expected_padded_encoding = "09610c49cfe4a0509dbe319886eb0cfc01f2cfd100000\
            000000000000000000000000000000000000000000000000000000000010101010101010101010101\
            010101010101010101010101010101010101010101000000000000000000000000000000000000000\
            000000000000000000000000000000000000000000000000000000000000000000000000000000000\
            000000000000000000000040000000000000000000000000000000000000000000000000000000000\
            000000000000000000000000000000000000000000000000000000000000000000000000000000000\
            000000000000000000000000000000000000000000000000000000000000000000000000000000000\
            0000000000000"
            .to_string();

        assert_eq!(encoded_padded_state_diff, expected_padded_encoding);
    }

    fn verify_value(
        initial_value: U256,
        final_value: U256,
        operation: u8,
        compressed_value: &[u8],
    ) {
        if operation == 0 || operation == 3 {
            assert!(U256::from(compressed_value) == final_value);
        } else if operation == 1 {
            assert!(initial_value.add(U256::from(compressed_value)) == final_value);
        } else if operation == 2 {
            assert!(initial_value.sub(U256::from(compressed_value)) == final_value);
        } else {
            panic!("invalid operation id");
        }
    }
}<|MERGE_RESOLUTION|>--- conflicted
+++ resolved
@@ -7,14 +7,6 @@
 pub(crate) use self::compression::{compress_with_best_strategy, COMPRESSION_VERSION_NUMBER};
 
 pub mod compression;
-<<<<<<< HEAD
-
-pub const BYTES_PER_ENUMERATION_INDEX: u8 = 4;
-pub const BYTES_PER_DERIVED_KEY: u8 = 32;
-
-// Total byte size of all fields in StateDiffRecord struct
-// 20 + 32 + 32 +8 + 32 + 32
-=======
 
 /// The number of bytes being used for state diff enumeration indices. Applicable to repeated writes.
 pub const BYTES_PER_ENUMERATION_INDEX: u8 = 4;
@@ -23,7 +15,6 @@
 
 /// Total byte size of all fields in StateDiffRecord struct
 /// 20 + 32 + 32 + 8 + 32 + 32
->>>>>>> e61d9e5f
 const STATE_DIFF_RECORD_SIZE: usize = 156;
 
 // 2 * 136 - the size that allows for two keccak rounds.
