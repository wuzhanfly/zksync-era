--- conflicted
+++ resolved
@@ -33,13 +33,7 @@
 thiserror.workspace = true
 num_enum.workspace = true
 hex.workspace = true
-<<<<<<< HEAD
-prost.workspace = true
-itertools.workspace = true
-ethabi.workspace = true
-=======
 prost = { workspace = true, optional = true }
->>>>>>> a8489270
 tracing.workspace = true
 
 # Crypto stuff
