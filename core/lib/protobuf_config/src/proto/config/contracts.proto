--- conflicted
+++ resolved
@@ -25,11 +25,8 @@
   optional string testnet_paymaster_addr = 1; // optional; H160
   optional string da_validator_addr = 2; // optional; H160
   optional string legacy_shared_bridge_addr = 3; // optional; H160
-<<<<<<< HEAD
   optional string predeployed_l2_wrapped_base_token_address = 10; // optional; H160
-=======
   optional string timestamp_asserter_addr = 4; // optional; H160
->>>>>>> 59e8367a
 }
 
 message Bridge {
