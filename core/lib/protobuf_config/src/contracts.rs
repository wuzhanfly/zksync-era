--- conflicted
+++ resolved
@@ -33,27 +33,6 @@
                 .map(|x| parse_h160(x))
                 .transpose()
                 .context("transparent_proxy_admin_addr")?,
-<<<<<<< HEAD
-                l1_bytecodes_supplier_addr: ecosystem_contracts
-                    .l1_bytecodes_supplier_addr
-                    .as_ref()
-                    .map(|x| parse_h160(x).expect("Invalid address")),
-                l1_wrapped_base_token_store: ecosystem_contracts
-                    .l1_wrapped_base_token_store
-                    .as_ref()
-                    .map(|x| parse_h160(x).expect("Invalid address")),
-                message_root_proxy_addr: ecosystem_contracts
-                    .message_root_proxy_addr
-                    .as_ref()
-                    .map(|x| parse_h160(x).expect("Invalid address")),
-            })
-        } else {
-            None
-        };
-
-        Ok(Self::Type {
-            ecosystem_contracts,
-=======
             l1_bytecode_supplier_addr: ecosystem_contracts
                 .l1_bytecodes_supplier_addr
                 .as_ref()
@@ -66,7 +45,10 @@
                 .server_notifier_addr
                 .as_ref()
                 .map(|x| parse_h160(x).expect("Invalid address")),
->>>>>>> 602a9903
+            message_root_proxy_addr: ecosystem_contracts
+                .message_root_proxy_addr
+                .as_ref()
+                .map(|x| parse_h160(x).expect("Invalid address")),
             governance_addr: required(&l1.governance_addr)
                 .and_then(|x| parse_h160(x))
                 .context("governance_addr")?,
@@ -167,34 +149,6 @@
     }
 
     fn build(this: &Self::Type) -> Self {
-<<<<<<< HEAD
-        let ecosystem_contracts = this
-            .ecosystem_contracts
-            .as_ref()
-            .map(|ecosystem_contracts| proto::EcosystemContracts {
-                bridgehub_proxy_addr: Some(format!(
-                    "{:?}",
-                    ecosystem_contracts.bridgehub_proxy_addr
-                )),
-                state_transition_proxy_addr: Some(format!(
-                    "{:?}",
-                    ecosystem_contracts.state_transition_proxy_addr
-                )),
-                transparent_proxy_admin_addr: Some(format!(
-                    "{:?}",
-                    ecosystem_contracts.transparent_proxy_admin_addr,
-                )),
-                l1_bytecodes_supplier_addr: ecosystem_contracts
-                    .l1_bytecodes_supplier_addr
-                    .map(|x| format!("{:?}", x)),
-                l1_wrapped_base_token_store: ecosystem_contracts
-                    .l1_wrapped_base_token_store
-                    .map(|x: zksync_types::H160| format!("{:?}", x)),
-                message_root_proxy_addr: ecosystem_contracts
-                    .message_root_proxy_addr
-                    .map(|x: zksync_types::H160| format!("{:?}", x)),
-            });
-=======
         let ecosystem_contracts = proto::EcosystemContracts {
             bridgehub_proxy_addr: Some(format!("{:?}", this.bridgehub_proxy_addr)),
             state_transition_proxy_addr: this
@@ -209,8 +163,8 @@
                 .l1_wrapped_base_token_store_addr
                 .map(|x| format!("{:?}", x)),
             server_notifier_addr: this.server_notifier_addr.map(|x| format!("{:?}", x)),
+            message_root_proxy_addr: this.message_root_proxy_addr.map(|x| format!("{:?}", x)),
         };
->>>>>>> 602a9903
         Self {
             ecosystem_contracts: Some(ecosystem_contracts),
             l1: Some(proto::L1 {
