--- conflicted
+++ resolved
@@ -47,11 +47,8 @@
     pub ecosystem_contracts: Option<EcosystemContracts>,
     // Used by the RPC API and by the node builder in wiring the BaseTokenRatioProvider layer.
     pub base_token_addr: Option<Address>,
-<<<<<<< HEAD
     pub base_token_asset_id: Option<H256>,
 
-=======
->>>>>>> c291a2b2
     // FIXME: maybe refactor
     pub user_facing_bridgehub_proxy_addr: Option<Address>,
     pub user_facing_diamond_proxy_addr: Option<Address>,
