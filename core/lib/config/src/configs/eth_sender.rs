use std::time::Duration;

use anyhow::Context as _;
use serde::{Deserialize, Serialize};
use smart_config::{
    de::{Optional, Serde, WellKnown},
    metadata::TimeUnit,
    DescribeConfig, DeserializeConfig,
};
use zksync_basic_types::{pubdata_da::PubdataSendingMode, H256};
use zksync_crypto_primitives::K256PrivateKey;

use crate::EthWatchConfig;

/// Configuration for the Ethereum related components.
#[derive(Debug, Clone, PartialEq, DescribeConfig, DeserializeConfig)]
pub struct EthConfig {
    /// Options related to the Ethereum sender directly.
    #[config(nest, alias = "sender_sender")]
    pub sender: SenderConfig,
    /// Options related to the `GasAdjuster` submodule.
    #[config(nest, alias = "sender_gas_adjuster")]
    pub gas_adjuster: GasAdjusterConfig,
    #[config(nest, alias = "watch")]
    pub watcher: EthWatchConfig,
}

impl EthConfig {
    /// Creates a mock configuration object suitable for unit tests.
    /// Values inside match the config used for localhost development.
    pub fn for_tests() -> Self {
        Self {
            sender: SenderConfig {
                wait_confirmations: Some(10),
                tx_poll_period: Duration::from_secs(1),
                aggregate_tx_poll_period: Duration::from_secs(1),
                max_txs_in_flight: 30,
                proof_sending_mode: ProofSendingMode::SkipEveryProof,
                max_aggregated_tx_gas: 4000000,
                max_eth_tx_data_size: 6000000,
                max_aggregated_blocks_to_commit: 10,
                max_aggregated_blocks_to_execute: 10,
                aggregated_block_commit_deadline: Duration::from_secs(1),
                aggregated_block_prove_deadline: Duration::from_secs(10),
                aggregated_block_execute_deadline: Duration::from_secs(10),
                timestamp_criteria_max_allowed_lag: 30,
                l1_batch_min_age_before_execute_seconds: None,
                max_acceptable_priority_fee_in_gwei: 100000000000,
                pubdata_sending_mode: PubdataSendingMode::Calldata,
                tx_aggregation_paused: false,
                tx_aggregation_only_prove_and_execute: false,
                time_in_mempool_in_l1_blocks_cap: 1800,
                is_verifier_pre_fflonk: true,
                gas_limit_mode: GasLimitMode::Maximum,
                max_acceptable_base_fee_in_wei: 100000000000,
<<<<<<< HEAD
                precommit_params: None,
            }),
            gas_adjuster: Some(GasAdjusterConfig {
=======
            },
            gas_adjuster: GasAdjusterConfig {
>>>>>>> b22c64a4
                default_priority_fee_per_gas: 1000000000,
                max_base_fee_samples: 10000,
                pricing_formula_parameter_a: 1.5,
                pricing_formula_parameter_b: 1.0005,
                internal_l1_pricing_multiplier: 0.8,
                internal_enforced_l1_gas_price: None,
                internal_enforced_pubdata_price: None,
                poll_period: Duration::from_secs(5),
                max_l1_gas_price: u64::MAX,
                num_samples_for_blob_base_fee_estimate: 10,
                internal_pubdata_pricing_multiplier: 1.0,
                max_blob_base_fee: u64::MAX,
            },
            watcher: EthWatchConfig {
                confirmations_for_eth_event: None,
                eth_node_poll_interval: Duration::ZERO,
            },
        }
    }

    /// We need to modify the values inside this config. Please use this method with ultra caution,
    /// that this could be inconsistent with other codebase.
    pub fn get_eth_sender_config_for_sender_layer_data_layer(&self) -> &SenderConfig {
        &self.sender
    }
}

#[derive(Debug, Clone, Copy, PartialEq, Serialize, Deserialize)]
pub enum ProofSendingMode {
    OnlyRealProofs,
    OnlySampledProofs,
    SkipEveryProof,
}

impl WellKnown for ProofSendingMode {
    type Deserializer = Serde![str];
    const DE: Self::Deserializer = Serde![str];
}

#[derive(Debug, Clone, Copy, PartialEq)]
pub enum ProofLoadingMode {
    OldProofFromDb,
    FriProofFromGcs,
}

#[derive(Debug, Default, Clone, Copy, PartialEq, Serialize, Deserialize)]
pub enum GasLimitMode {
    #[default]
    Maximum,
    Calculated,
}

impl WellKnown for GasLimitMode {
    type Deserializer = Serde![str];
    const DE: Self::Deserializer = Serde![str];
}

#[derive(Debug, Clone, PartialEq, DescribeConfig, DeserializeConfig)]
pub struct SenderConfig {
    /// Amount of confirmations required to consider L1 transaction committed.
    /// If not specified L1 transaction will be considered finalized once its block is finalized.
    pub wait_confirmations: Option<u64>,
    /// Node polling period in seconds.
    #[config(default_t = Duration::from_secs(1), with = TimeUnit::Seconds)]
    pub tx_poll_period: Duration,
    /// Aggregate txs polling period in seconds.
    #[config(default_t = Duration::from_secs(1), with = TimeUnit::Seconds)]
    pub aggregate_tx_poll_period: Duration,
    /// The maximum number of unconfirmed Ethereum transactions.
    #[config(default_t = 30)]
    pub max_txs_in_flight: u64,
    /// The mode in which proofs are sent.
    pub proof_sending_mode: ProofSendingMode,
    #[config(default_t = 4_000_000)]
    pub max_aggregated_tx_gas: u64,
    #[config(default_t = 6_000_000)]
    pub max_eth_tx_data_size: usize,
    #[config(default_t = 10)]
    pub max_aggregated_blocks_to_commit: u32,
    #[config(default_t = 10)]
    pub max_aggregated_blocks_to_execute: u32,
    #[config(default_t = 5 * TimeUnit::Minutes, with = TimeUnit::Seconds)]
    pub aggregated_block_commit_deadline: Duration,
    #[config(default_t = 5 * TimeUnit::Minutes, with = TimeUnit::Seconds)]
    pub aggregated_block_prove_deadline: Duration,
    #[config(default_t = 5 * TimeUnit::Minutes, with = TimeUnit::Seconds)]
    pub aggregated_block_execute_deadline: Duration,
    #[config(default_t = 30)]
    pub timestamp_criteria_max_allowed_lag: usize,

    /// L1 batches will only be executed on L1 contract after they are at least this number of seconds old.
    /// Note that this number must be slightly higher than the one set on the contract,
    /// because the contract uses `block.timestamp` which lags behind the clock time.
    #[config(with = Optional(TimeUnit::Seconds))]
    pub l1_batch_min_age_before_execute_seconds: Option<Duration>,
    // Max acceptable fee for sending tx it acts as a safeguard to prevent sending tx with very high fees.
    #[config(default_t = 100_000_000_000)]
    pub max_acceptable_priority_fee_in_gwei: u64,

    /// The mode in which we send pubdata: Calldata, Blobs or Custom (DA layers, Object Store, etc.)
    #[config(with = Serde![str])]
    pub pubdata_sending_mode: PubdataSendingMode,
    /// Special mode specifically for gateway migration to allow all inflight txs to be processed.
    #[config(default)]
    pub tx_aggregation_paused: bool,
    /// Special mode specifically for gateway migration to decrease number of non-executed batches.
    #[config(default)]
    pub tx_aggregation_only_prove_and_execute: bool,
    /// Cap of time in mempool for price calculations
    #[config(default = SenderConfig::default_time_in_mempool_in_l1_blocks_cap)]
    pub time_in_mempool_in_l1_blocks_cap: u32,
    #[config(default_t = true)]
    pub is_verifier_pre_fflonk: bool,
    #[config(default)]
    pub gas_limit_mode: GasLimitMode,
    /// Max acceptable base fee the sender is allowed to use to send L1 txs.
    #[config(default_t = u64::MAX)]
    pub max_acceptable_base_fee_in_wei: u64,
    /// Parameters for precommit operation.
    pub precommit_params: Option<PrecommitParams>,
}
/// We send precommit if l2_blocks_to_aggregate OR deadline_sec passed since last precommit or beginning of batch.
#[derive(Debug, Deserialize, Clone, Copy, PartialEq)]
pub struct PrecommitParams {
    pub l2_blocks_to_aggregate: u32,
    pub deadline_sec: u64,
}

impl SenderConfig {
    // Don't load private key, if it's not required.
    #[deprecated]
    pub fn private_key(&self) -> anyhow::Result<Option<K256PrivateKey>> {
        std::env::var("ETH_SENDER_SENDER_OPERATOR_PRIVATE_KEY")
            .ok()
            .map(|pk| {
                let private_key_bytes: H256 =
                    pk.parse().context("failed parsing private key bytes")?;
                K256PrivateKey::from_bytes(private_key_bytes)
                    .context("private key bytes are invalid")
            })
            .transpose()
    }

    // Don't load blobs private key, if it's not required
    #[deprecated]
    pub fn private_key_blobs(&self) -> Option<H256> {
        std::env::var("ETH_SENDER_SENDER_OPERATOR_BLOBS_PRIVATE_KEY")
            .ok()
            .map(|pk| pk.parse().unwrap())
    }

    pub const fn default_time_in_mempool_in_l1_blocks_cap() -> u32 {
        let blocks_per_hour = 3600 / 12;
        // we cap it at 6h to not allow nearly infinite values when a tx is stuck for a long time
        // 1,001 ^ 1800 ~= 6, so by default we cap exponential price formula at roughly median * 6
        blocks_per_hour * 6
    }
}

#[derive(Debug, Clone, PartialEq, DescribeConfig, DeserializeConfig)]
#[config(derive(Default))]
pub struct GasAdjusterConfig {
    /// Priority Fee to be used by GasAdjuster
    #[config(default_t = 1_000_000_000)]
    pub default_priority_fee_per_gas: u64,
    /// Number of blocks collected by GasAdjuster from which base_fee median is taken
    #[config(default_t = 100)]
    pub max_base_fee_samples: usize,
    /// Parameter of the transaction base_fee_per_gas pricing formula
    #[config(default_t = 1.1)]
    pub pricing_formula_parameter_a: f64,
    /// Parameter of the transaction base_fee_per_gas pricing formula
    #[config(default_t = 1.001)]
    pub pricing_formula_parameter_b: f64,
    /// Parameter by which the base fee will be multiplied for internal purposes
    // TODO(EVM-920): Note, that while the name says "L1", this same parameter is actually used for
    //   any settlement layer.
    #[config(default_t = 1.0)]
    pub internal_l1_pricing_multiplier: f64,
    /// If equal to Some(x), then it will always provide `x` as the L1 gas price
    // TODO(EVM-920): Note, that while the name says "L1", this same parameter is actually used for
    //   any settlement layer.
    #[config(default)]
    pub internal_enforced_l1_gas_price: Option<u64>,
    /// If equal to Some(x), then it will always provide `x` as the pubdata price
    #[config(default)]
    pub internal_enforced_pubdata_price: Option<u64>,
    /// Node polling period in seconds
    #[config(default_t = 1 * TimeUnit::Minutes, with = TimeUnit::Seconds)]
    pub poll_period: Duration,
    /// Max number of l1 gas price that is allowed to be used.
    #[config(default_t = u64::MAX)]
    pub max_l1_gas_price: u64,
    /// Number of blocks collected by GasAdjuster from which `blob_base_fee` median is taken
    #[config(default_t = 10)]
    pub num_samples_for_blob_base_fee_estimate: usize,
    /// Parameter by which the pubdata fee will be multiplied for internal purposes
    #[config(default_t = 1.0)]
    pub internal_pubdata_pricing_multiplier: f64,
    /// Max blob base fee that is allowed to be used.
    #[config(default_t = u64::MAX)]
    pub max_blob_base_fee: u64,
}

#[cfg(test)]
mod tests {
    use smart_config::{
        testing::{test, Tester},
        Environment, Yaml,
    };

    use super::*;

    fn expected_config() -> EthConfig {
        EthConfig {
            sender: SenderConfig {
                aggregated_block_commit_deadline: Duration::from_secs(30),
                aggregated_block_prove_deadline: Duration::from_secs(3_000),
                aggregated_block_execute_deadline: Duration::from_secs(4_000),
                max_aggregated_tx_gas: 4_000_000,
                max_eth_tx_data_size: 120_000,
                timestamp_criteria_max_allowed_lag: 30,
                max_aggregated_blocks_to_commit: 3,
                max_aggregated_blocks_to_execute: 4,
                wait_confirmations: Some(1),
                tx_poll_period: Duration::from_secs(3),
                aggregate_tx_poll_period: Duration::from_secs(3),
                max_txs_in_flight: 3,
                proof_sending_mode: ProofSendingMode::SkipEveryProof,
                l1_batch_min_age_before_execute_seconds: Some(Duration::from_secs(1000)),
                max_acceptable_priority_fee_in_gwei: 100_000_000_000,
                pubdata_sending_mode: PubdataSendingMode::Calldata,
                tx_aggregation_only_prove_and_execute: false,
                tx_aggregation_paused: false,
                time_in_mempool_in_l1_blocks_cap: 2000,
                is_verifier_pre_fflonk: false,
                gas_limit_mode: GasLimitMode::Calculated,
                max_acceptable_base_fee_in_wei: 100_000_000_000,
            },
            gas_adjuster: GasAdjusterConfig {
                default_priority_fee_per_gas: 20000000000,
                max_base_fee_samples: 10000,
                pricing_formula_parameter_a: 1.5,
                pricing_formula_parameter_b: 1.0005,
                internal_l1_pricing_multiplier: 0.8,
                internal_enforced_l1_gas_price: Some(10000000),
                internal_enforced_pubdata_price: Some(5000000),
                poll_period: Duration::from_secs(15),
                max_l1_gas_price: 100000000,
                num_samples_for_blob_base_fee_estimate: 10,
                internal_pubdata_pricing_multiplier: 1.0,
                max_blob_base_fee: 1000,
            },
            watcher: EthWatchConfig {
                confirmations_for_eth_event: Some(0),
                eth_node_poll_interval: Duration::from_millis(300),
            },
        }
    }

    #[test]
    fn parsing_from_env() {
        let env = r#"
            ETH_WATCH_CONFIRMATIONS_FOR_ETH_EVENT="0"
            ETH_WATCH_ETH_NODE_POLL_INTERVAL="300"
            ETH_SENDER_SENDER_WAIT_CONFIRMATIONS="1"
            ETH_SENDER_SENDER_TX_POLL_PERIOD="3"
            ETH_SENDER_SENDER_AGGREGATE_TX_POLL_PERIOD="3"
            ETH_SENDER_SENDER_MAX_TXS_IN_FLIGHT="3"
            ETH_SENDER_SENDER_OPERATOR_PRIVATE_KEY="0x27593fea79697e947890ecbecce7901b0008345e5d7259710d0dd5e500d040be"
            ETH_SENDER_SENDER_PROOF_SENDING_MODE="SkipEveryProof"
            ETH_SENDER_GAS_ADJUSTER_DEFAULT_PRIORITY_FEE_PER_GAS="20000000000"
            ETH_SENDER_GAS_ADJUSTER_MAX_BASE_FEE_SAMPLES="10000"
            ETH_SENDER_GAS_ADJUSTER_PRICING_FORMULA_PARAMETER_A="1.5"
            ETH_SENDER_GAS_ADJUSTER_PRICING_FORMULA_PARAMETER_B="1.0005"
            ETH_SENDER_GAS_ADJUSTER_INTERNAL_L1_PRICING_MULTIPLIER="0.8"
            ETH_SENDER_GAS_ADJUSTER_POLL_PERIOD="15"
            ETH_SENDER_GAS_ADJUSTER_MAX_L1_GAS_PRICE="100000000"
            ETH_SENDER_GAS_ADJUSTER_MAX_BLOB_BASE_FEE=1000
            ETH_SENDER_GAS_ADJUSTER_INTERNAL_PUBDATA_PRICING_MULTIPLIER="1.0"
            ETH_SENDER_GAS_ADJUSTER_INTERNAL_ENFORCED_L1_GAS_PRICE=10000000
            ETH_SENDER_GAS_ADJUSTER_INTERNAL_ENFORCED_PUBDATA_PRICE=5000000
            ETH_SENDER_SENDER_AGGREGATED_PROOF_SIZES="1,5"
            ETH_SENDER_SENDER_MAX_AGGREGATED_BLOCKS_TO_COMMIT="3"
            ETH_SENDER_SENDER_MAX_AGGREGATED_BLOCKS_TO_EXECUTE="4"
            ETH_SENDER_SENDER_AGGREGATED_BLOCK_COMMIT_DEADLINE="30"
            ETH_SENDER_SENDER_AGGREGATED_BLOCK_PROVE_DEADLINE="3000"
            ETH_SENDER_SENDER_AGGREGATED_BLOCK_EXECUTE_DEADLINE="4000"
            ETH_SENDER_SENDER_TIMESTAMP_CRITERIA_MAX_ALLOWED_LAG="30"
            ETH_SENDER_SENDER_MAX_AGGREGATED_TX_GAS="4000000"
            ETH_SENDER_SENDER_MAX_ETH_TX_DATA_SIZE="120000"
            ETH_SENDER_SENDER_TIME_IN_MEMPOOL_IN_L1_BLOCKS_CAP="2000"
            ETH_SENDER_SENDER_L1_BATCH_MIN_AGE_BEFORE_EXECUTE_SECONDS="1000"
            ETH_SENDER_SENDER_MAX_ACCEPTABLE_PRIORITY_FEE_IN_GWEI="100000000000"
            ETH_SENDER_SENDER_PUBDATA_SENDING_MODE="Calldata"
            ETH_SENDER_SENDER_IS_VERIFIER_PRE_FFLONK=false
            ETH_SENDER_SENDER_GAS_LIMIT_MODE=Calculated
            ETH_SENDER_SENDER_MAX_ACCEPTABLE_BASE_FEE_IN_WEI=100000000000
        "#;
        let env = Environment::from_dotenv("test.env", env)
            .unwrap()
            .strip_prefix("ETH_");

        let config: EthConfig = test(env).unwrap();
        assert_eq!(config, expected_config());
    }

    #[test]
    fn parsing_from_yaml() {
        let yaml = r#"
          sender:
            wait_confirmations: 1
            tx_poll_period: 3
            aggregate_tx_poll_period: 3
            l1_batch_min_age_before_execute_seconds: 1000
            max_txs_in_flight: 3
            proof_sending_mode: SKIP_EVERY_PROOF
            max_aggregated_tx_gas: 4000000
            max_eth_tx_data_size: 120000
            max_aggregated_blocks_to_commit: 3
            max_aggregated_blocks_to_execute: 4
            aggregated_block_commit_deadline: 30
            aggregated_block_prove_deadline: 3000
            aggregated_block_execute_deadline: 4000
            timestamp_criteria_max_allowed_lag: 30
            max_acceptable_priority_fee_in_gwei: 100000000000
            pubdata_sending_mode: CALLDATA
            tx_aggregation_paused: false
            tx_aggregation_only_prove_and_execute: false
            time_in_mempool_in_l1_blocks_cap: 2000
            is_verifier_pre_fflonk: false
            gas_limit_mode: Calculated
            max_acceptable_base_fee_in_wei: 100000000000
          gas_adjuster:
            default_priority_fee_per_gas: 20000000000
            max_base_fee_samples: 10000
            max_l1_gas_price: 100000000
            pricing_formula_parameter_a: 1.5
            pricing_formula_parameter_b: 1.0005
            internal_l1_pricing_multiplier: 0.8
            poll_period: 15
            num_samples_for_blob_base_fee_estimate: 10
            settlement_mode: "SettlesToL1"
            internal_pubdata_pricing_multiplier: 1.0
            internal_enforced_l1_gas_price: 10000000
            internal_enforced_pubdata_price: 5000000
            max_blob_base_fee: 1000
          watcher:
            confirmations_for_eth_event: 0
            eth_node_poll_interval: 300
        "#;
        let yaml = Yaml::new("test.yml", serde_yaml::from_str(yaml).unwrap()).unwrap();
        let config: EthConfig = Tester::default()
            .coerce_variant_names()
            .test_complete(yaml)
            .unwrap();
        assert_eq!(config, expected_config());
    }
}<|MERGE_RESOLUTION|>--- conflicted
+++ resolved
@@ -53,14 +53,9 @@
                 is_verifier_pre_fflonk: true,
                 gas_limit_mode: GasLimitMode::Maximum,
                 max_acceptable_base_fee_in_wei: 100000000000,
-<<<<<<< HEAD
                 precommit_params: None,
-            }),
-            gas_adjuster: Some(GasAdjusterConfig {
-=======
             },
             gas_adjuster: GasAdjusterConfig {
->>>>>>> b22c64a4
                 default_priority_fee_per_gas: 1000000000,
                 max_base_fee_samples: 10000,
                 pricing_formula_parameter_a: 1.5,
@@ -180,13 +175,15 @@
     #[config(default_t = u64::MAX)]
     pub max_acceptable_base_fee_in_wei: u64,
     /// Parameters for precommit operation.
+    #[config(nest)]
     pub precommit_params: Option<PrecommitParams>,
 }
+
 /// We send precommit if l2_blocks_to_aggregate OR deadline_sec passed since last precommit or beginning of batch.
-#[derive(Debug, Deserialize, Clone, Copy, PartialEq)]
+#[derive(Debug, Clone, PartialEq, DescribeConfig, DeserializeConfig)]
 pub struct PrecommitParams {
     pub l2_blocks_to_aggregate: u32,
-    pub deadline_sec: u64,
+    pub deadline: Duration,
 }
 
 impl SenderConfig {
@@ -299,6 +296,10 @@
                 is_verifier_pre_fflonk: false,
                 gas_limit_mode: GasLimitMode::Calculated,
                 max_acceptable_base_fee_in_wei: 100_000_000_000,
+                precommit_params: Some(PrecommitParams {
+                    l2_blocks_to_aggregate: 1,
+                    deadline: Duration::from_secs(1),
+                }),
             },
             gas_adjuster: GasAdjusterConfig {
                 default_priority_fee_per_gas: 20000000000,
@@ -359,6 +360,8 @@
             ETH_SENDER_SENDER_IS_VERIFIER_PRE_FFLONK=false
             ETH_SENDER_SENDER_GAS_LIMIT_MODE=Calculated
             ETH_SENDER_SENDER_MAX_ACCEPTABLE_BASE_FEE_IN_WEI=100000000000
+            ETH_SENDER_SENDER_PRECOMMIT_PARAMS_L2_BLOCKS_TO_AGGREGATE="1"
+            ETH_SENDER_SENDER_PRECOMMIT_PARAMS_DEADLINE="1"
         "#;
         let env = Environment::from_dotenv("test.env", env)
             .unwrap()
@@ -411,6 +414,9 @@
           watcher:
             confirmations_for_eth_event: 0
             eth_node_poll_interval: 300
+          precommit_params:
+            l2_blocks_to_aggregate: 1
+            deadline: 1 sec
         "#;
         let yaml = Yaml::new("test.yml", serde_yaml::from_str(yaml).unwrap()).unwrap();
         let config: EthConfig = Tester::default()
