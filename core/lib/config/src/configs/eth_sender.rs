use std::time::Duration;

use anyhow::Context as _;
use serde::{Deserialize, Serialize};
use smart_config::{
    de::{Serde, WellKnown},
    metadata::TimeUnit,
    DescribeConfig, DeserializeConfig,
};
use zksync_basic_types::{pubdata_da::PubdataSendingMode, H256};
use zksync_crypto_primitives::K256PrivateKey;

use crate::{utils::Fallback, EthWatchConfig};

/// Configuration for the Ethereum related components.
#[derive(Debug, Clone, PartialEq, DescribeConfig, DeserializeConfig)]
pub struct EthConfig {
    /// Options related to the Ethereum sender directly.
    #[config(nest, alias = "sender_sender")]
    pub sender: SenderConfig,
    /// Options related to the `GasAdjuster` submodule.
    #[config(nest, alias = "sender_gas_adjuster")]
    pub gas_adjuster: GasAdjusterConfig,
    #[config(nest, alias = "watch")]
    pub watcher: EthWatchConfig,
}

impl EthConfig {
    /// Creates a mock configuration object suitable for unit tests.
    /// Values inside match the config used for localhost development.
    pub fn for_tests() -> Self {
        Self {
            sender: SenderConfig {
                wait_confirmations: None,
                tx_poll_period: Duration::from_secs(1),
                aggregate_tx_poll_period: Duration::from_secs(1),
                max_txs_in_flight: 30,
                proof_sending_mode: ProofSendingMode::SkipEveryProof,
                max_aggregated_tx_gas: 4000000,
                max_eth_tx_data_size: 6000000,
                max_aggregated_blocks_to_commit: 10,
                max_aggregated_blocks_to_execute: 10,
                aggregated_block_commit_deadline: Duration::from_secs(1),
                aggregated_block_prove_deadline: Duration::from_secs(10),
                aggregated_block_execute_deadline: Duration::from_secs(10),
                timestamp_criteria_max_allowed_lag: 30,
                l1_batch_min_age_before_execute: None,
                max_acceptable_priority_fee_in_gwei: 100000000000,
                pubdata_sending_mode: PubdataSendingMode::Calldata,
                tx_aggregation_paused: false,
                tx_aggregation_only_prove_and_execute: false,
                time_in_mempool_in_l1_blocks_cap: 1800,
                is_verifier_pre_fflonk: true,
                gas_limit_mode: GasLimitMode::Maximum,
                max_acceptable_base_fee_in_wei: 100000000000,
                precommit_params: None,
                time_in_mempool_multiplier_cap: None,
            },
            gas_adjuster: GasAdjusterConfig {
                default_priority_fee_per_gas: 1000000000,
                max_base_fee_samples: 10000,
                pricing_formula_parameter_a: 1.5,
                pricing_formula_parameter_b: 1.0005,
                internal_l1_pricing_multiplier: 0.8,
                internal_enforced_l1_gas_price: None,
                internal_enforced_pubdata_price: None,
                poll_period: Duration::from_secs(5),
                max_l1_gas_price: u64::MAX,
                num_samples_for_blob_base_fee_estimate: 10,
                internal_pubdata_pricing_multiplier: 1.0,
                max_blob_base_fee: u64::MAX,
            },
            watcher: EthWatchConfig {
                confirmations_for_eth_event: None,
                event_expiration_blocks: 50000,
                eth_node_poll_interval: Duration::ZERO,
            },
        }
    }

    /// We need to modify the values inside this config. Please use this method with ultra caution,
    /// that this could be inconsistent with other codebase.
    pub fn get_eth_sender_config_for_sender_layer_data_layer(&self) -> &SenderConfig {
        &self.sender
    }
}

#[derive(Debug, Clone, Copy, PartialEq, Serialize, Deserialize)]
pub enum ProofSendingMode {
    OnlyRealProofs,
    OnlySampledProofs,
    SkipEveryProof,
}

impl WellKnown for ProofSendingMode {
    type Deserializer = Serde![str];
    const DE: Self::Deserializer = Serde![str];
}

#[derive(Debug, Clone, Copy, PartialEq)]
pub enum ProofLoadingMode {
    OldProofFromDb,
    FriProofFromGcs,
}

#[derive(Debug, Default, Clone, Copy, PartialEq, Serialize, Deserialize)]
pub enum GasLimitMode {
    #[default]
    Maximum,
    Calculated,
}

impl WellKnown for GasLimitMode {
    type Deserializer = Serde![str];
    const DE: Self::Deserializer = Serde![str];
}

#[derive(Debug, Clone, PartialEq, DescribeConfig, DeserializeConfig)]
pub struct SenderConfig {
    /// Amount of confirmations required to consider L1 transaction committed.
    /// If not specified L1 transaction will be considered finalized once its block is finalized.
    pub wait_confirmations: Option<u64>,
    /// Node polling period in seconds.
    #[config(default_t = Duration::from_secs(1), with = Fallback(TimeUnit::Seconds))]
    pub tx_poll_period: Duration,
    /// Aggregate txs polling period in seconds.
    #[config(default_t = Duration::from_secs(1), with = Fallback(TimeUnit::Seconds))]
    pub aggregate_tx_poll_period: Duration,
    /// The maximum number of unconfirmed Ethereum transactions.
    #[config(default_t = 30)]
    pub max_txs_in_flight: u64,
    /// The mode in which proofs are sent.
    pub proof_sending_mode: ProofSendingMode,
    #[config(default_t = 4_000_000)]
    pub max_aggregated_tx_gas: u64,
    #[config(default_t = 6_000_000)]
    pub max_eth_tx_data_size: usize, // FIXME: never read
    #[config(default_t = 10)]
    pub max_aggregated_blocks_to_commit: u32,
    #[config(default_t = 10)]
    pub max_aggregated_blocks_to_execute: u32,
    #[config(default_t = 5 * TimeUnit::Minutes, with = Fallback(TimeUnit::Seconds))]
    pub aggregated_block_commit_deadline: Duration,
    #[config(default_t = 5 * TimeUnit::Minutes, with = Fallback(TimeUnit::Seconds))]
    pub aggregated_block_prove_deadline: Duration,
    #[config(default_t = 5 * TimeUnit::Minutes, with = Fallback(TimeUnit::Seconds))]
    pub aggregated_block_execute_deadline: Duration,
    #[config(default_t = 30)]
    pub timestamp_criteria_max_allowed_lag: usize,

    /// L1 batches will only be executed on L1 contract after they are at least this number of seconds old.
    /// Note that this number must be slightly higher than the one set on the contract,
    /// because the contract uses `block.timestamp` which lags behind the clock time.
    pub l1_batch_min_age_before_execute: Option<Duration>,
    /// Max acceptable fee for sending tx it acts as a safeguard to prevent sending tx with very high fees.
    #[config(default_t = 100_000_000_000)]
    pub max_acceptable_priority_fee_in_gwei: u64,

    /// The mode in which we send pubdata: Calldata, Blobs or Custom (DA layers, Object Store, etc.)
    #[config(with = Serde![str])]
    pub pubdata_sending_mode: PubdataSendingMode,
    /// Special mode specifically for gateway migration to allow all inflight txs to be processed.
    #[config(default)]
    pub tx_aggregation_paused: bool,
    /// Special mode specifically for gateway migration to decrease number of non-executed batches.
    #[config(default)]
    pub tx_aggregation_only_prove_and_execute: bool,
    /// Cap of time in mempool for price calculations
    #[config(default = SenderConfig::default_time_in_mempool_in_l1_blocks_cap)]
    pub time_in_mempool_in_l1_blocks_cap: u32,
    #[config(default_t = true)]
    pub is_verifier_pre_fflonk: bool,
    #[config(default)]
    pub gas_limit_mode: GasLimitMode,
    /// Max acceptable base fee the sender is allowed to use to send L1 txs.
    #[config(default_t = u64::MAX)]
    pub max_acceptable_base_fee_in_wei: u64,
    /// Parameters for precommit operation.
    #[config(nest)]
    pub precommit_params: Option<PrecommitParams>,
    /// Cap for `b ^ time_in_mempool` used for price calculations.
    #[config(default)]
    pub time_in_mempool_multiplier_cap: Option<u32>,
}

/// We send precommit if l2_blocks_to_aggregate OR deadline_sec passed since last precommit or beginning of batch.
#[derive(Debug, Clone, PartialEq, DescribeConfig, DeserializeConfig)]
pub struct PrecommitParams {
    pub l2_blocks_to_aggregate: u32,
    pub deadline: Duration,
}

impl SenderConfig {
    // Don't load private key, if it's not required.
    #[deprecated]
    pub fn private_key(&self) -> anyhow::Result<Option<K256PrivateKey>> {
        std::env::var("ETH_SENDER_SENDER_OPERATOR_PRIVATE_KEY")
            .ok()
            .map(|pk| {
                let private_key_bytes: H256 =
                    pk.parse().context("failed parsing private key bytes")?;
                K256PrivateKey::from_bytes(private_key_bytes)
                    .context("private key bytes are invalid")
            })
            .transpose()
    }

    const fn default_time_in_mempool_in_l1_blocks_cap() -> u32 {
        let blocks_per_hour = 3600 / 12;
        // we cap it at 6h to not allow nearly infinite values when a tx is stuck for a long time
        // 1,001 ^ 1800 ~= 6, so by default we cap exponential price formula at roughly median * 6
        blocks_per_hour * 6
    }
}

#[derive(Debug, Clone, PartialEq, DescribeConfig, DeserializeConfig)]
#[config(derive(Default))]
pub struct GasAdjusterConfig {
    /// Priority Fee to be used by GasAdjuster
    #[config(default_t = 1_000_000_000)]
    pub default_priority_fee_per_gas: u64,
    /// Number of blocks collected by GasAdjuster from which base_fee median is taken
    #[config(default_t = 100)]
    pub max_base_fee_samples: usize,
    /// Parameter of the transaction base_fee_per_gas pricing formula
    #[config(default_t = 1.1)]
    pub pricing_formula_parameter_a: f64,
    /// Parameter of the transaction base_fee_per_gas pricing formula
    #[config(default_t = 1.001)]
    pub pricing_formula_parameter_b: f64,
    /// Parameter by which the base fee will be multiplied for internal purposes
    // TODO(EVM-920): Note, that while the name says "L1", this same parameter is actually used for
    //   any settlement layer.
    #[config(default_t = 1.0)]
    pub internal_l1_pricing_multiplier: f64,
    /// If equal to Some(x), then it will always provide `x` as the L1 gas price
    // TODO(EVM-920): Note, that while the name says "L1", this same parameter is actually used for
    //   any settlement layer.
    #[config(default)]
    pub internal_enforced_l1_gas_price: Option<u64>,
    /// If equal to Some(x), then it will always provide `x` as the pubdata price
    #[config(default)]
    pub internal_enforced_pubdata_price: Option<u64>,
    /// Node polling period in seconds
    #[config(default_t = 1 * TimeUnit::Minutes, with = Fallback(TimeUnit::Seconds))]
    pub poll_period: Duration,
    /// Max number of l1 gas price that is allowed to be used.
    #[config(default_t = u64::MAX)]
    pub max_l1_gas_price: u64,
    /// Number of blocks collected by GasAdjuster from which `blob_base_fee` median is taken
    #[config(default_t = 10)]
    pub num_samples_for_blob_base_fee_estimate: usize,
    /// Parameter by which the pubdata fee will be multiplied for internal purposes
    #[config(default_t = 1.0)]
    pub internal_pubdata_pricing_multiplier: f64,
    /// Max blob base fee that is allowed to be used.
    #[config(default_t = u64::MAX)]
    pub max_blob_base_fee: u64,
}

#[cfg(test)]
mod tests {
    use smart_config::{
        testing::{test, Tester},
        Environment, Yaml,
    };

    use super::*;

    fn expected_config() -> EthConfig {
        EthConfig {
            sender: SenderConfig {
                aggregated_block_commit_deadline: Duration::from_secs(30),
                aggregated_block_prove_deadline: Duration::from_secs(3_000),
                aggregated_block_execute_deadline: Duration::from_secs(4_000),
                max_aggregated_tx_gas: 4_000_000,
                max_eth_tx_data_size: 120_000,
                timestamp_criteria_max_allowed_lag: 30,
                max_aggregated_blocks_to_commit: 3,
                max_aggregated_blocks_to_execute: 4,
                wait_confirmations: Some(1),
                tx_poll_period: Duration::from_secs(3),
                aggregate_tx_poll_period: Duration::from_secs(3),
                max_txs_in_flight: 3,
                proof_sending_mode: ProofSendingMode::SkipEveryProof,
                l1_batch_min_age_before_execute: Some(Duration::from_secs(1000)),
                max_acceptable_priority_fee_in_gwei: 100_000_000_000,
                pubdata_sending_mode: PubdataSendingMode::Calldata,
                tx_aggregation_only_prove_and_execute: false,
                tx_aggregation_paused: false,
                time_in_mempool_in_l1_blocks_cap: 2000,
                is_verifier_pre_fflonk: false,
                gas_limit_mode: GasLimitMode::Calculated,
                max_acceptable_base_fee_in_wei: 100_000_000_000,
                precommit_params: Some(PrecommitParams {
                    l2_blocks_to_aggregate: 1,
                    deadline: Duration::from_secs(1),
                }),
                time_in_mempool_multiplier_cap: Some(10),
            },
            gas_adjuster: GasAdjusterConfig {
                default_priority_fee_per_gas: 20000000000,
                max_base_fee_samples: 10000,
                pricing_formula_parameter_a: 1.5,
                pricing_formula_parameter_b: 1.0005,
                internal_l1_pricing_multiplier: 0.8,
                internal_enforced_l1_gas_price: Some(10000000),
                internal_enforced_pubdata_price: Some(5000000),
                poll_period: Duration::from_secs(15),
                max_l1_gas_price: 100000000,
                num_samples_for_blob_base_fee_estimate: 10,
                internal_pubdata_pricing_multiplier: 1.0,
                max_blob_base_fee: 1000,
            },
            watcher: EthWatchConfig {
                confirmations_for_eth_event: Some(0),
                eth_node_poll_interval: Duration::from_millis(300),
                event_expiration_blocks: 60000,
            },
        }
    }

    #[test]
    fn parsing_from_env() {
        let env = r#"
            ETH_WATCH_CONFIRMATIONS_FOR_ETH_EVENT="0"
            ETH_WATCH_ETH_NODE_POLL_INTERVAL="300"
            ETH_WATCH_EVENT_EXPIRATION_BLOCKS="60000"
            ETH_SENDER_SENDER_WAIT_CONFIRMATIONS="1"
            ETH_SENDER_SENDER_TX_POLL_PERIOD="3"
            ETH_SENDER_SENDER_AGGREGATE_TX_POLL_PERIOD="3"
            ETH_SENDER_SENDER_MAX_TXS_IN_FLIGHT="3"
            ETH_SENDER_SENDER_OPERATOR_PRIVATE_KEY="0x27593fea79697e947890ecbecce7901b0008345e5d7259710d0dd5e500d040be"
            ETH_SENDER_SENDER_PROOF_SENDING_MODE="SkipEveryProof"
            ETH_SENDER_GAS_ADJUSTER_DEFAULT_PRIORITY_FEE_PER_GAS="20000000000"
            ETH_SENDER_GAS_ADJUSTER_MAX_BASE_FEE_SAMPLES="10000"
            ETH_SENDER_GAS_ADJUSTER_PRICING_FORMULA_PARAMETER_A="1.5"
            ETH_SENDER_GAS_ADJUSTER_PRICING_FORMULA_PARAMETER_B="1.0005"
            ETH_SENDER_GAS_ADJUSTER_INTERNAL_L1_PRICING_MULTIPLIER="0.8"
            ETH_SENDER_GAS_ADJUSTER_POLL_PERIOD="15"
            ETH_SENDER_GAS_ADJUSTER_MAX_L1_GAS_PRICE="100000000"
            ETH_SENDER_GAS_ADJUSTER_MAX_BLOB_BASE_FEE=1000
            ETH_SENDER_GAS_ADJUSTER_INTERNAL_PUBDATA_PRICING_MULTIPLIER="1.0"
            ETH_SENDER_GAS_ADJUSTER_INTERNAL_ENFORCED_L1_GAS_PRICE=10000000
            ETH_SENDER_GAS_ADJUSTER_INTERNAL_ENFORCED_PUBDATA_PRICE=5000000
            ETH_SENDER_SENDER_AGGREGATED_PROOF_SIZES="1,5"
            ETH_SENDER_SENDER_MAX_AGGREGATED_BLOCKS_TO_COMMIT="3"
            ETH_SENDER_SENDER_MAX_AGGREGATED_BLOCKS_TO_EXECUTE="4"
            ETH_SENDER_SENDER_AGGREGATED_BLOCK_COMMIT_DEADLINE="30"
            ETH_SENDER_SENDER_AGGREGATED_BLOCK_PROVE_DEADLINE="3000"
            ETH_SENDER_SENDER_AGGREGATED_BLOCK_EXECUTE_DEADLINE="4000"
            ETH_SENDER_SENDER_TIMESTAMP_CRITERIA_MAX_ALLOWED_LAG="30"
            ETH_SENDER_SENDER_MAX_AGGREGATED_TX_GAS="4000000"
            ETH_SENDER_SENDER_MAX_ETH_TX_DATA_SIZE="120000"
            ETH_SENDER_SENDER_TIME_IN_MEMPOOL_IN_L1_BLOCKS_CAP="2000"
            ETH_SENDER_SENDER_L1_BATCH_MIN_AGE_BEFORE_EXECUTE_SECONDS="1000"
            ETH_SENDER_SENDER_MAX_ACCEPTABLE_PRIORITY_FEE_IN_GWEI="100000000000"
            ETH_SENDER_SENDER_PUBDATA_SENDING_MODE="Calldata"
            ETH_SENDER_SENDER_IS_VERIFIER_PRE_FFLONK=false
            ETH_SENDER_SENDER_GAS_LIMIT_MODE=Calculated
            ETH_SENDER_SENDER_MAX_ACCEPTABLE_BASE_FEE_IN_WEI=100000000000
            ETH_SENDER_SENDER_PRECOMMIT_PARAMS_L2_BLOCKS_TO_AGGREGATE="1"
            ETH_SENDER_SENDER_PRECOMMIT_PARAMS_DEADLINE="1"
            ETH_SENDER_SENDER_TIME_IN_MEMPOOL_MULTIPLIER_CAP="10"
        "#;
        let env = Environment::from_dotenv("test.env", env)
            .unwrap()
            .strip_prefix("ETH_");

        let config: EthConfig = test(env).unwrap();
        assert_eq!(config, expected_config());
    }

    #[test]
    fn parsing_from_yaml() {
        let yaml = r#"
          sender:
            wait_confirmations: 1
            tx_poll_period: 3
            aggregate_tx_poll_period: 3
            l1_batch_min_age_before_execute_seconds: 1000
            max_txs_in_flight: 3
            proof_sending_mode: SKIP_EVERY_PROOF
            max_aggregated_tx_gas: 4000000
            max_eth_tx_data_size: 120000
            max_aggregated_blocks_to_commit: 3
            max_aggregated_blocks_to_execute: 4
            aggregated_block_commit_deadline: 30
            aggregated_block_prove_deadline: 3000
            aggregated_block_execute_deadline: 4000
            timestamp_criteria_max_allowed_lag: 30
            max_acceptable_priority_fee_in_gwei: 100000000000
            pubdata_sending_mode: CALLDATA
            tx_aggregation_paused: false
            tx_aggregation_only_prove_and_execute: false
            time_in_mempool_in_l1_blocks_cap: 2000
            is_verifier_pre_fflonk: false
            gas_limit_mode: Calculated
            max_acceptable_base_fee_in_wei: 100000000000
            time_in_mempool_multiplier_cap: 10
          gas_adjuster:
            default_priority_fee_per_gas: 20000000000
            max_base_fee_samples: 10000
            max_l1_gas_price: 100000000
            pricing_formula_parameter_a: 1.5
            pricing_formula_parameter_b: 1.0005
            internal_l1_pricing_multiplier: 0.8
            poll_period: 15
            num_samples_for_blob_base_fee_estimate: 10
            settlement_mode: "SettlesToL1"
            internal_pubdata_pricing_multiplier: 1.0
            internal_enforced_l1_gas_price: 10000000
            internal_enforced_pubdata_price: 5000000
            max_blob_base_fee: 1000
          watcher:
            confirmations_for_eth_event: 0
            eth_node_poll_interval: 300
<<<<<<< HEAD
          precommit_params:
            l2_blocks_to_aggregate: 1
            deadline: 1 sec
=======
            event_expiration_blocks: 60000
        "#;
        let yaml = Yaml::new("test.yml", serde_yaml::from_str(yaml).unwrap()).unwrap();
        let config: EthConfig = Tester::default()
            .coerce_variant_names()
            .test_complete(yaml)
            .unwrap();
        assert_eq!(config, expected_config());
    }

    #[test]
    fn parsing_from_idiomatic_yaml() {
        let yaml = r#"
          sender:
            wait_confirmations: 1
            tx_poll_period: 3 seconds
            aggregate_tx_poll_period: 3s
            l1_batch_min_age_before_execute: 1000s
            max_txs_in_flight: 3
            proof_sending_mode: SKIP_EVERY_PROOF
            max_aggregated_tx_gas: 4000000
            max_eth_tx_data_size: 120000
            max_aggregated_blocks_to_commit: 3
            max_aggregated_blocks_to_execute: 4
            aggregated_block_commit_deadline: 30sec
            aggregated_block_prove_deadline: 3000s
            aggregated_block_execute_deadline: 4000s
            timestamp_criteria_max_allowed_lag: 30
            max_acceptable_priority_fee_in_gwei: 100000000000
            pubdata_sending_mode: CALLDATA
            tx_aggregation_paused: false
            tx_aggregation_only_prove_and_execute: false
            time_in_mempool_in_l1_blocks_cap: 2000
            is_verifier_pre_fflonk: false
            gas_limit_mode: Calculated
            max_acceptable_base_fee_in_wei: 100000000000
            time_in_mempool_multiplier_cap: 10
          gas_adjuster:
            default_priority_fee_per_gas: 20000000000
            max_base_fee_samples: 10000
            max_l1_gas_price: 100000000
            pricing_formula_parameter_a: 1.5
            pricing_formula_parameter_b: 1.0005
            internal_l1_pricing_multiplier: 0.8
            poll_period: 15s
            num_samples_for_blob_base_fee_estimate: 10
            settlement_mode: "SettlesToL1"
            internal_pubdata_pricing_multiplier: 1.0
            internal_enforced_l1_gas_price: 10000000
            internal_enforced_pubdata_price: 5000000
            max_blob_base_fee: 1000
          watcher:
            confirmations_for_eth_event: 0
            eth_node_poll_interval: 300ms
            event_expiration_blocks: 60000
>>>>>>> 165fc67a
        "#;
        let yaml = Yaml::new("test.yml", serde_yaml::from_str(yaml).unwrap()).unwrap();
        let config: EthConfig = Tester::default()
            .coerce_variant_names()
            .test_complete(yaml)
            .unwrap();
        assert_eq!(config, expected_config());
    }
}<|MERGE_RESOLUTION|>--- conflicted
+++ resolved
@@ -415,12 +415,10 @@
           watcher:
             confirmations_for_eth_event: 0
             eth_node_poll_interval: 300
-<<<<<<< HEAD
+            event_expiration_blocks: 60000
           precommit_params:
             l2_blocks_to_aggregate: 1
             deadline: 1 sec
-=======
-            event_expiration_blocks: 60000
         "#;
         let yaml = Yaml::new("test.yml", serde_yaml::from_str(yaml).unwrap()).unwrap();
         let config: EthConfig = Tester::default()
@@ -475,7 +473,9 @@
             confirmations_for_eth_event: 0
             eth_node_poll_interval: 300ms
             event_expiration_blocks: 60000
->>>>>>> 165fc67a
+          precommit_params:
+            l2_blocks_to_aggregate: 1
+            deadline: 1 sec
         "#;
         let yaml = Yaml::new("test.yml", serde_yaml::from_str(yaml).unwrap()).unwrap();
         let config: EthConfig = Tester::default()
