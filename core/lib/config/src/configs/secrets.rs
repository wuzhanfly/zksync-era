--- conflicted
+++ resolved
@@ -1,15 +1,11 @@
 // TODO: remove non-secret / secret config split (isn't necessary)
 
 use anyhow::Context;
-<<<<<<< HEAD
-use zksync_basic_types::{secrets::APIKey, url::SensitiveUrl, SLChainId};
-=======
 use smart_config::{
     de::{FromSecretString, Optional, Serde},
     DescribeConfig, DeserializeConfig,
 };
 use zksync_basic_types::{secrets::APIKey, url::SensitiveUrl};
->>>>>>> 719ff90d
 
 use crate::configs::{
     consensus::ConsensusSecrets,
@@ -39,8 +35,8 @@
     /// RPC URL for the gateway layer.
     #[config(alias = "gateway_web3_url", secret, with = Optional(Serde![str]))]
     pub gateway_rpc_url: Option<SensitiveUrl>,
-    pub dependency_chain_rpc_url: Option<SensitiveUrl>,
-    pub dependency_chain_id: Option<SLChainId>, //
+    // pub dependency_chain_rpc_url: Option<SensitiveUrl>,
+    // pub dependency_chain_id: Option<SLChainId>, //
 }
 
 #[derive(Debug, Clone, DescribeConfig, DeserializeConfig)]
