--- conflicted
+++ resolved
@@ -115,7 +115,6 @@
             api_namespaces: self
                 .sample_opt(|| self.sample_range(rng).map(|_| self.sample(rng)).collect()),
             extended_api_tracing: self.sample(rng),
-            settlement_layer_url: self.sample(rng),
         }
     }
 }
@@ -268,12 +267,9 @@
             l2_timestamp_asserter_addr: self.sample_opt(|| rng.gen()),
             l1_multicall3_addr: rng.gen(),
             ecosystem_contracts: self.sample(rng),
-            user_facing_bridgehub_proxy_addr: rng.gen(),
-            user_facing_diamond_proxy_addr: rng.gen(),
             base_token_addr: self.sample_opt(|| rng.gen()),
             l1_base_token_asset_id: self.sample_opt(|| rng.gen()),
             chain_admin_addr: self.sample_opt(|| rng.gen()),
-            settlement_layer: self.sample_opt(|| rng.gen()),
             l2_da_validator_addr: self.sample_opt(|| rng.gen()),
             no_da_validium_l1_validator_addr: self.sample_opt(|| rng.gen()),
         }
@@ -424,8 +420,6 @@
             pubdata_sending_mode: PubdataSendingMode::Calldata,
             tx_aggregation_paused: false,
             tx_aggregation_only_prove_and_execute: false,
-            ignore_db_nonce: None,
-            priority_tree_start_index: self.sample(rng),
             time_in_mempool_in_l1_blocks_cap: self.sample(rng),
             is_verifier_pre_fflonk: self.sample(rng),
         }
@@ -865,11 +859,7 @@
         use configs::secrets::L1Secrets;
         L1Secrets {
             l1_rpc_url: format!("localhost:{}", rng.gen::<u16>()).parse().unwrap(),
-<<<<<<< HEAD
-            gateway_url: Some(format!("localhost:{}", rng.gen::<u16>()).parse().unwrap()),
-=======
             gateway_rpc_url: Some(format!("localhost:{}", rng.gen::<u16>()).parse().unwrap()),
->>>>>>> a8489270
         }
     }
 }
@@ -923,7 +913,6 @@
         configs::wallets::EthSender {
             operator: self.sample(rng),
             blob_operator: self.sample_opt(|| self.sample(rng)),
-            gateway: None,
         }
     }
 }
