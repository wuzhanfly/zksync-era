--- conflicted
+++ resolved
@@ -209,10 +209,7 @@
     let mut client = FakeEthClient::new();
     let mut watcher = EthWatch::new(
         Address::default(),
-<<<<<<< HEAD
-=======
         None,
->>>>>>> 33174aa5
         client.clone(),
         &connection_pool,
         std::time::Duration::from_nanos(1),
@@ -259,10 +256,7 @@
     let mut client = FakeEthClient::new();
     let mut watcher = EthWatch::new(
         Address::default(),
-<<<<<<< HEAD
-=======
         None,
->>>>>>> 33174aa5
         client.clone(),
         &connection_pool,
         std::time::Duration::from_nanos(1),
@@ -322,10 +316,7 @@
     let mut client = FakeEthClient::new();
     let mut watcher = EthWatch::new(
         Address::default(),
-<<<<<<< HEAD
-=======
         None,
->>>>>>> 33174aa5
         client.clone(),
         &connection_pool,
         std::time::Duration::from_nanos(1),
@@ -424,10 +415,7 @@
     let mut client = FakeEthClient::new();
     let mut watcher = EthWatch::new(
         Address::default(),
-<<<<<<< HEAD
-=======
         None,
->>>>>>> 33174aa5
         client.clone(),
         &connection_pool,
         std::time::Duration::from_nanos(1),
@@ -456,10 +444,7 @@
     let mut client = FakeEthClient::new();
     let mut watcher = EthWatch::new(
         Address::default(),
-<<<<<<< HEAD
-=======
         None,
->>>>>>> 33174aa5
         client.clone(),
         &connection_pool,
         std::time::Duration::from_nanos(1),
@@ -493,10 +478,7 @@
     let mut client = FakeEthClient::new();
     let mut watcher = EthWatch::new(
         Address::default(),
-<<<<<<< HEAD
-=======
         None,
->>>>>>> 33174aa5
         client.clone(),
         &connection_pool,
         std::time::Duration::from_nanos(1),
@@ -765,11 +747,7 @@
         Token::Address(Default::default()),
     ]);
 
-<<<<<<< HEAD
-    let diamond_cut = Token::Tuple(vec![
-=======
     Token::Tuple(vec![
->>>>>>> 33174aa5
         Token::Array(vec![]),
         Token::Address(Default::default()),
         Token::Bytes(
@@ -778,51 +756,7 @@
                 .chain(encode(&[upgrade_token]))
                 .collect(),
         ),
-<<<<<<< HEAD
-    ]);
-
-    let execute_upgrade_selector = zksync_contract()
-        .function("executeUpgrade")
-        .unwrap()
-        .short_signature();
-    let diamond_upgrade_calldata = execute_upgrade_selector
-        .to_vec()
-        .into_iter()
-        .chain(encode(&[diamond_cut]))
-        .collect();
-    let governance_call = Token::Tuple(vec![
-        Token::Address(Default::default()),
-        Token::Uint(U256::default()),
-        Token::Bytes(diamond_upgrade_calldata),
-    ]);
-    let governance_operation = Token::Tuple(vec![
-        Token::Array(vec![governance_call]),
-        Token::FixedBytes(vec![0u8; 32]),
-        Token::FixedBytes(vec![0u8; 32]),
-    ]);
-    let final_data = encode(&[Token::FixedBytes(vec![0u8; 32]), governance_operation]);
-    Log {
-        address: Address::repeat_byte(0x1),
-        topics: vec![
-            governance_contract()
-                .event("TransparentOperationScheduled")
-                .expect("TransparentOperationScheduled event is missing in abi")
-                .signature(),
-            Default::default(),
-        ],
-        data: final_data.into(),
-        block_hash: Some(H256::repeat_byte(0x11)),
-        block_number: Some(eth_block.into()),
-        transaction_hash: Some(H256::random()),
-        transaction_index: Some(0u64.into()),
-        log_index: Some(0u64.into()),
-        transaction_log_index: Some(0u64.into()),
-        log_type: None,
-        removed: None,
-    }
-=======
     ])
->>>>>>> 33174aa5
 }
 
 async fn setup_db(connection_pool: &ConnectionPool) {
