//! This module aims to provide a genesis setup for the zkSync Era network.
//! It initializes the Merkle tree with the basic setup (such as fields of special service accounts),
//! setups the required databases, and outputs the data required to initialize a smart contract.

use anyhow::Context as _;
use multivm::{
    circuit_sequencer_api_latest::sort_storage_access::sort_storage_access_queries,
    utils::get_max_gas_per_pubdata_byte,
    zk_evm_latest::aux_structures::{LogQuery as MultiVmLogQuery, Timestamp as MultiVMTimestamp},
};
<<<<<<< HEAD
use zksync_config::{GenesisConfig, PostgresConfig};
use zksync_contracts::{BaseSystemContracts, BaseSystemContractsHashes, SET_CHAIN_ID_EVENT};
use zksync_dal::{ConnectionPool, StorageProcessor};
=======
use zksync_contracts::{BaseSystemContracts, SET_CHAIN_ID_EVENT};
use zksync_dal::{Connection, Core, CoreDal};
>>>>>>> b82d093a
use zksync_eth_client::{clients::QueryClient, EthInterface};
use zksync_merkle_tree::domain::ZkSyncTree;
use zksync_system_constants::PRIORITY_EXPIRATION;
use zksync_types::{
    block::{
        BlockGasCount, DeployedContract, L1BatchHeader, L1BatchTreeData, MiniblockHasher,
        MiniblockHeader,
    },
    commitment::{CommitmentInput, L1BatchCommitment},
    fee_model::BatchFeeInput,
    get_code_key, get_system_context_init_logs,
<<<<<<< HEAD
    protocol_version::{
        decode_set_chain_id_event, L1VerifierConfig, ProtocolVersion, VerifierParams,
    },
    system_contracts::get_system_smart_contracts,
=======
    protocol_upgrade::{decode_set_chain_id_event, ProtocolVersion},
    protocol_version::L1VerifierConfig,
>>>>>>> b82d093a
    tokens::{TokenInfo, TokenMetadata, ETHEREUM_ADDRESS},
    web3::types::{BlockNumber, FilterBuilder},
    zk_evm_types::{LogQuery, Timestamp},
    AccountTreeId, Address, L1BatchNumber, L2ChainId, MiniblockNumber, ProtocolVersionId,
    StorageKey, StorageLog, StorageLogKind, H256,
};
use zksync_utils::{be_words_to_bytes, bytecode::hash_bytecode, h256_to_u256, u256_to_h256};

use crate::metadata_calculator::L1BatchWithLogs;

#[derive(Debug, thiserror::Error)]
pub enum GenesisError {
    #[error("Root hash mismatched: From config: {0:?}, Calculated {1:?}")]
    RootHash(H256, H256),
    #[error("Leaf indexes mismatched: From config: {0:?}, Calculated {1:?}")]
    LeafIndexes(u64, u64),
    #[error("Base system contracts mismatched: From config: {0:?}, Calculated {1:?}")]
    BaseSystemContractsHashes(BaseSystemContractsHashes, BaseSystemContractsHashes),
    #[error("Commitment mismatched: From config: {0:?}, Calculated {1:?}")]
    Commitment(H256, H256),
    #[error("Wrong protocol version")]
    ProtocolVersion(u16),
    #[error("DB Error: {0}")]
    DBError(#[from] anyhow::Error),
}

#[derive(Debug, Clone)]
pub struct GenesisParams {
    base_system_contracts: BaseSystemContracts,
    system_contracts: Vec<DeployedContract>,
    config: GenesisConfig,
}

impl GenesisParams {
    pub fn system_contracts(&self) -> &[DeployedContract] {
        &self.system_contracts
    }
    pub fn base_system_contracts(&self) -> &BaseSystemContracts {
        &self.base_system_contracts
    }
    pub fn config(&self) -> &GenesisConfig {
        &self.config
    }

    pub fn from_genesis_config(
        config: GenesisConfig,
        base_system_contracts: BaseSystemContracts,
        system_contracts: Vec<DeployedContract>,
    ) -> Result<GenesisParams, GenesisError> {
        let base_system_contracts_hashes = BaseSystemContractsHashes {
            bootloader: config.bootloader_hash,
            default_aa: config.default_aa_hash,
        };
        if base_system_contracts_hashes != base_system_contracts.hashes() {
            return Err(GenesisError::BaseSystemContractsHashes(
                base_system_contracts_hashes,
                base_system_contracts.hashes(),
            ));
        }
        // Try to convert value from config to the real protocol version and return error
        // if the version doesn't exist
        let _: ProtocolVersionId = config
            .protocol_version
            .try_into()
            .map_err(|_| GenesisError::ProtocolVersion(config.protocol_version))?;
        Ok(GenesisParams {
            base_system_contracts,
            system_contracts,
            config,
        })
    }

    pub fn load_genesis_params(config: GenesisConfig) -> Result<GenesisParams, GenesisError> {
        let base_system_contracts = BaseSystemContracts::load_from_disk();
        let system_contracts = get_system_smart_contracts();
        Self::from_genesis_config(config, base_system_contracts, system_contracts)
    }

    #[cfg(test)]
    pub(crate) fn mock() -> Self {
        Self {
            base_system_contracts: BaseSystemContracts::load_from_disk(),
            system_contracts: get_system_smart_contracts(),
            config: mock_genesis_config(),
        }
    }
<<<<<<< HEAD
=======
}

pub async fn ensure_genesis_state(
    storage: &mut Connection<'_, Core>,
    zksync_chain_id: L2ChainId,
    genesis_params: &GenesisParams,
) -> anyhow::Result<H256> {
    let mut transaction = storage.start_transaction().await?;
>>>>>>> b82d093a

    pub fn protocol_version(&self) -> ProtocolVersionId {
        // It's impossible to instantiate Genesis params with wrong protocol version
        self.config
            .protocol_version
            .try_into()
            .expect("Protocol version must be correctly initialized for genesis")
    }
}

#[cfg(test)]
pub fn mock_genesis_config() -> GenesisConfig {
    use zksync_types::L1ChainId;

    let base_system_contracts_hashes = BaseSystemContracts::load_from_disk().hashes();
    let first_l1_verifier_config = L1VerifierConfig::default();

    GenesisConfig {
        protocol_version: ProtocolVersionId::latest() as u16,
        genesis_root_hash: Default::default(),
        rollup_last_leaf_index: 26,
        genesis_commitment: Default::default(),
        bootloader_hash: base_system_contracts_hashes.bootloader,
        default_aa_hash: base_system_contracts_hashes.default_aa,
        fee_account: Address::repeat_byte(0x01),
        l1_chain_id: L1ChainId(9),
        l2_chain_id: L2ChainId::default(),
        recursion_node_level_vk_hash: first_l1_verifier_config.params.recursion_node_level_vk_hash,
        recursion_leaf_level_vk_hash: first_l1_verifier_config.params.recursion_leaf_level_vk_hash,
        recursion_circuits_set_vks_hash: first_l1_verifier_config
            .params
            .recursion_circuits_set_vks_hash,
        recursion_scheduler_level_vk_hash: first_l1_verifier_config
            .recursion_scheduler_level_vk_hash,
    }
}

// Insert genesis batch into the database
pub async fn insert_genesis_batch(
    storage: &mut StorageProcessor<'_>,
    genesis_params: &GenesisParams,
) -> Result<(H256, H256, u64), GenesisError> {
    let mut transaction = storage
        .start_transaction()
        .await
        .context("insert_genesis_batch start transaction")?;
    let verifier_config = L1VerifierConfig {
        params: VerifierParams {
            recursion_node_level_vk_hash: genesis_params.config.recursion_node_level_vk_hash,
            recursion_leaf_level_vk_hash: genesis_params.config.recursion_leaf_level_vk_hash,
            recursion_circuits_set_vks_hash: genesis_params.config.recursion_circuits_set_vks_hash,
        },
        recursion_scheduler_level_vk_hash: genesis_params.config.recursion_scheduler_level_vk_hash,
    };

    create_genesis_l1_batch(
        &mut transaction,
        genesis_params.config.fee_account,
        genesis_params.config.l2_chain_id,
        genesis_params.protocol_version(),
        genesis_params.base_system_contracts(),
        genesis_params.system_contracts(),
        verifier_config,
    )
    .await?;
    tracing::info!("chain_schema_genesis is complete");

    let storage_logs = L1BatchWithLogs::new(&mut transaction, L1BatchNumber(0)).await;
    let storage_logs = storage_logs
        .context("genesis L1 batch disappeared from Postgres")?
        .storage_logs;
    let metadata = ZkSyncTree::process_genesis_batch(&storage_logs);
    let genesis_root_hash = metadata.root_hash;
    let rollup_last_leaf_index = metadata.leaf_count + 1;

    let base_system_contract_hashes = BaseSystemContractsHashes {
        bootloader: genesis_params.config.bootloader_hash,
        default_aa: genesis_params.config.default_aa_hash,
    };
    let commitment_input = CommitmentInput::for_genesis_batch(
        genesis_root_hash,
        rollup_last_leaf_index,
        base_system_contract_hashes,
        genesis_params.protocol_version(),
    );
    let block_commitment = L1BatchCommitment::new(commitment_input);

    save_genesis_l1_batch_metadata(
        &mut transaction,
        block_commitment.clone(),
        genesis_root_hash,
        rollup_last_leaf_index,
    )
    .await?;
    transaction
        .commit()
        .await
        .context("create_genesis_l1_batch")?;
    Ok((
        genesis_root_hash,
        block_commitment.hash().commitment,
        rollup_last_leaf_index,
    ))
}

pub async fn ensure_genesis_state(
    storage: &mut StorageProcessor<'_>,
    genesis_params: &GenesisParams,
) -> Result<H256, GenesisError> {
    let mut transaction = storage
        .start_transaction()
        .await
        .context("ensure_genesis_state start transaction")?;

    if !transaction
        .blocks_dal()
        .is_genesis_needed()
        .await
        .context("Is genesis needed error")?
    {
        tracing::debug!("genesis is not needed!");
        return Ok(transaction
            .blocks_dal()
            .get_l1_batch_state_root(L1BatchNumber(0))
            .await
            .context("failed fetching state root hash for genesis L1 batch")?
            .context("genesis L1 batch hash is empty")?);
    }

    tracing::info!("running regenesis");
    let (genesis_root_hash, commitment, rollup_last_leaf_index) =
        insert_genesis_batch(&mut transaction, genesis_params).await?;
    if genesis_params.config.genesis_root_hash != genesis_root_hash {
        return Err(GenesisError::RootHash(
            genesis_params.config.genesis_root_hash,
            genesis_root_hash,
        ));
    }

    if genesis_params.config.genesis_commitment != commitment {
        return Err(GenesisError::Commitment(
            genesis_params.config.genesis_commitment,
            commitment,
        ));
    }

    if genesis_params.config.rollup_last_leaf_index != rollup_last_leaf_index {
        return Err(GenesisError::LeafIndexes(
            genesis_params.config.rollup_last_leaf_index,
            rollup_last_leaf_index,
        ));
    }

    tracing::info!("genesis is complete");
    transaction
        .commit()
        .await
        .context("insert_genesis_batch commit transaction")?;
    Ok(genesis_root_hash)
}

// Default account and bootloader are not a regular system contracts
// they have never been actually deployed anywhere,
// They are the initial code that is fed into the VM upon its start.
// Both are rather parameters of a block and not system contracts.
// The code of the bootloader should not be deployed anywhere anywhere in the kernel space (i.e. addresses below 2^16)
// because in this case we will have to worry about protecting it.
async fn insert_base_system_contracts_to_factory_deps(
    storage: &mut Connection<'_, Core>,
    contracts: &BaseSystemContracts,
) -> Result<(), GenesisError> {
    let factory_deps = [&contracts.bootloader, &contracts.default_aa]
        .iter()
        .map(|c| (c.hash, be_words_to_bytes(&c.code)))
        .collect();

    Ok(storage
        .factory_deps_dal()
        .insert_factory_deps(MiniblockNumber(0), &factory_deps)
        .await
        .context("failed inserting base system contracts to Postgres")?)
}

async fn insert_system_contracts(
    storage: &mut Connection<'_, Core>,
    contracts: &[DeployedContract],
    chain_id: L2ChainId,
) -> Result<(), GenesisError> {
    let system_context_init_logs = (H256::default(), get_system_context_init_logs(chain_id));

    let storage_logs: Vec<_> = contracts
        .iter()
        .map(|contract| {
            let hash = hash_bytecode(&contract.bytecode);
            let code_key = get_code_key(contract.account_id.address());
            (
                H256::default(),
                vec![StorageLog::new_write_log(code_key, hash)],
            )
        })
        .chain(Some(system_context_init_logs))
        .collect();

    let mut transaction = storage
        .start_transaction()
        .await
        .context("insert_system_contracts start transaction")?;
    transaction
        .storage_logs_dal()
        .insert_storage_logs(MiniblockNumber(0), &storage_logs)
        .await
        .context("failed inserting genesis storage logs")?;

    // we don't produce proof for the genesis block,
    // but we still need to populate the table
    // to have the correct initial state of the merkle tree
    let log_queries: Vec<MultiVmLogQuery> = storage_logs
        .iter()
        .enumerate()
        .flat_map(|(tx_index, (_, storage_logs))| {
            storage_logs
                .iter()
                .enumerate()
                .map(move |(log_index, storage_log)| {
                    MultiVmLogQuery {
                        // Monotonically increasing Timestamp. Normally it's generated by the VM, but we don't have a VM in the genesis block.
                        timestamp: MultiVMTimestamp(((tx_index << 16) + log_index) as u32),
                        tx_number_in_block: tx_index as u16,
                        aux_byte: 0,
                        shard_id: 0,
                        address: *storage_log.key.address(),
                        key: h256_to_u256(*storage_log.key.key()),
                        read_value: h256_to_u256(H256::zero()),
                        written_value: h256_to_u256(storage_log.value),
                        rw_flag: storage_log.kind == StorageLogKind::Write,
                        rollback: false,
                        is_service: false,
                    }
                })
                .collect::<Vec<_>>()
        })
        .collect();

    let deduped_log_queries: Vec<LogQuery> = sort_storage_access_queries(&log_queries)
        .1
        .into_iter()
        .map(|log_query| LogQuery {
            timestamp: Timestamp(log_query.timestamp.0),
            tx_number_in_block: log_query.tx_number_in_block,
            aux_byte: log_query.aux_byte,
            shard_id: log_query.shard_id,
            address: log_query.address,
            key: log_query.key,
            read_value: log_query.read_value,
            written_value: log_query.written_value,
            rw_flag: log_query.rw_flag,
            rollback: log_query.rollback,
            is_service: log_query.is_service,
        })
        .collect();

    let (deduplicated_writes, protective_reads): (Vec<_>, Vec<_>) = deduped_log_queries
        .into_iter()
        .partition(|log_query| log_query.rw_flag);
    transaction
        .storage_logs_dedup_dal()
        .insert_protective_reads(L1BatchNumber(0), &protective_reads)
        .await
        .context("failed inserting genesis protective reads")?;

    let written_storage_keys: Vec<_> = deduplicated_writes
        .iter()
        .map(|log| StorageKey::new(AccountTreeId::new(log.address), u256_to_h256(log.key)))
        .collect();
    transaction
        .storage_logs_dedup_dal()
        .insert_initial_writes(L1BatchNumber(0), &written_storage_keys)
        .await
        .context("failed inserting genesis initial writes")?;

    #[allow(deprecated)]
    transaction
        .storage_dal()
        .apply_storage_logs(&storage_logs)
        .await;

    let factory_deps = contracts
        .iter()
        .map(|c| (hash_bytecode(&c.bytecode), c.bytecode.clone()))
        .collect();
    transaction
        .factory_deps_dal()
        .insert_factory_deps(MiniblockNumber(0), &factory_deps)
        .await
        .context("failed inserting bytecodes for genesis smart contracts")?;

    transaction
        .commit()
        .await
        .context("insert_system_contracts commit transaction")?;
    Ok(())
}

#[allow(clippy::too_many_arguments)]
pub(crate) async fn create_genesis_l1_batch(
    storage: &mut Connection<'_, Core>,
    first_validator_address: Address,
    chain_id: L2ChainId,
    protocol_version: ProtocolVersionId,
    base_system_contracts: &BaseSystemContracts,
    system_contracts: &[DeployedContract],
    l1_verifier_config: L1VerifierConfig,
) -> Result<(), GenesisError> {
    let version = ProtocolVersion {
        id: protocol_version,
        timestamp: 0,
        l1_verifier_config,
        base_system_contracts_hashes: base_system_contracts.hashes(),
        tx: None,
    };

    let genesis_l1_batch_header = L1BatchHeader::new(
        L1BatchNumber(0),
        0,
        base_system_contracts.hashes(),
        protocol_version,
    );

    let genesis_miniblock_header = MiniblockHeader {
        number: MiniblockNumber(0),
        timestamp: 0,
        hash: MiniblockHasher::legacy_hash(MiniblockNumber(0)),
        l1_tx_count: 0,
        l2_tx_count: 0,
        fee_account_address: first_validator_address,
        base_fee_per_gas: 0,
        gas_per_pubdata_limit: get_max_gas_per_pubdata_byte(protocol_version.into()),
        batch_fee_input: BatchFeeInput::l1_pegged(0, 0),
        base_system_contracts_hashes: base_system_contracts.hashes(),
        protocol_version: Some(protocol_version),
        virtual_blocks: 0,
    };

    let mut transaction = storage
        .start_transaction()
        .await
        .context("create_genesis_l1_batch start transaction")?;

    transaction
        .protocol_versions_dal()
        .save_protocol_version_with_tx(version)
        .await;
    transaction
        .blocks_dal()
        .insert_l1_batch(
            &genesis_l1_batch_header,
            &[],
            BlockGasCount::default(),
            &[],
            &[],
            Default::default(),
        )
        .await
        .context("failed inserting genesis L1 batch")?;
    transaction
        .blocks_dal()
        .insert_miniblock(&genesis_miniblock_header)
        .await
        .context("failed inserting genesis miniblock")?;
    transaction
        .blocks_dal()
        .mark_miniblocks_as_executed_in_l1_batch(L1BatchNumber(0))
        .await
        .context("failed assigning genesis miniblock to L1 batch")?;

    insert_base_system_contracts_to_factory_deps(&mut transaction, base_system_contracts).await?;
    insert_system_contracts(&mut transaction, system_contracts, chain_id)
        .await
        .context("cannot insert system contracts")?;
    add_eth_token(&mut transaction).await?;

    transaction
        .commit()
        .await
        .context("create_genesis_l1_batch commit transaction")?;
    Ok(())
}

<<<<<<< HEAD
async fn add_eth_token(transaction: &mut StorageProcessor<'_>) -> Result<(), GenesisError> {
=======
async fn add_eth_token(transaction: &mut Connection<'_, Core>) -> anyhow::Result<()> {
>>>>>>> b82d093a
    assert!(transaction.in_transaction()); // sanity check
    let eth_token = TokenInfo {
        l1_address: ETHEREUM_ADDRESS,
        l2_address: ETHEREUM_ADDRESS,
        metadata: TokenMetadata {
            name: "Ether".to_string(),
            symbol: "ETH".to_string(),
            decimals: 18,
        },
    };

    transaction
        .tokens_dal()
        .add_tokens(&[eth_token])
        .await
        .context("failed adding Ether token")?;
    transaction
        .tokens_dal()
        .mark_token_as_well_known(ETHEREUM_ADDRESS)
        .await
        .context("failed marking Ether token as well-known")?;
    Ok(())
}

async fn save_genesis_l1_batch_metadata(
    storage: &mut Connection<'_, Core>,
    commitment: L1BatchCommitment,
    genesis_root_hash: H256,
    rollup_last_leaf_index: u64,
) -> Result<(), GenesisError> {
    let mut transaction = storage
        .start_transaction()
        .await
        .context("Start transaction")?;

    let tree_data = L1BatchTreeData {
        hash: genesis_root_hash,
        rollup_last_leaf_index,
    };
    transaction
        .blocks_dal()
        .save_l1_batch_tree_data(L1BatchNumber(0), &tree_data)
        .await
        .context("failed saving tree data for genesis L1 batch")?;

    let mut commitment_artifacts = commitment.artifacts();
    // `l2_l1_merkle_root` for genesis batch is set to 0 on L1 contract, same must be here.
    commitment_artifacts.l2_l1_merkle_root = H256::zero();

    transaction
        .blocks_dal()
        .save_l1_batch_commitment_artifacts(L1BatchNumber(0), &commitment_artifacts)
        .await
        .context("failed saving commitment for genesis L1 batch")?;

    transaction.commit().await.context("Commit transactions")?;
    Ok(())
}

// Save chain id transaction into the database
// We keep returning anyhow and will refactor it later
pub async fn save_set_chain_id_tx(
    eth_client_url: &str,
    diamond_proxy_address: Address,
    state_transition_manager_address: Address,
<<<<<<< HEAD
    postgres_config: &PostgresConfig,
=======
    storage: &mut Connection<'_, Core>,
>>>>>>> b82d093a
) -> anyhow::Result<()> {
    let db_url = postgres_config.master_url()?;
    let pool = ConnectionPool::singleton(db_url)
        .build()
        .await
        .context("failed to build connection_pool")?;
    let mut storage = pool.access_storage().await.context("access_storage()")?;

    let eth_client = QueryClient::new(eth_client_url)?;
    let to = eth_client.block_number("fetch_chain_id_tx").await?.as_u64();
    let from = to - PRIORITY_EXPIRATION;
    let filter = FilterBuilder::default()
        .address(vec![state_transition_manager_address])
        .topics(
            Some(vec![SET_CHAIN_ID_EVENT.signature()]),
            Some(vec![diamond_proxy_address.into()]),
            None,
            None,
        )
        .from_block(from.into())
        .to_block(BlockNumber::Latest)
        .build();
    let mut logs = eth_client.logs(filter, "fetch_chain_id_tx").await?;
    anyhow::ensure!(
        logs.len() == 1,
        "Expected a single set_chain_id event, got these {}: {:?}",
        logs.len(),
        logs
    );
    let (version_id, upgrade_tx) = decode_set_chain_id_event(logs.remove(0))?;
    storage
        .protocol_versions_dal()
        .save_genesis_upgrade_with_tx(version_id, upgrade_tx)
        .await;
    Ok(())
}

#[cfg(test)]
mod tests {
<<<<<<< HEAD
    use zksync_config::GenesisConfig;
    use zksync_dal::ConnectionPool;
=======
    use zksync_dal::{ConnectionPool, Core, CoreDal};
    use zksync_types::system_contracts::get_system_smart_contracts;
>>>>>>> b82d093a

    use super::*;

    #[tokio::test]
    async fn running_genesis() {
        let pool = ConnectionPool::<Core>::test_pool().await;
        let mut conn = pool.connection().await.unwrap();
        conn.blocks_dal().delete_genesis().await.unwrap();

        let params = GenesisParams::mock();

        insert_genesis_batch(&mut conn, &params).await.unwrap();

        assert!(!conn.blocks_dal().is_genesis_needed().await.unwrap());
        let metadata = conn
            .blocks_dal()
            .get_l1_batch_metadata(L1BatchNumber(0))
            .await
            .unwrap();
        let root_hash = metadata.unwrap().metadata.root_hash;
        assert_ne!(root_hash, H256::zero());

        // Check that `genesis is not needed`
        assert!(!conn.blocks_dal().is_genesis_needed().await.unwrap());
    }

    #[tokio::test]
    async fn running_genesis_with_big_chain_id() {
        let pool = ConnectionPool::<Core>::test_pool().await;
        let mut conn = pool.connection().await.unwrap();
        conn.blocks_dal().delete_genesis().await.unwrap();

        let params = GenesisParams::load_genesis_params(GenesisConfig {
            l2_chain_id: L2ChainId::max(),
            ..mock_genesis_config()
        })
        .unwrap();
        insert_genesis_batch(&mut conn, &params).await.unwrap();

        assert!(!conn.blocks_dal().is_genesis_needed().await.unwrap());
        let metadata = conn
            .blocks_dal()
            .get_l1_batch_metadata(L1BatchNumber(0))
            .await;
        let root_hash = metadata.unwrap().unwrap().metadata.root_hash;
        assert_ne!(root_hash, H256::zero());
    }

    #[tokio::test]
    async fn running_genesis_with_non_latest_protocol_version() {
<<<<<<< HEAD
        let pool = ConnectionPool::test_pool().await;
        let mut conn = pool.access_storage().await.unwrap();
        let params = GenesisParams::load_genesis_params(GenesisConfig {
            protocol_version: ProtocolVersionId::Version10 as u16,
            ..mock_genesis_config()
        })
        .unwrap();
=======
        let pool = ConnectionPool::<Core>::test_pool().await;
        let mut conn = pool.connection().await.unwrap();
        let params = GenesisParams {
            protocol_version: ProtocolVersionId::Version10,
            ..GenesisParams::mock()
        };
>>>>>>> b82d093a

        insert_genesis_batch(&mut conn, &params).await.unwrap();
        assert!(!conn.blocks_dal().is_genesis_needed().await.unwrap());
    }
}<|MERGE_RESOLUTION|>--- conflicted
+++ resolved
@@ -8,14 +8,10 @@
     utils::get_max_gas_per_pubdata_byte,
     zk_evm_latest::aux_structures::{LogQuery as MultiVmLogQuery, Timestamp as MultiVMTimestamp},
 };
-<<<<<<< HEAD
 use zksync_config::{GenesisConfig, PostgresConfig};
 use zksync_contracts::{BaseSystemContracts, BaseSystemContractsHashes, SET_CHAIN_ID_EVENT};
-use zksync_dal::{ConnectionPool, StorageProcessor};
-=======
-use zksync_contracts::{BaseSystemContracts, SET_CHAIN_ID_EVENT};
 use zksync_dal::{Connection, Core, CoreDal};
->>>>>>> b82d093a
+use zksync_db_connection::connection_pool::ConnectionPool;
 use zksync_eth_client::{clients::QueryClient, EthInterface};
 use zksync_merkle_tree::domain::ZkSyncTree;
 use zksync_system_constants::PRIORITY_EXPIRATION;
@@ -27,15 +23,9 @@
     commitment::{CommitmentInput, L1BatchCommitment},
     fee_model::BatchFeeInput,
     get_code_key, get_system_context_init_logs,
-<<<<<<< HEAD
-    protocol_version::{
-        decode_set_chain_id_event, L1VerifierConfig, ProtocolVersion, VerifierParams,
-    },
+    protocol_upgrade::{decode_set_chain_id_event, ProtocolVersion},
+    protocol_version::{L1VerifierConfig, VerifierParams},
     system_contracts::get_system_smart_contracts,
-=======
-    protocol_upgrade::{decode_set_chain_id_event, ProtocolVersion},
-    protocol_version::L1VerifierConfig,
->>>>>>> b82d093a
     tokens::{TokenInfo, TokenMetadata, ETHEREUM_ADDRESS},
     web3::types::{BlockNumber, FilterBuilder},
     zk_evm_types::{LogQuery, Timestamp},
@@ -122,17 +112,6 @@
             config: mock_genesis_config(),
         }
     }
-<<<<<<< HEAD
-=======
-}
-
-pub async fn ensure_genesis_state(
-    storage: &mut Connection<'_, Core>,
-    zksync_chain_id: L2ChainId,
-    genesis_params: &GenesisParams,
-) -> anyhow::Result<H256> {
-    let mut transaction = storage.start_transaction().await?;
->>>>>>> b82d093a
 
     pub fn protocol_version(&self) -> ProtocolVersionId {
         // It's impossible to instantiate Genesis params with wrong protocol version
@@ -172,7 +151,7 @@
 
 // Insert genesis batch into the database
 pub async fn insert_genesis_batch(
-    storage: &mut StorageProcessor<'_>,
+    storage: &mut Connection<'_, Core>,
     genesis_params: &GenesisParams,
 ) -> Result<(H256, H256, u64), GenesisError> {
     let mut transaction = storage
@@ -239,7 +218,7 @@
 }
 
 pub async fn ensure_genesis_state(
-    storage: &mut StorageProcessor<'_>,
+    storage: &mut Connection<'_, Core>,
     genesis_params: &GenesisParams,
 ) -> Result<H256, GenesisError> {
     let mut transaction = storage
@@ -521,11 +500,7 @@
     Ok(())
 }
 
-<<<<<<< HEAD
-async fn add_eth_token(transaction: &mut StorageProcessor<'_>) -> Result<(), GenesisError> {
-=======
 async fn add_eth_token(transaction: &mut Connection<'_, Core>) -> anyhow::Result<()> {
->>>>>>> b82d093a
     assert!(transaction.in_transaction()); // sanity check
     let eth_token = TokenInfo {
         l1_address: ETHEREUM_ADDRESS,
@@ -591,18 +566,14 @@
     eth_client_url: &str,
     diamond_proxy_address: Address,
     state_transition_manager_address: Address,
-<<<<<<< HEAD
     postgres_config: &PostgresConfig,
-=======
-    storage: &mut Connection<'_, Core>,
->>>>>>> b82d093a
 ) -> anyhow::Result<()> {
     let db_url = postgres_config.master_url()?;
-    let pool = ConnectionPool::singleton(db_url)
+    let pool = ConnectionPool::<Core>::singleton(db_url)
         .build()
         .await
         .context("failed to build connection_pool")?;
-    let mut storage = pool.access_storage().await.context("access_storage()")?;
+    let mut storage = pool.connection().await.context("connection()")?;
 
     let eth_client = QueryClient::new(eth_client_url)?;
     let to = eth_client.block_number("fetch_chain_id_tx").await?.as_u64();
@@ -635,13 +606,8 @@
 
 #[cfg(test)]
 mod tests {
-<<<<<<< HEAD
     use zksync_config::GenesisConfig;
-    use zksync_dal::ConnectionPool;
-=======
     use zksync_dal::{ConnectionPool, Core, CoreDal};
-    use zksync_types::system_contracts::get_system_smart_contracts;
->>>>>>> b82d093a
 
     use super::*;
 
@@ -692,22 +658,13 @@
 
     #[tokio::test]
     async fn running_genesis_with_non_latest_protocol_version() {
-<<<<<<< HEAD
-        let pool = ConnectionPool::test_pool().await;
-        let mut conn = pool.access_storage().await.unwrap();
+        let pool = ConnectionPool::<Core>::test_pool().await;
+        let mut conn = pool.connection().await.unwrap();
         let params = GenesisParams::load_genesis_params(GenesisConfig {
             protocol_version: ProtocolVersionId::Version10 as u16,
             ..mock_genesis_config()
         })
         .unwrap();
-=======
-        let pool = ConnectionPool::<Core>::test_pool().await;
-        let mut conn = pool.connection().await.unwrap();
-        let params = GenesisParams {
-            protocol_version: ProtocolVersionId::Version10,
-            ..GenesisParams::mock()
-        };
->>>>>>> b82d093a
 
         insert_genesis_batch(&mut conn, &params).await.unwrap();
         assert!(!conn.blocks_dal().is_genesis_needed().await.unwrap());
