//! Tests for the consistency checker component.

use std::{collections::HashMap, slice};

use assert_matches::assert_matches;
use test_casing::{test_casing, Product};
use tokio::sync::mpsc;
use zksync_dal::StorageProcessor;
use zksync_eth_client::clients::MockEthereum;
use zksync_l1_contract_interface::i_executor::structures::StoredBatchInfo;
use zksync_types::{
<<<<<<< HEAD
    aggregated_operations::AggregatedActionType, block::BlockGasCount,
    commitment::L1BatchWithMetadata,
    l1_batch_commit_data_generator::RollupModeL1BatchCommitDataGenerator, web3::contract::Options,
    L2ChainId, ProtocolVersion, ProtocolVersionId, H256,
=======
    aggregated_operations::AggregatedActionType, commitment::L1BatchWithMetadata,
    web3::contract::Options, L2ChainId, ProtocolVersion, ProtocolVersionId, H256,
>>>>>>> 5ec41b2e
};

use super::*;
use crate::{
    genesis::{ensure_genesis_state, GenesisParams},
    utils::testonly::{create_l1_batch, create_l1_batch_metadata},
};

/// **NB.** For tests to run correctly, the returned value must be deterministic (i.e., depend only on `number`).
fn create_l1_batch_with_metadata(number: u32) -> L1BatchWithMetadata {
    L1BatchWithMetadata {
        header: create_l1_batch(number),
        metadata: create_l1_batch_metadata(number),
        factory_deps: vec![],
    }
}

const PRE_BOOJUM_PROTOCOL_VERSION: ProtocolVersionId = ProtocolVersionId::Version10;

fn create_pre_boojum_l1_batch_with_metadata(number: u32) -> L1BatchWithMetadata {
    let mut l1_batch = L1BatchWithMetadata {
        header: create_l1_batch(number),
        metadata: create_l1_batch_metadata(number),
        factory_deps: vec![],
    };
    l1_batch.header.protocol_version = Some(PRE_BOOJUM_PROTOCOL_VERSION);
    l1_batch.metadata.bootloader_initial_content_commitment = None;
    l1_batch.metadata.events_queue_commitment = None;
    l1_batch
}

<<<<<<< HEAD
fn build_commit_tx_input_data(
    batches: &[L1BatchWithMetadata],
    l1_batch_commit_data_generator: Arc<dyn L1BatchCommitDataGenerator>,
) -> Vec<u8> {
    let commit_tokens = batches
        .iter()
        .map(|batch| l1_batch_commit_data_generator.l1_commit_data(batch));
=======
fn build_commit_tx_input_data(batches: &[L1BatchWithMetadata]) -> Vec<u8> {
    let commit_tokens = batches
        .iter()
        .map(|batch| CommitBatchInfo(batch).into_token());
>>>>>>> 5ec41b2e
    let commit_tokens = ethabi::Token::Array(commit_tokens.collect());

    let mut encoded = vec![];
    // Fake Solidity function selector (not checked for now)
    encoded.extend_from_slice(b"fake");
    // Mock an additional argument used in real `commitBlocks` / `commitBatches`. In real transactions,
    // it's taken from the L1 batch previous to `batches[0]`, but since this argument is not checked,
    // it's OK to use `batches[0]`.
    let prev_header_tokens = StoredBatchInfo(&batches[0]).into_token();
    encoded.extend_from_slice(&ethabi::encode(&[prev_header_tokens, commit_tokens]));
    encoded
}

fn create_mock_checker(client: MockEthereum, pool: ConnectionPool) -> ConsistencyChecker {
    ConsistencyChecker {
        contract: zksync_contracts::zksync_contract(),
        max_batches_to_recheck: 100,
        sleep_interval: Duration::from_millis(10),
        l1_client: Box::new(client),
        l1_batch_updater: Box::new(()),
        l1_data_mismatch_behavior: L1DataMismatchBehavior::Bail,
        pool,
    }
}

impl UpdateCheckedBatch for mpsc::UnboundedSender<L1BatchNumber> {
    fn update_checked_batch(&mut self, last_checked_batch: L1BatchNumber) {
        self.send(last_checked_batch).ok();
    }
}

#[test]
fn build_commit_tx_input_data_is_correct() {
    let contract = zksync_contracts::zksync_contract();
    let commit_function = contract.function("commitBatches").unwrap();
    let batches = vec![
        create_l1_batch_with_metadata(1),
        create_l1_batch_with_metadata(2),
    ];
    let l1_batch_commit_data_generator = Arc::new(RollupModeL1BatchCommitDataGenerator {});

    let commit_tx_input_data =
        build_commit_tx_input_data(&batches, l1_batch_commit_data_generator.clone());

    for batch in &batches {
        let commit_data = ConsistencyChecker::extract_commit_data(
            &commit_tx_input_data,
            commit_function,
            batch.header.number,
        )
        .unwrap();
<<<<<<< HEAD
        assert_eq!(
            commit_data,
            l1_batch_commit_data_generator.l1_commit_data(batch)
        );
=======
        assert_eq!(commit_data, CommitBatchInfo(batch).into_token());
>>>>>>> 5ec41b2e
    }
}

#[test]
fn extracting_commit_data_for_boojum_batch() {
    let contract = zksync_contracts::zksync_contract();
    let commit_function = contract.function("commitBatches").unwrap();
    // Calldata taken from the commit transaction for `https://sepolia.explorer.zksync.io/batch/4470`;
    // `https://sepolia.etherscan.io/tx/0x300b9115037028b1f8aa2177abf98148c3df95c9b04f95a4e25baf4dfee7711f`
    let commit_tx_input_data = include_bytes!("commit_l1_batch_4470_testnet_sepolia.calldata");

    let commit_data = ConsistencyChecker::extract_commit_data(
        commit_tx_input_data,
        commit_function,
        L1BatchNumber(4_470),
    )
    .unwrap();

    assert_matches!(
        commit_data,
        ethabi::Token::Tuple(tuple) if tuple[0] == ethabi::Token::Uint(4_470.into())
    );

    for bogus_l1_batch in [0, 1, 1_000, 4_469, 4_471, 100_000] {
        ConsistencyChecker::extract_commit_data(
            commit_tx_input_data,
            commit_function,
            L1BatchNumber(bogus_l1_batch),
        )
        .unwrap_err();
    }
}

#[test]
fn extracting_commit_data_for_multiple_batches() {
    let contract = zksync_contracts::zksync_contract();
    let commit_function = contract.function("commitBatches").unwrap();
    // Calldata taken from the commit transaction for `https://explorer.zksync.io/batch/351000`;
    // `https://etherscan.io/tx/0xbd8dfe0812df0da534eb95a2d2a4382d65a8172c0b648a147d60c1c2921227fd`
    let commit_tx_input_data = include_bytes!("commit_l1_batch_351000-351004_mainnet.calldata");

    for l1_batch in 351_000..=351_004 {
        let commit_data = ConsistencyChecker::extract_commit_data(
            commit_tx_input_data,
            commit_function,
            L1BatchNumber(l1_batch),
        )
        .unwrap();

        assert_matches!(
            commit_data,
            ethabi::Token::Tuple(tuple) if tuple[0] == ethabi::Token::Uint(l1_batch.into())
        );
    }

    for bogus_l1_batch in [350_000, 350_999, 351_005, 352_000] {
        ConsistencyChecker::extract_commit_data(
            commit_tx_input_data,
            commit_function,
            L1BatchNumber(bogus_l1_batch),
        )
        .unwrap_err();
    }
}

#[test]
fn extracting_commit_data_for_pre_boojum_batch() {
    // Calldata taken from the commit transaction for `https://goerli.explorer.zksync.io/batch/200000`;
    // `https://goerli.etherscan.io/tx/0xfd2ef4ccd1223f502cc4a4e0f76c6905feafabc32ba616e5f70257eb968f20a3`
    let commit_tx_input_data = include_bytes!("commit_l1_batch_200000_testnet_goerli.calldata");

    let commit_data = ConsistencyChecker::extract_commit_data(
        commit_tx_input_data,
        &PRE_BOOJUM_COMMIT_FUNCTION,
        L1BatchNumber(200_000),
    )
    .unwrap();

    assert_matches!(
        commit_data,
        ethabi::Token::Tuple(tuple) if tuple[0] == ethabi::Token::Uint(200_000.into())
    );
}

#[derive(Debug, Clone, Copy)]
enum SaveAction<'a> {
    InsertBatch(&'a L1BatchWithMetadata),
    SaveMetadata(&'a L1BatchWithMetadata),
    InsertCommitTx(L1BatchNumber),
}

impl SaveAction<'_> {
    async fn apply(
        self,
        storage: &mut StorageProcessor<'_>,
        commit_tx_hash_by_l1_batch: &HashMap<L1BatchNumber, H256>,
    ) {
        match self {
            Self::InsertBatch(l1_batch) => {
                storage
                    .blocks_dal()
                    .insert_mock_l1_batch(&l1_batch.header)
                    .await
                    .unwrap();
            }
            Self::SaveMetadata(l1_batch) => {
                storage
                    .blocks_dal()
                    .save_l1_batch_metadata(
                        l1_batch.header.number,
                        &l1_batch.metadata,
                        H256::default(),
                        l1_batch.header.protocol_version.unwrap().is_pre_boojum(),
                    )
                    .await
                    .unwrap();
            }
            Self::InsertCommitTx(l1_batch_number) => {
                let commit_tx_hash = commit_tx_hash_by_l1_batch[&l1_batch_number];
                storage
                    .eth_sender_dal()
                    .insert_bogus_confirmed_eth_tx(
                        l1_batch_number,
                        AggregatedActionType::Commit,
                        commit_tx_hash,
                        chrono::Utc::now(),
                    )
                    .await
                    .unwrap();
            }
        }
    }
}

type SaveActionMapper = fn(&[L1BatchWithMetadata]) -> Vec<SaveAction<'_>>;

/// Various strategies to persist L1 batches in the DB. Strings are added for debugging failed test cases.
const SAVE_ACTION_MAPPERS: [(&str, SaveActionMapper); 4] = [
    ("sequential_metadata_first", |l1_batches| {
        l1_batches
            .iter()
            .flat_map(|batch| {
                [
                    SaveAction::InsertBatch(batch),
                    SaveAction::SaveMetadata(batch),
                    SaveAction::InsertCommitTx(batch.header.number),
                ]
            })
            .collect()
    }),
    ("sequential_commit_txs_first", |l1_batches| {
        l1_batches
            .iter()
            .flat_map(|batch| {
                [
                    SaveAction::InsertBatch(batch),
                    SaveAction::InsertCommitTx(batch.header.number),
                    SaveAction::SaveMetadata(batch),
                ]
            })
            .collect()
    }),
    ("all_metadata_first", |l1_batches| {
        let commit_tx_actions = l1_batches
            .iter()
            .map(|batch| SaveAction::InsertCommitTx(batch.header.number));
        l1_batches
            .iter()
            .map(SaveAction::InsertBatch)
            .chain(l1_batches.iter().map(SaveAction::SaveMetadata))
            .chain(commit_tx_actions)
            .collect()
    }),
    ("all_commit_txs_first", |l1_batches| {
        let commit_tx_actions = l1_batches
            .iter()
            .map(|batch| SaveAction::InsertCommitTx(batch.header.number));
        l1_batches
            .iter()
            .map(SaveAction::InsertBatch)
            .chain(commit_tx_actions)
            .chain(l1_batches.iter().map(SaveAction::SaveMetadata))
            .collect()
    }),
];

#[test_casing(12, Product(([10, 3, 1], SAVE_ACTION_MAPPERS)))]
#[tokio::test]
async fn normal_checker_function(
    batches_per_transaction: usize,
    (mapper_name, save_actions_mapper): (&'static str, SaveActionMapper),
) {
    println!("Using save_actions_mapper={mapper_name}");

    let pool = ConnectionPool::test_pool().await;
    let mut storage = pool.access_storage().await.unwrap();
    ensure_genesis_state(&mut storage, L2ChainId::default(), &GenesisParams::mock())
        .await
        .unwrap();

    let l1_batches: Vec<_> = (1..=10).map(create_l1_batch_with_metadata).collect();
    let mut commit_tx_hash_by_l1_batch = HashMap::with_capacity(l1_batches.len());
    let client = MockEthereum::default();

    let l1_batch_commit_data_generator = Arc::new(RollupModeL1BatchCommitDataGenerator {});
    for (i, l1_batches) in l1_batches.chunks(batches_per_transaction).enumerate() {
        let input_data =
            build_commit_tx_input_data(l1_batches, l1_batch_commit_data_generator.clone());
        let signed_tx = client.sign_prepared_tx(
            input_data.clone(),
            Options {
                nonce: Some(i.into()),
                ..Options::default()
            },
        );
        let signed_tx = signed_tx.unwrap();
        client.send_raw_tx(signed_tx.raw_tx).await.unwrap();
        client.execute_tx(signed_tx.hash, true, 1);

        commit_tx_hash_by_l1_batch.extend(
            l1_batches
                .iter()
                .map(|batch| (batch.header.number, signed_tx.hash)),
        );
    }

    let (l1_batch_updates_sender, mut l1_batch_updates_receiver) = mpsc::unbounded_channel();
    let checker = ConsistencyChecker {
        l1_batch_updater: Box::new(l1_batch_updates_sender),
        ..create_mock_checker(client, pool.clone())
    };

    let (stop_sender, stop_receiver) = watch::channel(false);
    let checker_task =
        tokio::spawn(checker.run(stop_receiver, l1_batch_commit_data_generator.clone()));

    // Add new batches to the storage.
    for save_action in save_actions_mapper(&l1_batches) {
        save_action
            .apply(&mut storage, &commit_tx_hash_by_l1_batch)
            .await;
        tokio::time::sleep(Duration::from_millis(7)).await;
    }

    // Wait until all batches are checked.
    loop {
        let checked_batch = l1_batch_updates_receiver.recv().await.unwrap();
        if checked_batch == l1_batches.last().unwrap().header.number {
            break;
        }
    }

    // Send the stop signal to the checker and wait for it to stop.
    stop_sender.send_replace(true);
    checker_task.await.unwrap().unwrap();
}

#[test_casing(4, SAVE_ACTION_MAPPERS)]
#[tokio::test]
async fn checker_processes_pre_boojum_batches(
    (mapper_name, save_actions_mapper): (&'static str, SaveActionMapper),
) {
    println!("Using save_actions_mapper={mapper_name}");

    let pool = ConnectionPool::test_pool().await;
    let mut storage = pool.access_storage().await.unwrap();
    let genesis_params = GenesisParams {
        protocol_version: PRE_BOOJUM_PROTOCOL_VERSION,
        ..GenesisParams::mock()
    };
    ensure_genesis_state(&mut storage, L2ChainId::default(), &genesis_params)
        .await
        .unwrap();
    storage
        .protocol_versions_dal()
        .save_protocol_version_with_tx(ProtocolVersion::default())
        .await;

    let l1_batches: Vec<_> = (1..=5)
        .map(create_pre_boojum_l1_batch_with_metadata)
        .chain((6..=10).map(create_l1_batch_with_metadata))
        .collect();
    let mut commit_tx_hash_by_l1_batch = HashMap::with_capacity(l1_batches.len());
    let client = MockEthereum::default();

    let l1_batch_commit_data_generator = Arc::new(RollupModeL1BatchCommitDataGenerator {});
    for (i, l1_batch) in l1_batches.iter().enumerate() {
        let input_data = build_commit_tx_input_data(
            slice::from_ref(l1_batch),
            l1_batch_commit_data_generator.clone(),
        );
        let signed_tx = client.sign_prepared_tx(
            input_data.clone(),
            Options {
                nonce: Some(i.into()),
                ..Options::default()
            },
        );
        let signed_tx = signed_tx.unwrap();
        client.send_raw_tx(signed_tx.raw_tx).await.unwrap();
        client.execute_tx(signed_tx.hash, true, 1);

        commit_tx_hash_by_l1_batch.insert(l1_batch.header.number, signed_tx.hash);
    }

    let (l1_batch_updates_sender, mut l1_batch_updates_receiver) = mpsc::unbounded_channel();
    let checker = ConsistencyChecker {
        l1_batch_updater: Box::new(l1_batch_updates_sender),
        ..create_mock_checker(client, pool.clone())
    };

    let (stop_sender, stop_receiver) = watch::channel(false);
    let checker_task = tokio::spawn(checker.run(stop_receiver, l1_batch_commit_data_generator));

    // Add new batches to the storage.
    for save_action in save_actions_mapper(&l1_batches) {
        save_action
            .apply(&mut storage, &commit_tx_hash_by_l1_batch)
            .await;
        tokio::time::sleep(Duration::from_millis(7)).await;
    }

    // Wait until all batches are checked.
    loop {
        let checked_batch = l1_batch_updates_receiver.recv().await.unwrap();
        if checked_batch == l1_batches.last().unwrap().header.number {
            break;
        }
    }

    // Send the stop signal to the checker and wait for it to stop.
    stop_sender.send_replace(true);
    checker_task.await.unwrap().unwrap();
}

#[test_casing(2, [false, true])]
#[tokio::test]
async fn checker_functions_after_snapshot_recovery(delay_batch_insertion: bool) {
    let pool = ConnectionPool::test_pool().await;
    let mut storage = pool.access_storage().await.unwrap();
    storage
        .protocol_versions_dal()
        .save_protocol_version_with_tx(ProtocolVersion::default())
        .await;

    let l1_batch = create_l1_batch_with_metadata(99);

    let l1_batch_commit_data_generator = Arc::new(RollupModeL1BatchCommitDataGenerator {});

    let commit_tx_input_data = build_commit_tx_input_data(
        slice::from_ref(&l1_batch),
        l1_batch_commit_data_generator.clone(),
    );
    let client = MockEthereum::default();
    let signed_tx = client.sign_prepared_tx(
        commit_tx_input_data.clone(),
        Options {
            nonce: Some(0.into()),
            ..Options::default()
        },
    );
    let signed_tx = signed_tx.unwrap();
    let commit_tx_hash = signed_tx.hash;
    client.send_raw_tx(signed_tx.raw_tx).await.unwrap();
    client.execute_tx(commit_tx_hash, true, 1);

    let save_actions = [
        SaveAction::InsertBatch(&l1_batch),
        SaveAction::SaveMetadata(&l1_batch),
        SaveAction::InsertCommitTx(l1_batch.header.number),
    ];
    let commit_tx_hash_by_l1_batch = HashMap::from([(l1_batch.header.number, commit_tx_hash)]);

    if !delay_batch_insertion {
        for &save_action in &save_actions {
            save_action
                .apply(&mut storage, &commit_tx_hash_by_l1_batch)
                .await;
        }
    }

    let (l1_batch_updates_sender, mut l1_batch_updates_receiver) = mpsc::unbounded_channel();
    let checker = ConsistencyChecker {
        l1_batch_updater: Box::new(l1_batch_updates_sender),
        ..create_mock_checker(client, pool.clone())
    };
    let (stop_sender, stop_receiver) = watch::channel(false);
    let checker_task = tokio::spawn(checker.run(stop_receiver, l1_batch_commit_data_generator));

    if delay_batch_insertion {
        tokio::time::sleep(Duration::from_millis(10)).await;
        for &save_action in &save_actions {
            save_action
                .apply(&mut storage, &commit_tx_hash_by_l1_batch)
                .await;
        }
    }

    // Wait until the batch is checked.
    let checked_batch = l1_batch_updates_receiver.recv().await.unwrap();
    assert_eq!(checked_batch, l1_batch.header.number);

    stop_sender.send_replace(true);
    checker_task.await.unwrap().unwrap();
}

#[derive(Debug, Clone, Copy)]
enum IncorrectDataKind {
    MissingStatus,
    MismatchedStatus,
    BogusCommitDataFormat,
    MismatchedCommitDataTimestamp,
    CommitDataForAnotherBatch,
    CommitDataForPreBoojum,
}

impl IncorrectDataKind {
    const ALL: [Self; 6] = [
        Self::MissingStatus,
        Self::MismatchedStatus,
        Self::BogusCommitDataFormat,
        Self::MismatchedCommitDataTimestamp,
        Self::CommitDataForAnotherBatch,
        Self::CommitDataForPreBoojum,
    ];

    async fn apply(
        self,
        client: &MockEthereum,
        l1_batch: &L1BatchWithMetadata,
        l1_batch_commit_data_generator: Arc<dyn L1BatchCommitDataGenerator>,
    ) -> H256 {
        let (commit_tx_input_data, successful_status) = match self {
            Self::MissingStatus => {
                return H256::zero(); // Do not execute the transaction
            }
            Self::MismatchedStatus => {
                let commit_tx_input_data = build_commit_tx_input_data(
                    slice::from_ref(l1_batch),
                    l1_batch_commit_data_generator,
                );
                (commit_tx_input_data, false)
            }
            Self::BogusCommitDataFormat => {
                let mut bogus_tx_input_data = b"test".to_vec(); // Preserve the function selector
                bogus_tx_input_data
                    .extend_from_slice(&ethabi::encode(&[ethabi::Token::Bool(true)]));
                (bogus_tx_input_data, true)
            }
            Self::MismatchedCommitDataTimestamp => {
                let mut l1_batch = create_l1_batch_with_metadata(1);
                l1_batch.header.timestamp += 1;
                let bogus_tx_input_data = build_commit_tx_input_data(
                    slice::from_ref(&l1_batch),
                    l1_batch_commit_data_generator,
                );
                (bogus_tx_input_data, true)
            }
            Self::CommitDataForAnotherBatch => {
                let l1_batch = create_l1_batch_with_metadata(100);
                let bogus_tx_input_data = build_commit_tx_input_data(
                    slice::from_ref(&l1_batch),
                    l1_batch_commit_data_generator,
                );
                (bogus_tx_input_data, true)
            }
            Self::CommitDataForPreBoojum => {
                let mut l1_batch = create_l1_batch_with_metadata(1);
                l1_batch.header.protocol_version = Some(ProtocolVersionId::Version0);
                let bogus_tx_input_data = build_commit_tx_input_data(
                    slice::from_ref(&l1_batch),
                    l1_batch_commit_data_generator,
                );
                (bogus_tx_input_data, true)
            }
        };

        let signed_tx = client.sign_prepared_tx(
            commit_tx_input_data,
            Options {
                nonce: Some(0.into()),
                ..Options::default()
            },
        );
        let signed_tx = signed_tx.unwrap();
        client.send_raw_tx(signed_tx.raw_tx).await.unwrap();
        client.execute_tx(signed_tx.hash, successful_status, 1);
        signed_tx.hash
    }
}

#[test_casing(6, Product((IncorrectDataKind::ALL, [false])))]
// ^ `snapshot_recovery = true` is tested below; we don't want to run it with all incorrect data kinds
#[tokio::test]
async fn checker_detects_incorrect_tx_data(kind: IncorrectDataKind, snapshot_recovery: bool) {
    let pool = ConnectionPool::test_pool().await;
    let mut storage = pool.access_storage().await.unwrap();
    if snapshot_recovery {
        storage
            .protocol_versions_dal()
            .save_protocol_version_with_tx(ProtocolVersion::default())
            .await;
    } else {
        ensure_genesis_state(&mut storage, L2ChainId::default(), &GenesisParams::mock())
            .await
            .unwrap();
    }

    let l1_batch = create_l1_batch_with_metadata(if snapshot_recovery { 99 } else { 1 });
    let l1_batch_commit_data_generator = Arc::new(RollupModeL1BatchCommitDataGenerator {});
    let client = MockEthereum::default();
    let commit_tx_hash = kind
        .apply(&client, &l1_batch, l1_batch_commit_data_generator.clone())
        .await;
    let commit_tx_hash_by_l1_batch = HashMap::from([(l1_batch.header.number, commit_tx_hash)]);

    let save_actions = [
        SaveAction::InsertBatch(&l1_batch),
        SaveAction::SaveMetadata(&l1_batch),
        SaveAction::InsertCommitTx(l1_batch.header.number),
    ];
    for save_action in save_actions {
        save_action
            .apply(&mut storage, &commit_tx_hash_by_l1_batch)
            .await;
    }
    drop(storage);

    let checker = create_mock_checker(client, pool);
    let (_stop_sender, stop_receiver) = watch::channel(false);
    // The checker must stop with an error.
    tokio::time::timeout(
        Duration::from_secs(30),
        checker.run(stop_receiver, l1_batch_commit_data_generator),
    )
    .await
    .expect("Timed out waiting for checker to stop")
    .unwrap_err();
}

#[tokio::test]
async fn checker_detects_incorrect_tx_data_after_snapshot_recovery() {
    checker_detects_incorrect_tx_data(IncorrectDataKind::CommitDataForAnotherBatch, true).await;
}<|MERGE_RESOLUTION|>--- conflicted
+++ resolved
@@ -5,19 +5,13 @@
 use assert_matches::assert_matches;
 use test_casing::{test_casing, Product};
 use tokio::sync::mpsc;
+use zksync_config::configs::chain::L1BatchCommitDataGeneratorMode;
 use zksync_dal::StorageProcessor;
 use zksync_eth_client::clients::MockEthereum;
 use zksync_l1_contract_interface::i_executor::structures::StoredBatchInfo;
 use zksync_types::{
-<<<<<<< HEAD
-    aggregated_operations::AggregatedActionType, block::BlockGasCount,
-    commitment::L1BatchWithMetadata,
-    l1_batch_commit_data_generator::RollupModeL1BatchCommitDataGenerator, web3::contract::Options,
-    L2ChainId, ProtocolVersion, ProtocolVersionId, H256,
-=======
     aggregated_operations::AggregatedActionType, commitment::L1BatchWithMetadata,
     web3::contract::Options, L2ChainId, ProtocolVersion, ProtocolVersionId, H256,
->>>>>>> 5ec41b2e
 };
 
 use super::*;
@@ -49,20 +43,13 @@
     l1_batch
 }
 
-<<<<<<< HEAD
 fn build_commit_tx_input_data(
     batches: &[L1BatchWithMetadata],
-    l1_batch_commit_data_generator: Arc<dyn L1BatchCommitDataGenerator>,
+    l1_batch_commit_data_generator: L1BatchCommitDataGeneratorMode,
 ) -> Vec<u8> {
     let commit_tokens = batches
         .iter()
-        .map(|batch| l1_batch_commit_data_generator.l1_commit_data(batch));
-=======
-fn build_commit_tx_input_data(batches: &[L1BatchWithMetadata]) -> Vec<u8> {
-    let commit_tokens = batches
-        .iter()
-        .map(|batch| CommitBatchInfo(batch).into_token());
->>>>>>> 5ec41b2e
+        .map(|batch| CommitBatchInfo::new(batch, l1_batch_commit_data_generator).into_token());
     let commit_tokens = ethabi::Token::Array(commit_tokens.collect());
 
     let mut encoded = vec![];
@@ -102,7 +89,7 @@
         create_l1_batch_with_metadata(1),
         create_l1_batch_with_metadata(2),
     ];
-    let l1_batch_commit_data_generator = Arc::new(RollupModeL1BatchCommitDataGenerator {});
+    let l1_batch_commit_data_generator = L1BatchCommitDataGeneratorMode::Rollup;
 
     let commit_tx_input_data =
         build_commit_tx_input_data(&batches, l1_batch_commit_data_generator.clone());
@@ -114,14 +101,10 @@
             batch.header.number,
         )
         .unwrap();
-<<<<<<< HEAD
         assert_eq!(
             commit_data,
-            l1_batch_commit_data_generator.l1_commit_data(batch)
+            CommitBatchInfo::new(batch, l1_batch_commit_data_generator).into_token()
         );
-=======
-        assert_eq!(commit_data, CommitBatchInfo(batch).into_token());
->>>>>>> 5ec41b2e
     }
 }
 
@@ -326,7 +309,7 @@
     let mut commit_tx_hash_by_l1_batch = HashMap::with_capacity(l1_batches.len());
     let client = MockEthereum::default();
 
-    let l1_batch_commit_data_generator = Arc::new(RollupModeL1BatchCommitDataGenerator {});
+    let l1_batch_commit_data_generator = L1BatchCommitDataGeneratorMode::Rollup;
     for (i, l1_batches) in l1_batches.chunks(batches_per_transaction).enumerate() {
         let input_data =
             build_commit_tx_input_data(l1_batches, l1_batch_commit_data_generator.clone());
@@ -407,7 +390,7 @@
     let mut commit_tx_hash_by_l1_batch = HashMap::with_capacity(l1_batches.len());
     let client = MockEthereum::default();
 
-    let l1_batch_commit_data_generator = Arc::new(RollupModeL1BatchCommitDataGenerator {});
+    let l1_batch_commit_data_generator = L1BatchCommitDataGeneratorMode::Rollup;
     for (i, l1_batch) in l1_batches.iter().enumerate() {
         let input_data = build_commit_tx_input_data(
             slice::from_ref(l1_batch),
@@ -469,7 +452,7 @@
 
     let l1_batch = create_l1_batch_with_metadata(99);
 
-    let l1_batch_commit_data_generator = Arc::new(RollupModeL1BatchCommitDataGenerator {});
+    let l1_batch_commit_data_generator = L1BatchCommitDataGeneratorMode::Rollup;
 
     let commit_tx_input_data = build_commit_tx_input_data(
         slice::from_ref(&l1_batch),
@@ -552,7 +535,7 @@
         self,
         client: &MockEthereum,
         l1_batch: &L1BatchWithMetadata,
-        l1_batch_commit_data_generator: Arc<dyn L1BatchCommitDataGenerator>,
+        l1_batch_commit_data_generator: L1BatchCommitDataGeneratorMode,
     ) -> H256 {
         let (commit_tx_input_data, successful_status) = match self {
             Self::MissingStatus => {
@@ -631,7 +614,7 @@
     }
 
     let l1_batch = create_l1_batch_with_metadata(if snapshot_recovery { 99 } else { 1 });
-    let l1_batch_commit_data_generator = Arc::new(RollupModeL1BatchCommitDataGenerator {});
+    let l1_batch_commit_data_generator = L1BatchCommitDataGeneratorMode::Rollup;
     let client = MockEthereum::default();
     let commit_tx_hash = kind
         .apply(&client, &l1_batch, l1_batch_commit_data_generator.clone())
