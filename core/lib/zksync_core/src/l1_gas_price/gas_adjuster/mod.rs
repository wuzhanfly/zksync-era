//! This module determines the fees to pay in txs containing blocks submitted to the L1.

use std::{
    collections::VecDeque,
    ops::RangeInclusive,
    sync::{Arc, RwLock},
};

use tokio::sync::watch;
use zksync_config::{configs::eth_sender::PubdataSendingMode, GasAdjusterConfig};
use zksync_eth_client::{Error, EthInterface};
<<<<<<< HEAD
=======
use zksync_system_constants::L1_GAS_PER_PUBDATA_BYTE;
use zksync_types::{U256, U64};
>>>>>>> 0764227a

use self::metrics::METRICS;
use super::{L1TxParamsProvider, PubdataPricing};
use crate::state_keeper::metrics::KEEPER_METRICS;

mod metrics;
#[cfg(test)]
mod tests;

/// This component keeps track of the median `base_fee` from the last `max_base_fee_samples` blocks
/// and of the median `blob_base_fee` from the last `max_blob_base_fee_sample` blocks.
/// It is used to adjust the base_fee of transactions sent to L1.
#[derive(Debug)]
pub struct GasAdjuster {
    pub(super) base_fee_statistics: GasStatistics<u64>,
    // Type for blob base fee is chosen to be `U256`.
    // In practice, it's very unlikely to overflow `u64` (if `blob_base_fee_statistics` = 10 ^ 18, then price for one blob is 2 ^ 17 ETH).
    // But it's still possible and code shouldn't panic if that happens. One more argument is that geth uses big int type for blob prices.
    pub(super) blob_base_fee_statistics: GasStatistics<U256>,
    pub(super) config: GasAdjusterConfig,
    pubdata_sending_mode: PubdataSendingMode,
    eth_client: Arc<dyn EthInterface>,
    pubdata_pricing: Arc<dyn PubdataPricing>,
}

impl GasAdjuster {
    pub async fn new(
        eth_client: Arc<dyn EthInterface>,
        config: GasAdjusterConfig,
<<<<<<< HEAD
        pubdata_pricing: Arc<dyn PubdataPricing>,
=======
        pubdata_sending_mode: PubdataSendingMode,
>>>>>>> 0764227a
    ) -> Result<Self, Error> {
        // Subtracting 1 from the "latest" block number to prevent errors in case
        // the info about the latest block is not yet present on the node.
        // This sometimes happens on Infura.
        let current_block = eth_client
            .block_number("gas_adjuster")
            .await?
            .as_usize()
            .saturating_sub(1);
        let base_fee_history = eth_client
            .base_fee_history(current_block, config.max_base_fee_samples, "gas_adjuster")
            .await?;

        // Web3 API doesn't provide a method to fetch blob fees for multiple blocks using single request,
        // so we request blob base fee only for the latest block.
        let (_, last_block_blob_base_fee) =
            Self::get_base_fees_history(&eth_client, current_block..=current_block).await?;

        Ok(Self {
            base_fee_statistics: GasStatistics::new(
                config.max_base_fee_samples,
                current_block,
                &base_fee_history,
            ),
            blob_base_fee_statistics: GasStatistics::new(
                config.num_samples_for_blob_base_fee_estimate,
                current_block,
                &last_block_blob_base_fee,
            ),
            config,
<<<<<<< HEAD
            pubdata_pricing,
=======
            pubdata_sending_mode,
            eth_client,
>>>>>>> 0764227a
        })
    }

    /// Performs an actualization routine for `GasAdjuster`.
    /// This method is intended to be invoked periodically.
    pub async fn keep_updated(&self) -> Result<(), Error> {
        // Subtracting 1 from the "latest" block number to prevent errors in case
        // the info about the latest block is not yet present on the node.
        // This sometimes happens on Infura.
        let current_block = self
            .eth_client
            .block_number("gas_adjuster")
            .await?
            .as_usize()
            .saturating_sub(1);

        let last_processed_block = self.base_fee_statistics.last_processed_block();

        if current_block > last_processed_block {
            let (base_fee_history, blob_base_fee_history) = Self::get_base_fees_history(
                &self.eth_client,
                (last_processed_block + 1)..=current_block,
            )
            .await?;

            // We shouldn't rely on L1 provider to return consistent results, so we check that we have at least one new sample.
            if let Some(current_base_fee_per_gas) = base_fee_history.last() {
                METRICS
                    .current_base_fee_per_gas
                    .set(*current_base_fee_per_gas);
            }
            self.base_fee_statistics.add_samples(&base_fee_history);

            if let Some(current_blob_base_fee) = blob_base_fee_history.last() {
                // Blob base fee overflows `u64` only in very extreme cases.
                // It doesn't worth to observe exact value with metric because anyway values that can be used
                // are capped by `self.config.max_blob_base_fee()` of `u64` type.
                if current_blob_base_fee > &U256::from(u64::MAX) {
                    tracing::error!("Failed to report current_blob_base_fee = {current_blob_base_fee}, it exceeds u64::MAX");
                } else {
                    METRICS
                        .current_blob_base_fee
                        .set(current_blob_base_fee.as_u64());
                }
            }
            self.blob_base_fee_statistics
                .add_samples(&blob_base_fee_history);
        }
        Ok(())
    }

    fn bound_gas_price(&self, gas_price: u64) -> u64 {
        let max_l1_gas_price = self.config.max_l1_gas_price();
        if gas_price > max_l1_gas_price {
            tracing::warn!(
                "Effective gas price is too high: {gas_price}, using max allowed: {}",
                max_l1_gas_price
            );
            KEEPER_METRICS.gas_price_too_high.inc();
            return max_l1_gas_price;
        }
        gas_price
    }

    fn bound_blob_base_fee(&self, blob_base_fee: f64) -> u64 {
        let max_blob_base_fee = self.config.max_blob_base_fee();
        if blob_base_fee > max_blob_base_fee as f64 {
            tracing::error!("Blob base fee is too high: {blob_base_fee}, using max allowed: {max_blob_base_fee}");
            KEEPER_METRICS.gas_price_too_high.inc();
            return max_blob_base_fee;
        }
        blob_base_fee as u64
    }

    pub async fn run(self: Arc<Self>, stop_receiver: watch::Receiver<bool>) -> anyhow::Result<()> {
        loop {
            if *stop_receiver.borrow() {
                tracing::info!("Stop signal received, gas_adjuster is shutting down");
                break;
            }

            if let Err(err) = self.keep_updated().await {
                tracing::warn!("Cannot add the base fee to gas statistics: {}", err);
            }

            tokio::time::sleep(self.config.poll_period()).await;
        }
        Ok(())
    }

    /// Returns the sum of base and priority fee, in wei, not considering time in mempool.
    /// Can be used to get an estimate of current gas price.
    pub(crate) fn estimate_effective_gas_price(&self) -> u64 {
        if let Some(price) = self.config.internal_enforced_l1_gas_price {
            return price;
        }

        let effective_gas_price = self.get_base_fee(0) + self.get_priority_fee();

        let calculated_price =
            (self.config.internal_l1_pricing_multiplier * effective_gas_price as f64) as u64;

        // Bound the price if it's too high.
        self.bound_gas_price(calculated_price)
    }

    pub(crate) fn estimate_effective_pubdata_price(&self) -> u64 {
<<<<<<< HEAD
        // For now, pubdata is only sent via calldata, so its price is pegged to the L1 gas price.
        self.estimate_effective_gas_price() * self.pubdata_pricing.pubdata_byte_gas()
=======
        match self.pubdata_sending_mode {
            PubdataSendingMode::Blobs => {
                const BLOB_GAS_PER_BYTE: u64 = 1; // `BYTES_PER_BLOB` = `GAS_PER_BLOB` = 2 ^ 17.

                let blob_base_fee_median = self.blob_base_fee_statistics.median();

                // Check if blob base fee overflows `u64` before converting. Can happen only in very extreme cases.
                if blob_base_fee_median > U256::from(u64::MAX) {
                    let max_allowed = self.config.max_blob_base_fee();
                    tracing::error!("Blob base fee is too high: {blob_base_fee_median}, using max allowed: {max_allowed}");
                    return max_allowed;
                }
                METRICS
                    .median_blob_base_fee
                    .set(blob_base_fee_median.as_u64());
                let calculated_price = blob_base_fee_median.as_u64() as f64
                    * BLOB_GAS_PER_BYTE as f64
                    * self.config.internal_pubdata_pricing_multiplier;

                self.bound_blob_base_fee(calculated_price)
            }
            PubdataSendingMode::Calldata => {
                self.estimate_effective_gas_price() * L1_GAS_PER_PUBDATA_BYTE as u64
            }
        }
    }

    /// Returns vector of base fees and blob base fees for given block range.
    /// Note, that data for pre-dencun blocks won't be included in the vector returned.
    async fn get_base_fees_history(
        eth_client: &Arc<dyn EthInterface>,
        block_range: RangeInclusive<usize>,
    ) -> Result<(Vec<u64>, Vec<U256>), Error> {
        let mut base_fee_history = Vec::new();
        let mut blob_base_fee_history = Vec::new();
        for block_number in block_range {
            let header = eth_client
                .block(U64::from(block_number).into(), "gas_adjuster")
                .await?;
            if let Some(base_fee_per_gas) =
                header.as_ref().and_then(|header| header.base_fee_per_gas)
            {
                base_fee_history.push(base_fee_per_gas.as_u64())
            }

            if let Some(excess_blob_gas) = header.as_ref().and_then(|header| header.excess_blob_gas)
            {
                blob_base_fee_history.push(Self::blob_base_fee(excess_blob_gas.as_u64()))
            }
        }

        Ok((base_fee_history, blob_base_fee_history))
    }

    /// Calculates `blob_base_fee` given `excess_blob_gas`.
    fn blob_base_fee(excess_blob_gas: u64) -> U256 {
        // Constants and formula are taken from EIP4844 specification.
        const MIN_BLOB_BASE_FEE: u32 = 1;
        const BLOB_BASE_FEE_UPDATE_FRACTION: u32 = 3338477;

        Self::fake_exponential(
            MIN_BLOB_BASE_FEE.into(),
            excess_blob_gas.into(),
            BLOB_BASE_FEE_UPDATE_FRACTION.into(),
        )
    }

    /// approximates `factor * e ** (numerator / denominator)` using Taylor expansion.
    fn fake_exponential(factor: U256, numerator: U256, denominator: U256) -> U256 {
        let mut i = 1_u32;
        let mut output = U256::zero();
        let mut accum = factor * denominator;
        while !accum.is_zero() {
            output += accum;

            accum *= numerator;
            accum /= denominator;
            accum /= U256::from(i);

            i += 1;
        }

        output / denominator
>>>>>>> 0764227a
    }
}

impl L1TxParamsProvider for GasAdjuster {
    // This is the method where we decide how much we are ready to pay for the
    // base_fee based on the number of L1 blocks the transaction has been in the mempool.
    // This is done in order to avoid base_fee spikes (e.g. during NFT drops) and
    // smooth out base_fee increases in general.
    // In other words, in order to pay less fees, we are ready to wait longer.
    // But the longer we wait, the more we are ready to pay.
    fn get_base_fee(&self, time_in_mempool: u32) -> u64 {
        let a = self.config.pricing_formula_parameter_a;
        let b = self.config.pricing_formula_parameter_b;

        // Currently we use an exponential formula.
        // The alternative is a linear one:
        // `let scale_factor = a + b * time_in_mempool as f64;`
        let scale_factor = a * b.powf(time_in_mempool as f64);
        let median = self.base_fee_statistics.median();
        METRICS.median_base_fee_per_gas.set(median);
        let new_fee = median as f64 * scale_factor;
        new_fee as u64
    }

    fn get_blob_base_fee(&self) -> u64 {
        let a = self.config.pricing_formula_parameter_a;
        let b = self.config.pricing_formula_parameter_b;

        // Use the single evaluation at zero of the following:
        // Currently we use an exponential formula.
        // The alternative is a linear one:
        // `let scale_factor = a + b * time_in_mempool as f64;`
        let scale_factor = a * b.powf(0.0);
        let median = self.blob_base_fee_statistics.median();
        METRICS.median_blob_base_fee_per_gas.set(median.as_u64());
        let new_fee = median.as_u64() as f64 * scale_factor;
        new_fee as u64
    }

    fn get_next_block_minimal_base_fee(&self) -> u64 {
        let last_block_base_fee = self.base_fee_statistics.last_added_value();

        // The next block's base fee will decrease by a maximum of 12.5%.
        last_block_base_fee * 875 / 1000
    }

    // Priority fee is set to constant, sourced from config.
    // Reasoning behind this is the following:
    // High `priority_fee` means high demand for block space,
    // which means `base_fee` will increase, which means `priority_fee`
    // will decrease. The EIP-1559 mechanism is designed such that
    // `base_fee` will balance out `priority_fee` in such a way that
    // `priority_fee` will be a small fraction of the overall fee.
    fn get_priority_fee(&self) -> u64 {
        self.config.default_priority_fee_per_gas
    }
}

/// Helper structure responsible for collecting the data about recent transactions,
/// calculating the median base fee.
#[derive(Debug, Clone, Default)]
pub(super) struct GasStatisticsInner<T> {
    samples: VecDeque<T>,
    median_cached: T,
    max_samples: usize,
    last_processed_block: usize,
}

impl<T: Ord + Copy + Default> GasStatisticsInner<T> {
    fn new(max_samples: usize, block: usize, fee_history: &[T]) -> Self {
        let mut statistics = Self {
            max_samples,
            samples: VecDeque::with_capacity(max_samples),
            median_cached: T::default(),
            last_processed_block: 0,
        };

        statistics.add_samples(fee_history);

        Self {
            last_processed_block: block,
            ..statistics
        }
    }

    fn median(&self) -> T {
        self.median_cached
    }

    fn last_added_value(&self) -> T {
        self.samples.back().copied().unwrap_or(self.median_cached)
    }

    fn add_samples(&mut self, fees: &[T]) {
        self.samples.extend(fees);
        self.last_processed_block += fees.len();

        let extra = self.samples.len().saturating_sub(self.max_samples);
        self.samples.drain(..extra);

        let mut samples: Vec<_> = self.samples.iter().cloned().collect();

        if !self.samples.is_empty() {
            let (_, &mut median, _) = samples.select_nth_unstable(self.samples.len() / 2);
            self.median_cached = median;
        }
    }
}

#[derive(Debug, Default)]
pub(super) struct GasStatistics<T>(RwLock<GasStatisticsInner<T>>);

impl<T: Ord + Copy + Default> GasStatistics<T> {
    pub fn new(max_samples: usize, block: usize, fee_history: &[T]) -> Self {
        Self(RwLock::new(GasStatisticsInner::new(
            max_samples,
            block,
            fee_history,
        )))
    }

    pub fn median(&self) -> T {
        self.0.read().unwrap().median()
    }

    pub fn last_added_value(&self) -> T {
        self.0.read().unwrap().last_added_value()
    }

    pub fn add_samples(&self, fees: &[T]) {
        self.0.write().unwrap().add_samples(fees)
    }

    pub fn last_processed_block(&self) -> usize {
        self.0.read().unwrap().last_processed_block
    }
}<|MERGE_RESOLUTION|>--- conflicted
+++ resolved
@@ -9,11 +9,6 @@
 use tokio::sync::watch;
 use zksync_config::{configs::eth_sender::PubdataSendingMode, GasAdjusterConfig};
 use zksync_eth_client::{Error, EthInterface};
-<<<<<<< HEAD
-=======
-use zksync_system_constants::L1_GAS_PER_PUBDATA_BYTE;
-use zksync_types::{U256, U64};
->>>>>>> 0764227a
 
 use self::metrics::METRICS;
 use super::{L1TxParamsProvider, PubdataPricing};
@@ -43,11 +38,8 @@
     pub async fn new(
         eth_client: Arc<dyn EthInterface>,
         config: GasAdjusterConfig,
-<<<<<<< HEAD
+        pubdata_sending_mode: PubdataSendingMode,
         pubdata_pricing: Arc<dyn PubdataPricing>,
-=======
-        pubdata_sending_mode: PubdataSendingMode,
->>>>>>> 0764227a
     ) -> Result<Self, Error> {
         // Subtracting 1 from the "latest" block number to prevent errors in case
         // the info about the latest block is not yet present on the node.
@@ -78,12 +70,9 @@
                 &last_block_blob_base_fee,
             ),
             config,
-<<<<<<< HEAD
-            pubdata_pricing,
-=======
             pubdata_sending_mode,
             eth_client,
->>>>>>> 0764227a
+            pubdata_pricing,
         })
     }
 
@@ -148,16 +137,6 @@
         gas_price
     }
 
-    fn bound_blob_base_fee(&self, blob_base_fee: f64) -> u64 {
-        let max_blob_base_fee = self.config.max_blob_base_fee();
-        if blob_base_fee > max_blob_base_fee as f64 {
-            tracing::error!("Blob base fee is too high: {blob_base_fee}, using max allowed: {max_blob_base_fee}");
-            KEEPER_METRICS.gas_price_too_high.inc();
-            return max_blob_base_fee;
-        }
-        blob_base_fee as u64
-    }
-
     pub async fn run(self: Arc<Self>, stop_receiver: watch::Receiver<bool>) -> anyhow::Result<()> {
         loop {
             if *stop_receiver.borrow() {
@@ -191,10 +170,6 @@
     }
 
     pub(crate) fn estimate_effective_pubdata_price(&self) -> u64 {
-<<<<<<< HEAD
-        // For now, pubdata is only sent via calldata, so its price is pegged to the L1 gas price.
-        self.estimate_effective_gas_price() * self.pubdata_pricing.pubdata_byte_gas()
-=======
         match self.pubdata_sending_mode {
             PubdataSendingMode::Blobs => {
                 const BLOB_GAS_PER_BYTE: u64 = 1; // `BYTES_PER_BLOB` = `GAS_PER_BLOB` = 2 ^ 17.
@@ -214,10 +189,11 @@
                     * BLOB_GAS_PER_BYTE as f64
                     * self.config.internal_pubdata_pricing_multiplier;
 
-                self.bound_blob_base_fee(calculated_price)
+                self.pubdata_pricing
+                    .bound_blob_base_fee(calculated_price, self.config.max_blob_base_fee())
             }
             PubdataSendingMode::Calldata => {
-                self.estimate_effective_gas_price() * L1_GAS_PER_PUBDATA_BYTE as u64
+                self.estimate_effective_gas_price() * self.pubdata_pricing.pubdata_byte_gas()
             }
         }
     }
@@ -278,7 +254,6 @@
         }
 
         output / denominator
->>>>>>> 0764227a
     }
 }
 
