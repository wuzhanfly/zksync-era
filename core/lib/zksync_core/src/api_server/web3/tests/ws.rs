//! WS-related tests.

use async_trait::async_trait;
use jsonrpsee::core::{client::ClientT, params::BatchRequestBuilder, ClientError};
use reqwest::StatusCode;
use tokio::sync::watch;
use zksync_config::configs::chain::NetworkConfig;
use zksync_dal::ConnectionPool;
use zksync_types::{api, Address, L1BatchNumber, H256, U64};
use zksync_web3_decl::{
    jsonrpsee::{
        core::client::{Subscription, SubscriptionClientT},
        rpc_params,
        ws_client::{WsClient, WsClientBuilder},
    },
    namespaces::{EthNamespaceClient, ZksNamespaceClient},
    types::{BlockHeader, PubSubFilter},
};

use super::*;
use crate::api_server::web3::metrics::SubscriptionType;

#[tokio::test]
async fn ws_server_can_start() {
    test_ws_server(WsServerCanStart, APIMode::Modern).await;
}

#[tokio::test]
async fn basic_subscriptions() {
    test_ws_server(BasicSubscriptions, APIMode::Modern).await;
}

#[tokio::test]
async fn log_subscriptions() {
    test_ws_server(LogSubscriptions, APIMode::Modern).await;
}

#[tokio::test]
async fn log_subscriptions_with_new_block() {
    test_ws_server(LogSubscriptionsWithNewBlock, APIMode::Legacy).await;
}

#[tokio::test]
async fn log_subscriptions_with_many_new_blocks_at_once() {
    test_ws_server(LogSubscriptionsWithManyBlocks, APIMode::Modern).await;
}

#[tokio::test]
async fn log_subscriptions_with_delay() {
    test_ws_server(LogSubscriptionsWithDelay, APIMode::Modern).await;
}

#[allow(clippy::needless_pass_by_ref_mut)] // false positive
async fn wait_for_subscription(
    events: &mut mpsc::UnboundedReceiver<PubSubEvent>,
    sub_type: SubscriptionType,
) {
    let wait_future = tokio::time::timeout(TEST_TIMEOUT, async {
        loop {
            let event = events
                .recv()
                .await
                .expect("Events emitter unexpectedly dropped");
            if matches!(event, PubSubEvent::Subscribed(ty) if ty == sub_type) {
                break;
            } else {
                tracing::trace!(?event, "Skipping event");
            }
        }
    });
    wait_future
        .await
        .expect("Timed out waiting for subscription")
}

#[allow(clippy::needless_pass_by_ref_mut)] // false positive
async fn wait_for_notifier(
    events: &mut mpsc::UnboundedReceiver<PubSubEvent>,
    sub_type: SubscriptionType,
) {
    let wait_future = tokio::time::timeout(TEST_TIMEOUT, async {
        loop {
            let event = events
                .recv()
                .await
                .expect("Events emitter unexpectedly dropped");
            if matches!(event, PubSubEvent::NotifyIterationFinished(ty) if ty == sub_type) {
                break;
            } else {
                tracing::trace!(?event, "Skipping event");
            }
        }
    });
    wait_future.await.expect("Timed out waiting for notifier")
}

#[async_trait]
trait WsTest {
    async fn test(
        &self,
        client: &WsClient,
        pool: &ConnectionPool,
        pub_sub_events: mpsc::UnboundedReceiver<PubSubEvent>,
    ) -> anyhow::Result<()>;

    fn websocket_requests_per_minute_limit(&self) -> Option<NonZeroU32> {
        None
    }
}

async fn test_ws_server(test: impl WsTest, api_mode: APIMode) {
    let pool = ConnectionPool::test_pool().await;
    let network_config = NetworkConfig::for_tests();
    let mut storage = pool.access_storage().await.unwrap();
    if storage.blocks_dal().is_genesis_needed().await.unwrap() {
        ensure_genesis_state(
            &mut storage,
            network_config.zksync_network_id,
            &GenesisParams::mock(),
        )
        .await
        .unwrap();
    }
    drop(storage);

    let (stop_sender, stop_receiver) = watch::channel(false);
<<<<<<< HEAD
    let (server_handles, pub_sub_events) =
        spawn_ws_server(&network_config, pool.clone(), stop_receiver, api_mode).await;
=======
    let (server_handles, pub_sub_events) = spawn_ws_server(
        &network_config,
        pool.clone(),
        stop_receiver,
        test.websocket_requests_per_minute_limit(),
    )
    .await;
>>>>>>> 9298b1b9
    server_handles.wait_until_ready().await;

    let client = WsClientBuilder::default()
        .build(format!("ws://{}", server_handles.local_addr))
        .await
        .unwrap();
    test.test(&client, &pool, pub_sub_events).await.unwrap();

    stop_sender.send_replace(true);
    server_handles.shutdown().await;
}

#[derive(Debug)]
struct WsServerCanStart;

#[async_trait]
impl WsTest for WsServerCanStart {
    async fn test(
        &self,
        client: &WsClient,
        _pool: &ConnectionPool,
        _pub_sub_events: mpsc::UnboundedReceiver<PubSubEvent>,
    ) -> anyhow::Result<()> {
        let block_number = client.get_block_number().await?;
        assert_eq!(block_number, U64::from(0));

        let l1_batch_number = client.get_l1_batch_number().await?;
        assert_eq!(l1_batch_number, U64::from(0));

        let genesis_l1_batch = client
            .get_l1_batch_details(L1BatchNumber(0))
            .await?
            .context("missing genesis L1 batch")?;
        assert!(genesis_l1_batch.base.root_hash.is_some());
        Ok(())
    }
}

#[derive(Debug)]
struct BasicSubscriptions;

#[async_trait]
impl WsTest for BasicSubscriptions {
    async fn test(
        &self,
        client: &WsClient,
        pool: &ConnectionPool,
        mut pub_sub_events: mpsc::UnboundedReceiver<PubSubEvent>,
    ) -> anyhow::Result<()> {
        // Wait for the notifiers to get initialized so that they don't skip notifications
        // for the created subscriptions.
        wait_for_notifier(&mut pub_sub_events, SubscriptionType::Blocks).await;
        wait_for_notifier(&mut pub_sub_events, SubscriptionType::Txs).await;

        let params = rpc_params!["newHeads"];
        let mut blocks_subscription = client
            .subscribe::<BlockHeader, _>("eth_subscribe", params, "eth_unsubscribe")
            .await?;
        wait_for_subscription(&mut pub_sub_events, SubscriptionType::Blocks).await;

        let params = rpc_params!["newPendingTransactions"];
        let mut txs_subscription = client
            .subscribe::<H256, _>("eth_subscribe", params, "eth_unsubscribe")
            .await?;
        wait_for_subscription(&mut pub_sub_events, SubscriptionType::Txs).await;

        let (new_miniblock, new_tx_hash) = store_block(pool).await?;

        let received_tx_hash = tokio::time::timeout(TEST_TIMEOUT, txs_subscription.next())
            .await
            .context("Timed out waiting for new tx hash")?
            .context("Pending txs subscription terminated")??;
        assert_eq!(received_tx_hash, new_tx_hash);
        let received_block_header = tokio::time::timeout(TEST_TIMEOUT, blocks_subscription.next())
            .await
            .context("Timed out waiting for new block hash")?
            .context("New blocks subscription terminated")??;
        assert_eq!(received_block_header.number, Some(1.into()));
        assert_eq!(received_block_header.hash, Some(new_miniblock.hash));
        assert_eq!(received_block_header.timestamp, 1.into());
        blocks_subscription.unsubscribe().await?;
        Ok(())
    }
}

#[derive(Debug)]
struct LogSubscriptions;

#[derive(Debug)]
struct Subscriptions {
    all_logs_subscription: Subscription<api::Log>,
    address_subscription: Subscription<api::Log>,
    topic_subscription: Subscription<api::Log>,
}

impl Subscriptions {
    async fn new(
        client: &WsClient,
        pub_sub_events: &mut mpsc::UnboundedReceiver<PubSubEvent>,
    ) -> anyhow::Result<Self> {
        // Wait for the notifier to get initialized so that it doesn't skip notifications
        // for the created subscriptions.
        wait_for_notifier(pub_sub_events, SubscriptionType::Logs).await;

        let params = rpc_params!["logs"];
        let all_logs_subscription = client
            .subscribe::<api::Log, _>("eth_subscribe", params, "eth_unsubscribe")
            .await?;
        let address_filter = PubSubFilter {
            address: Some(Address::repeat_byte(23).into()),
            topics: None,
        };
        let params = rpc_params!["logs", address_filter];
        let address_subscription = client
            .subscribe::<api::Log, _>("eth_subscribe", params, "eth_unsubscribe")
            .await?;
        let topic_filter = PubSubFilter {
            address: None,
            topics: Some(vec![Some(H256::repeat_byte(42).into())]),
        };
        let params = rpc_params!["logs", topic_filter];
        let topic_subscription = client
            .subscribe::<api::Log, _>("eth_subscribe", params, "eth_unsubscribe")
            .await?;
        for _ in 0..3 {
            wait_for_subscription(pub_sub_events, SubscriptionType::Logs).await;
        }

        Ok(Self {
            all_logs_subscription,
            address_subscription,
            topic_subscription,
        })
    }
}

#[async_trait]
impl WsTest for LogSubscriptions {
    async fn test(
        &self,
        client: &WsClient,
        pool: &ConnectionPool,
        mut pub_sub_events: mpsc::UnboundedReceiver<PubSubEvent>,
    ) -> anyhow::Result<()> {
        let Subscriptions {
            mut all_logs_subscription,
            mut address_subscription,
            mut topic_subscription,
        } = Subscriptions::new(client, &mut pub_sub_events).await?;

        let mut storage = pool.access_storage().await?;
        let (tx_location, events) = store_events(&mut storage, 1, 0).await?;
        drop(storage);
        let events: Vec<_> = events
            .iter()
            .filter(|event| {
                !(event.address == L2_ETH_TOKEN_ADDRESS
                    && !event.indexed_topics.is_empty()
                    && event.indexed_topics[0] == TRANSFER_EVENT_TOPIC)
            })
            .collect();

        let all_logs = collect_logs(&mut all_logs_subscription, 6).await?;
        for (i, log) in all_logs.iter().enumerate() {
            assert_eq!(log.transaction_index, Some(0.into()));
            assert_eq!(log.log_index, Some(i.into()));
            assert_eq!(log.transaction_hash, Some(tx_location.tx_hash));
            assert_eq!(log.block_number, Some(1.into()));
        }
        assert_logs_match(&all_logs, &events);

        let address_logs = collect_logs(&mut address_subscription, 2).await?;
        assert_logs_match(&address_logs, &[events[0], events[3]]);

        let topic_logs = collect_logs(&mut topic_subscription, 2).await?;
        assert_logs_match(&topic_logs, &[events[1], events[3]]);

        wait_for_notifier(&mut pub_sub_events, SubscriptionType::Logs).await;

        // Check that no new notifications were sent to subscribers.
        tokio::time::timeout(POLL_INTERVAL, all_logs_subscription.next())
            .await
            .unwrap_err();
        tokio::time::timeout(POLL_INTERVAL, address_subscription.next())
            .await
            .unwrap_err();
        tokio::time::timeout(POLL_INTERVAL, topic_subscription.next())
            .await
            .unwrap_err();
        Ok(())
    }
}

async fn collect_logs(
    sub: &mut Subscription<api::Log>,
    expected_count: usize,
) -> anyhow::Result<Vec<api::Log>> {
    let mut logs = Vec::with_capacity(expected_count);
    for _ in 0..expected_count {
        let log = tokio::time::timeout(TEST_TIMEOUT, sub.next())
            .await
            .context("Timed out waiting for new log")?
            .context("Logs subscription terminated")??;
        logs.push(log);
    }
    Ok(logs)
}

#[derive(Debug)]
struct LogSubscriptionsWithNewBlock;

#[async_trait]
impl WsTest for LogSubscriptionsWithNewBlock {
    async fn test(
        &self,
        client: &WsClient,
        pool: &ConnectionPool,
        mut pub_sub_events: mpsc::UnboundedReceiver<PubSubEvent>,
    ) -> anyhow::Result<()> {
        let Subscriptions {
            mut all_logs_subscription,
            mut address_subscription,
            ..
        } = Subscriptions::new(client, &mut pub_sub_events).await?;

        let mut storage = pool.access_storage().await?;
        let (_, events) = store_events(&mut storage, 1, 0).await?;
        drop(storage);
        let events: Vec<_> = events
            .iter()
            .filter(|event| {
                !(event.address == L2_ETH_TOKEN_ADDRESS
                    && !event.indexed_topics.is_empty()
                    && event.indexed_topics[0] == TRANSFER_EVENT_TOPIC)
            })
            .collect();

        let all_logs = collect_logs(&mut all_logs_subscription, 6).await?;
        assert_logs_match(&all_logs, &events);

        // Create a new block and wait for the pub-sub notifier to run.
        let mut storage = pool.access_storage().await?;
        let (_, new_events) = store_events(&mut storage, 2, 4).await?;
        drop(storage);
        let new_events: Vec<_> = new_events
            .iter()
            .filter(|event| {
                !(event.address == L2_ETH_TOKEN_ADDRESS
                    && !event.indexed_topics.is_empty()
                    && event.indexed_topics[0] == TRANSFER_EVENT_TOPIC)
            })
            .collect();

        let all_new_logs = collect_logs(&mut all_logs_subscription, 6).await?;
        assert_logs_match(&all_new_logs, &new_events);

        let address_logs = collect_logs(&mut address_subscription, 4).await?;
        assert_logs_match(
            &address_logs,
            &[events[0], events[3], new_events[0], new_events[3]],
        );
        Ok(())
    }
}

#[derive(Debug)]
struct LogSubscriptionsWithManyBlocks;

#[async_trait]
impl WsTest for LogSubscriptionsWithManyBlocks {
    async fn test(
        &self,
        client: &WsClient,
        pool: &ConnectionPool,
        mut pub_sub_events: mpsc::UnboundedReceiver<PubSubEvent>,
    ) -> anyhow::Result<()> {
        let Subscriptions {
            mut all_logs_subscription,
            mut address_subscription,
            ..
        } = Subscriptions::new(client, &mut pub_sub_events).await?;

        // Add two blocks in the storage atomically.
        let mut storage = pool.access_storage().await?;
        let mut transaction = storage.start_transaction().await?;
        let (_, events) = store_events(&mut transaction, 1, 0).await?;
        let events: Vec<_> = events
            .iter()
            .filter(|event| {
                !(event.address == L2_ETH_TOKEN_ADDRESS
                    && !event.indexed_topics.is_empty()
                    && event.indexed_topics[0] == TRANSFER_EVENT_TOPIC)
            })
            .collect();
        let (_, new_events) = store_events(&mut transaction, 2, 4).await?;
        let new_events: Vec<_> = new_events
            .iter()
            .filter(|event| {
                !(event.address == L2_ETH_TOKEN_ADDRESS
                    && !event.indexed_topics.is_empty()
                    && event.indexed_topics[0] == TRANSFER_EVENT_TOPIC)
            })
            .collect();
        transaction.commit().await?;
        drop(storage);

        let all_logs = collect_logs(&mut all_logs_subscription, 6).await?;
        assert_logs_match(&all_logs, &events);
        let all_new_logs = collect_logs(&mut all_logs_subscription, 6).await?;
        assert_logs_match(&all_new_logs, &new_events);

        let address_logs = collect_logs(&mut address_subscription, 4).await?;
        assert_logs_match(
            &address_logs,
            &[events[0], events[3], new_events[0], new_events[3]],
        );
        Ok(())
    }
}

#[derive(Debug)]
struct LogSubscriptionsWithDelay;

#[async_trait]
impl WsTest for LogSubscriptionsWithDelay {
    async fn test(
        &self,
        client: &WsClient,
        pool: &ConnectionPool,
        mut pub_sub_events: mpsc::UnboundedReceiver<PubSubEvent>,
    ) -> anyhow::Result<()> {
        // Store a miniblock w/o subscriptions being present.
        let mut storage = pool.access_storage().await?;
        store_events(&mut storage, 1, 0).await?;
        drop(storage);

        while pub_sub_events.try_recv().is_ok() {
            // Drain all existing pub-sub events.
        }
        wait_for_notifier(&mut pub_sub_events, SubscriptionType::Logs).await;

        let params = rpc_params!["logs"];
        let mut all_logs_subscription = client
            .subscribe::<api::Log, _>("eth_subscribe", params, "eth_unsubscribe")
            .await?;
        let address_and_topic_filter = PubSubFilter {
            address: Some(Address::repeat_byte(23).into()),
            topics: Some(vec![Some(H256::repeat_byte(42).into())]),
        };
        let params = rpc_params!["logs", address_and_topic_filter];
        let mut address_and_topic_subscription = client
            .subscribe::<api::Log, _>("eth_subscribe", params, "eth_unsubscribe")
            .await?;
        for _ in 0..2 {
            wait_for_subscription(&mut pub_sub_events, SubscriptionType::Logs).await;
        }

        let mut storage = pool.access_storage().await?;
        let (_, new_events) = store_events(&mut storage, 2, 4).await?;
        drop(storage);
        let new_events: Vec<_> = new_events
            .iter()
            .filter(|event| {
                !(event.address == L2_ETH_TOKEN_ADDRESS
                    && !event.indexed_topics.is_empty()
                    && event.indexed_topics[0] == TRANSFER_EVENT_TOPIC)
            })
            .collect();

        let all_logs = collect_logs(&mut all_logs_subscription, 6).await?;
        assert_logs_match(&all_logs, &new_events);
        let address_and_topic_logs = collect_logs(&mut address_and_topic_subscription, 1).await?;
        assert_logs_match(&address_and_topic_logs, &[new_events[3]]);

        // Check the behavior of remaining subscriptions if a subscription is dropped.
        all_logs_subscription.unsubscribe().await?;
        let mut storage = pool.access_storage().await?;
        let (_, new_events) = store_events(&mut storage, 3, 8).await?;
        drop(storage);

        let address_and_topic_logs = collect_logs(&mut address_and_topic_subscription, 1).await?;
        assert_logs_match(&address_and_topic_logs, &[&new_events[3]]);
        Ok(())
    }
<<<<<<< HEAD
=======
}

#[tokio::test]
async fn log_subscriptions_with_delay() {
    test_ws_server(LogSubscriptionsWithDelay).await;
}

#[derive(Debug)]
struct RateLimiting;

#[async_trait]
impl WsTest for RateLimiting {
    async fn test(
        &self,
        client: &WsClient,
        _pool: &ConnectionPool,
        _pub_sub_events: mpsc::UnboundedReceiver<PubSubEvent>,
    ) -> anyhow::Result<()> {
        client.chain_id().await.unwrap();
        client.chain_id().await.unwrap();
        client.chain_id().await.unwrap();
        let expected_err = client.chain_id().await.unwrap_err();

        if let ClientError::Call(error) = expected_err {
            assert_eq!(error.code() as u16, StatusCode::TOO_MANY_REQUESTS.as_u16());
            assert_eq!(error.message(), "Too many requests");
            assert!(error.data().is_none());
        } else {
            panic!("Unexpected error returned: {expected_err}");
        }

        Ok(())
    }

    fn websocket_requests_per_minute_limit(&self) -> Option<NonZeroU32> {
        Some(NonZeroU32::new(3).unwrap())
    }
}

#[tokio::test]
async fn rate_limiting() {
    test_ws_server(RateLimiting).await;
}

#[derive(Debug)]
struct BatchGetsRateLimited;

#[async_trait]
impl WsTest for BatchGetsRateLimited {
    async fn test(
        &self,
        client: &WsClient,
        _pool: &ConnectionPool,
        _pub_sub_events: mpsc::UnboundedReceiver<PubSubEvent>,
    ) -> anyhow::Result<()> {
        client.chain_id().await.unwrap();
        client.chain_id().await.unwrap();

        let mut batch = BatchRequestBuilder::new();
        batch.insert("eth_chainId", rpc_params![]).unwrap();
        batch.insert("eth_chainId", rpc_params![]).unwrap();

        let mut expected_err = client
            .batch_request::<String>(batch)
            .await
            .unwrap()
            .into_ok()
            .unwrap_err();

        let error = expected_err.next().unwrap();

        assert_eq!(error.code() as u16, StatusCode::TOO_MANY_REQUESTS.as_u16());
        assert_eq!(error.message(), "Too many requests");
        assert!(error.data().is_none());

        Ok(())
    }

    fn websocket_requests_per_minute_limit(&self) -> Option<NonZeroU32> {
        Some(NonZeroU32::new(3).unwrap())
    }
}

#[tokio::test]
async fn batch_rate_limiting() {
    test_ws_server(BatchGetsRateLimited).await;
>>>>>>> 9298b1b9
}<|MERGE_RESOLUTION|>--- conflicted
+++ resolved
@@ -20,36 +20,6 @@
 use super::*;
 use crate::api_server::web3::metrics::SubscriptionType;
 
-#[tokio::test]
-async fn ws_server_can_start() {
-    test_ws_server(WsServerCanStart, APIMode::Modern).await;
-}
-
-#[tokio::test]
-async fn basic_subscriptions() {
-    test_ws_server(BasicSubscriptions, APIMode::Modern).await;
-}
-
-#[tokio::test]
-async fn log_subscriptions() {
-    test_ws_server(LogSubscriptions, APIMode::Modern).await;
-}
-
-#[tokio::test]
-async fn log_subscriptions_with_new_block() {
-    test_ws_server(LogSubscriptionsWithNewBlock, APIMode::Legacy).await;
-}
-
-#[tokio::test]
-async fn log_subscriptions_with_many_new_blocks_at_once() {
-    test_ws_server(LogSubscriptionsWithManyBlocks, APIMode::Modern).await;
-}
-
-#[tokio::test]
-async fn log_subscriptions_with_delay() {
-    test_ws_server(LogSubscriptionsWithDelay, APIMode::Modern).await;
-}
-
 #[allow(clippy::needless_pass_by_ref_mut)] // false positive
 async fn wait_for_subscription(
     events: &mut mpsc::UnboundedReceiver<PubSubEvent>,
@@ -108,7 +78,7 @@
     }
 }
 
-async fn test_ws_server(test: impl WsTest, api_mode: APIMode) {
+async fn test_ws_server(test: impl WsTest) {
     let pool = ConnectionPool::test_pool().await;
     let network_config = NetworkConfig::for_tests();
     let mut storage = pool.access_storage().await.unwrap();
@@ -124,10 +94,6 @@
     drop(storage);
 
     let (stop_sender, stop_receiver) = watch::channel(false);
-<<<<<<< HEAD
-    let (server_handles, pub_sub_events) =
-        spawn_ws_server(&network_config, pool.clone(), stop_receiver, api_mode).await;
-=======
     let (server_handles, pub_sub_events) = spawn_ws_server(
         &network_config,
         pool.clone(),
@@ -135,7 +101,6 @@
         test.websocket_requests_per_minute_limit(),
     )
     .await;
->>>>>>> 9298b1b9
     server_handles.wait_until_ready().await;
 
     let client = WsClientBuilder::default()
@@ -172,6 +137,11 @@
         assert!(genesis_l1_batch.base.root_hash.is_some());
         Ok(())
     }
+}
+
+#[tokio::test]
+async fn ws_server_can_start() {
+    test_ws_server(WsServerCanStart).await;
 }
 
 #[derive(Debug)]
@@ -219,6 +189,11 @@
         blocks_subscription.unsubscribe().await?;
         Ok(())
     }
+}
+
+#[tokio::test]
+async fn basic_subscriptions() {
+    test_ws_server(BasicSubscriptions).await;
 }
 
 #[derive(Debug)]
@@ -289,16 +264,9 @@
         let mut storage = pool.access_storage().await?;
         let (tx_location, events) = store_events(&mut storage, 1, 0).await?;
         drop(storage);
-        let events: Vec<_> = events
-            .iter()
-            .filter(|event| {
-                !(event.address == L2_ETH_TOKEN_ADDRESS
-                    && !event.indexed_topics.is_empty()
-                    && event.indexed_topics[0] == TRANSFER_EVENT_TOPIC)
-            })
-            .collect();
-
-        let all_logs = collect_logs(&mut all_logs_subscription, 6).await?;
+        let events: Vec<_> = events.iter().collect();
+
+        let all_logs = collect_logs(&mut all_logs_subscription, 4).await?;
         for (i, log) in all_logs.iter().enumerate() {
             assert_eq!(log.transaction_index, Some(0.into()));
             assert_eq!(log.log_index, Some(i.into()));
@@ -344,6 +312,11 @@
     Ok(logs)
 }
 
+#[tokio::test]
+async fn log_subscriptions() {
+    test_ws_server(LogSubscriptions).await;
+}
+
 #[derive(Debug)]
 struct LogSubscriptionsWithNewBlock;
 
@@ -364,32 +337,18 @@
         let mut storage = pool.access_storage().await?;
         let (_, events) = store_events(&mut storage, 1, 0).await?;
         drop(storage);
-        let events: Vec<_> = events
-            .iter()
-            .filter(|event| {
-                !(event.address == L2_ETH_TOKEN_ADDRESS
-                    && !event.indexed_topics.is_empty()
-                    && event.indexed_topics[0] == TRANSFER_EVENT_TOPIC)
-            })
-            .collect();
-
-        let all_logs = collect_logs(&mut all_logs_subscription, 6).await?;
+        let events: Vec<_> = events.iter().collect();
+
+        let all_logs = collect_logs(&mut all_logs_subscription, 4).await?;
         assert_logs_match(&all_logs, &events);
 
         // Create a new block and wait for the pub-sub notifier to run.
         let mut storage = pool.access_storage().await?;
         let (_, new_events) = store_events(&mut storage, 2, 4).await?;
         drop(storage);
-        let new_events: Vec<_> = new_events
-            .iter()
-            .filter(|event| {
-                !(event.address == L2_ETH_TOKEN_ADDRESS
-                    && !event.indexed_topics.is_empty()
-                    && event.indexed_topics[0] == TRANSFER_EVENT_TOPIC)
-            })
-            .collect();
-
-        let all_new_logs = collect_logs(&mut all_logs_subscription, 6).await?;
+        let new_events: Vec<_> = new_events.iter().collect();
+
+        let all_new_logs = collect_logs(&mut all_logs_subscription, 4).await?;
         assert_logs_match(&all_new_logs, &new_events);
 
         let address_logs = collect_logs(&mut address_subscription, 4).await?;
@@ -401,6 +360,11 @@
     }
 }
 
+#[tokio::test]
+async fn log_subscriptions_with_new_block() {
+    test_ws_server(LogSubscriptionsWithNewBlock).await;
+}
+
 #[derive(Debug)]
 struct LogSubscriptionsWithManyBlocks;
 
@@ -422,29 +386,15 @@
         let mut storage = pool.access_storage().await?;
         let mut transaction = storage.start_transaction().await?;
         let (_, events) = store_events(&mut transaction, 1, 0).await?;
-        let events: Vec<_> = events
-            .iter()
-            .filter(|event| {
-                !(event.address == L2_ETH_TOKEN_ADDRESS
-                    && !event.indexed_topics.is_empty()
-                    && event.indexed_topics[0] == TRANSFER_EVENT_TOPIC)
-            })
-            .collect();
+        let events: Vec<_> = events.iter().collect();
         let (_, new_events) = store_events(&mut transaction, 2, 4).await?;
-        let new_events: Vec<_> = new_events
-            .iter()
-            .filter(|event| {
-                !(event.address == L2_ETH_TOKEN_ADDRESS
-                    && !event.indexed_topics.is_empty()
-                    && event.indexed_topics[0] == TRANSFER_EVENT_TOPIC)
-            })
-            .collect();
+        let new_events: Vec<_> = new_events.iter().collect();
         transaction.commit().await?;
         drop(storage);
 
-        let all_logs = collect_logs(&mut all_logs_subscription, 6).await?;
+        let all_logs = collect_logs(&mut all_logs_subscription, 4).await?;
         assert_logs_match(&all_logs, &events);
-        let all_new_logs = collect_logs(&mut all_logs_subscription, 6).await?;
+        let all_new_logs = collect_logs(&mut all_logs_subscription, 4).await?;
         assert_logs_match(&all_new_logs, &new_events);
 
         let address_logs = collect_logs(&mut address_subscription, 4).await?;
@@ -454,6 +404,11 @@
         );
         Ok(())
     }
+}
+
+#[tokio::test]
+async fn log_subscriptions_with_many_new_blocks_at_once() {
+    test_ws_server(LogSubscriptionsWithManyBlocks).await;
 }
 
 #[derive(Debug)]
@@ -496,16 +451,9 @@
         let mut storage = pool.access_storage().await?;
         let (_, new_events) = store_events(&mut storage, 2, 4).await?;
         drop(storage);
-        let new_events: Vec<_> = new_events
-            .iter()
-            .filter(|event| {
-                !(event.address == L2_ETH_TOKEN_ADDRESS
-                    && !event.indexed_topics.is_empty()
-                    && event.indexed_topics[0] == TRANSFER_EVENT_TOPIC)
-            })
-            .collect();
-
-        let all_logs = collect_logs(&mut all_logs_subscription, 6).await?;
+        let new_events: Vec<_> = new_events.iter().collect();
+
+        let all_logs = collect_logs(&mut all_logs_subscription, 4).await?;
         assert_logs_match(&all_logs, &new_events);
         let address_and_topic_logs = collect_logs(&mut address_and_topic_subscription, 1).await?;
         assert_logs_match(&address_and_topic_logs, &[new_events[3]]);
@@ -520,8 +468,6 @@
         assert_logs_match(&address_and_topic_logs, &[&new_events[3]]);
         Ok(())
     }
-<<<<<<< HEAD
-=======
 }
 
 #[tokio::test]
@@ -608,5 +554,4 @@
 #[tokio::test]
 async fn batch_rate_limiting() {
     test_ws_server(BatchGetsRateLimited).await;
->>>>>>> 9298b1b9
 }