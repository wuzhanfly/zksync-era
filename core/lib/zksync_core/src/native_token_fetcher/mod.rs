use std::{cmp::min, sync::Arc, time::Duration};

use anyhow::Context;
use async_trait::async_trait;
use hex::ToHex;
use metrics::atomics::AtomicU64;
use tokio::sync::watch;
use zksync_config::configs::native_token_fetcher::NativeTokenFetcherConfig;

/// Trait used to query the stack's native token conversion rate. Used to properly
/// determine gas prices, as they partially depend on L1 gas prices, denominated in `eth`.
#[async_trait]
pub trait ConversionRateFetcher: 'static + std::fmt::Debug + Send + Sync {
    fn conversion_rate(&self) -> anyhow::Result<u64>;
<<<<<<< HEAD
    async fn update(&self) -> anyhow::Result<()>;
=======
}

#[derive(Debug)]
pub(crate) struct NoOpConversionRateFetcher;

impl NoOpConversionRateFetcher {
    pub fn new() -> Self {
        Self
    }
}

#[async_trait]
impl ConversionRateFetcher for NoOpConversionRateFetcher {
    fn conversion_rate(&self) -> anyhow::Result<u64> {
        Ok(1)
    }
}

pub(crate) struct NativeTokenFetcherSingleton {
    native_token_fetcher_config: NativeTokenFetcherConfig,
    singleton: OnceCell<anyhow::Result<Arc<NativeTokenFetcher>>>,
}

impl NativeTokenFetcherSingleton {
    pub fn new(native_token_fetcher_config: NativeTokenFetcherConfig) -> Self {
        Self {
            native_token_fetcher_config,
            singleton: OnceCell::new(),
        }
    }

    pub async fn get_or_init(&mut self) -> anyhow::Result<Arc<NativeTokenFetcher>> {
        match self
            .singleton
            .get_or_init(|| async {
                Ok(Arc::new(
                    NativeTokenFetcher::new(self.native_token_fetcher_config.clone()).await?,
                ))
            })
            .await
        {
            Ok(fetcher) => Ok(fetcher.clone()),
            Err(_e) => Err(anyhow::anyhow!(
                "Failed to get or initialize NativeTokenFetcher"
            )),
        }
    }

    pub fn run_if_initialized(
        self,
        stop_signal: watch::Receiver<bool>,
    ) -> Option<JoinHandle<anyhow::Result<()>>> {
        let fetcher = match self.singleton.get()? {
            Ok(fetcher) => fetcher.clone(),
            Err(_e) => return None,
        };
        Some(tokio::spawn(async move { fetcher.run(stop_signal).await }))
    }
>>>>>>> 79a8eb26
}

/// Struct in charge of periodically querying and caching the native token's conversion rate
/// to `eth`.
#[derive(Debug)]
pub(crate) struct NativeTokenFetcher {
    pub config: NativeTokenFetcherConfig,
    pub latest_to_eth_conversion_rate: AtomicU64,
    http_client: reqwest::Client,
}

impl NativeTokenFetcher {
    pub(crate) async fn new(config: NativeTokenFetcherConfig) -> anyhow::Result<Self> {
        let http_client = reqwest::Client::new();

        let conversion_rate = http_client
            .get(format!(
                "{}/conversion_rate/0x{}",
                config.host,
                config.token_address.encode_hex::<String>()
            ))
            .send()
            .await?
            .json::<u64>()
            .await
            .context("Unable to parse the response of the native token conversion rate server")?;

        Ok(Self {
            config,
            latest_to_eth_conversion_rate: AtomicU64::new(conversion_rate),
            http_client,
        })
    }

    pub(crate) async fn run(&self, stop_receiver: watch::Receiver<bool>) -> anyhow::Result<()> {
        let mut error_reporter = ErrorReporter::new();
        loop {
            if *stop_receiver.borrow() {
                tracing::info!("Stop signal received, native_token_fetcher is shutting down");
                break;
            }

            match self
                .http_client
                .get(format!(
                    "{}/conversion_rate/0x{}",
                    &self.config.host,
                    &self.config.token_address.encode_hex::<String>()
                ))
                .send()
                .await
            {
                Ok(response) => {
                    let conversion_rate = response.json::<u64>().await.context(
                        "Unable to parse the response of the native token conversion rate server",
                    )?;
                    self.latest_to_eth_conversion_rate
                        .store(conversion_rate, std::sync::atomic::Ordering::Relaxed);
                    error_reporter.reset();
                }
                Err(err) => error_reporter.process(anyhow::anyhow!(err)),
            }

            tokio::time::sleep(Duration::from_secs(self.config.poll_interval)).await;
        }

        Ok(())
    }
}

#[async_trait]
impl ConversionRateFetcher for NativeTokenFetcher {
    fn conversion_rate(&self) -> anyhow::Result<u64> {
        anyhow::Ok(
            self.latest_to_eth_conversion_rate
                .load(std::sync::atomic::Ordering::Relaxed),
        )
    }
<<<<<<< HEAD

    async fn update(&self) -> anyhow::Result<()> {
        let conversion_rate = reqwest::get(format!("{}/conversion_rate", &self.config.host))
            .await?
            .json::<u64>()
            .await
            .unwrap();

        self.latest_to_eth_conversion_rate
            .store(conversion_rate, std::sync::atomic::Ordering::Relaxed);

        Ok(())
=======
}

#[derive(Debug)]
struct ErrorReporter {
    current_try: u8,
    alert_spawned: bool,
}

impl ErrorReporter {
    const MAX_CONSECUTIVE_NETWORK_ERRORS: u8 = 10;

    fn new() -> Self {
        Self {
            current_try: 0,
            alert_spawned: false,
        }
    }

    fn reset(&mut self) {
        self.current_try = 0;
        self.alert_spawned = false;
    }

    fn process(&mut self, err: anyhow::Error) {
        self.current_try = min(self.current_try + 1, Self::MAX_CONSECUTIVE_NETWORK_ERRORS);
        tracing::error!("Failed to fetch native token conversion rate from the server: {err}");
        if self.current_try >= Self::MAX_CONSECUTIVE_NETWORK_ERRORS && !self.alert_spawned {
            vlog::capture_message(&err.to_string(), vlog::AlertLevel::Warning);
            self.alert_spawned = true;
        }
>>>>>>> 79a8eb26
    }
}<|MERGE_RESOLUTION|>--- conflicted
+++ resolved
@@ -1,10 +1,12 @@
-use std::{cmp::min, sync::Arc, time::Duration};
+use std::{
+    cmp::min,
+    sync::atomic::{AtomicBool, AtomicU8},
+};
 
 use anyhow::Context;
 use async_trait::async_trait;
 use hex::ToHex;
 use metrics::atomics::AtomicU64;
-use tokio::sync::watch;
 use zksync_config::configs::native_token_fetcher::NativeTokenFetcherConfig;
 
 /// Trait used to query the stack's native token conversion rate. Used to properly
@@ -12,9 +14,7 @@
 #[async_trait]
 pub trait ConversionRateFetcher: 'static + std::fmt::Debug + Send + Sync {
     fn conversion_rate(&self) -> anyhow::Result<u64>;
-<<<<<<< HEAD
     async fn update(&self) -> anyhow::Result<()>;
-=======
 }
 
 #[derive(Debug)]
@@ -31,49 +31,10 @@
     fn conversion_rate(&self) -> anyhow::Result<u64> {
         Ok(1)
     }
-}
 
-pub(crate) struct NativeTokenFetcherSingleton {
-    native_token_fetcher_config: NativeTokenFetcherConfig,
-    singleton: OnceCell<anyhow::Result<Arc<NativeTokenFetcher>>>,
-}
-
-impl NativeTokenFetcherSingleton {
-    pub fn new(native_token_fetcher_config: NativeTokenFetcherConfig) -> Self {
-        Self {
-            native_token_fetcher_config,
-            singleton: OnceCell::new(),
-        }
+    async fn update(&self) -> anyhow::Result<()> {
+        Ok(())
     }
-
-    pub async fn get_or_init(&mut self) -> anyhow::Result<Arc<NativeTokenFetcher>> {
-        match self
-            .singleton
-            .get_or_init(|| async {
-                Ok(Arc::new(
-                    NativeTokenFetcher::new(self.native_token_fetcher_config.clone()).await?,
-                ))
-            })
-            .await
-        {
-            Ok(fetcher) => Ok(fetcher.clone()),
-            Err(_e) => Err(anyhow::anyhow!(
-                "Failed to get or initialize NativeTokenFetcher"
-            )),
-        }
-    }
-
-    pub fn run_if_initialized(
-        self,
-        stop_signal: watch::Receiver<bool>,
-    ) -> Option<JoinHandle<anyhow::Result<()>>> {
-        let fetcher = match self.singleton.get()? {
-            Ok(fetcher) => fetcher.clone(),
-            Err(_e) => return None,
-        };
-        Some(tokio::spawn(async move { fetcher.run(stop_signal).await }))
-    }
->>>>>>> 79a8eb26
 }
 
 /// Struct in charge of periodically querying and caching the native token's conversion rate
@@ -83,6 +44,7 @@
     pub config: NativeTokenFetcherConfig,
     pub latest_to_eth_conversion_rate: AtomicU64,
     http_client: reqwest::Client,
+    error_reporter: ErrorReporter,
 }
 
 impl NativeTokenFetcher {
@@ -101,46 +63,14 @@
             .await
             .context("Unable to parse the response of the native token conversion rate server")?;
 
+        let error_reporter = ErrorReporter::new();
+
         Ok(Self {
             config,
             latest_to_eth_conversion_rate: AtomicU64::new(conversion_rate),
             http_client,
+            error_reporter,
         })
-    }
-
-    pub(crate) async fn run(&self, stop_receiver: watch::Receiver<bool>) -> anyhow::Result<()> {
-        let mut error_reporter = ErrorReporter::new();
-        loop {
-            if *stop_receiver.borrow() {
-                tracing::info!("Stop signal received, native_token_fetcher is shutting down");
-                break;
-            }
-
-            match self
-                .http_client
-                .get(format!(
-                    "{}/conversion_rate/0x{}",
-                    &self.config.host,
-                    &self.config.token_address.encode_hex::<String>()
-                ))
-                .send()
-                .await
-            {
-                Ok(response) => {
-                    let conversion_rate = response.json::<u64>().await.context(
-                        "Unable to parse the response of the native token conversion rate server",
-                    )?;
-                    self.latest_to_eth_conversion_rate
-                        .store(conversion_rate, std::sync::atomic::Ordering::Relaxed);
-                    error_reporter.reset();
-                }
-                Err(err) => error_reporter.process(anyhow::anyhow!(err)),
-            }
-
-            tokio::time::sleep(Duration::from_secs(self.config.poll_interval)).await;
-        }
-
-        Ok(())
     }
 }
 
@@ -152,26 +82,37 @@
                 .load(std::sync::atomic::Ordering::Relaxed),
         )
     }
-<<<<<<< HEAD
 
     async fn update(&self) -> anyhow::Result<()> {
-        let conversion_rate = reqwest::get(format!("{}/conversion_rate", &self.config.host))
-            .await?
-            .json::<u64>()
+        match self
+            .http_client
+            .get(format!(
+                "{}/conversion_rate/0x{}",
+                &self.config.host,
+                &self.config.token_address.encode_hex::<String>()
+            ))
+            .send()
             .await
-            .unwrap();
-
-        self.latest_to_eth_conversion_rate
-            .store(conversion_rate, std::sync::atomic::Ordering::Relaxed);
+        {
+            Ok(response) => {
+                let conversion_rate = response.json::<u64>().await.context(
+                    "Unable to parse the response of the native token conversion rate server",
+                )?;
+                self.latest_to_eth_conversion_rate
+                    .store(conversion_rate, std::sync::atomic::Ordering::Relaxed);
+                self.error_reporter.reset();
+            }
+            Err(err) => self.error_reporter.process(anyhow::anyhow!(err)),
+        }
 
         Ok(())
-=======
+    }
 }
 
 #[derive(Debug)]
 struct ErrorReporter {
-    current_try: u8,
-    alert_spawned: bool,
+    current_try: AtomicU8,
+    alert_spawned: AtomicBool,
 }
 
 impl ErrorReporter {
@@ -179,23 +120,33 @@
 
     fn new() -> Self {
         Self {
-            current_try: 0,
-            alert_spawned: false,
+            current_try: AtomicU8::new(0),
+            alert_spawned: AtomicBool::new(false),
         }
     }
 
-    fn reset(&mut self) {
-        self.current_try = 0;
-        self.alert_spawned = false;
+    fn reset(&self) {
+        self.current_try
+            .store(0, std::sync::atomic::Ordering::Relaxed);
+        self.alert_spawned
+            .store(false, std::sync::atomic::Ordering::Relaxed);
     }
 
-    fn process(&mut self, err: anyhow::Error) {
-        self.current_try = min(self.current_try + 1, Self::MAX_CONSECUTIVE_NETWORK_ERRORS);
+    fn process(&self, err: anyhow::Error) {
+        let current_try = self.current_try.load(std::sync::atomic::Ordering::Relaxed);
+        let new_value = min(current_try + 1, Self::MAX_CONSECUTIVE_NETWORK_ERRORS);
+        self.current_try
+            .store(new_value, std::sync::atomic::Ordering::Relaxed);
+
         tracing::error!("Failed to fetch native token conversion rate from the server: {err}");
-        if self.current_try >= Self::MAX_CONSECUTIVE_NETWORK_ERRORS && !self.alert_spawned {
+
+        let alert_spawned = self
+            .alert_spawned
+            .load(std::sync::atomic::Ordering::Relaxed);
+        if new_value >= Self::MAX_CONSECUTIVE_NETWORK_ERRORS && !alert_spawned {
             vlog::capture_message(&err.to_string(), vlog::AlertLevel::Warning);
-            self.alert_spawned = true;
+            self.alert_spawned
+                .store(true, std::sync::atomic::Ordering::Relaxed);
         }
->>>>>>> 79a8eb26
     }
 }