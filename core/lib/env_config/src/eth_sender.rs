--- conflicted
+++ resolved
@@ -23,11 +23,7 @@
                 .context("ETH_CLIENT_WEB3_URL")?
                 .parse()
                 .context("ETH_CLIENT_WEB3_URL")?,
-<<<<<<< HEAD
-            gateway_url: std::env::var("ETH_CLIENT_GATEWAY_WEB3_URL")
-=======
             gateway_rpc_url: std::env::var("ETH_CLIENT_GATEWAY_WEB3_URL")
->>>>>>> a0a74aae
                 .ok()
                 .map(|url| url.parse().expect("ETH_CLIENT_GATEWAY_WEB3_URL")),
         })
@@ -104,11 +100,7 @@
             },
             L1Secrets {
                 l1_rpc_url: "http://127.0.0.1:8545".to_string().parse().unwrap(),
-<<<<<<< HEAD
-                gateway_url: Some("http://127.0.0.1:8547".to_string().parse().unwrap()),
-=======
                 gateway_rpc_url: Some("http://127.0.0.1:8547".to_string().parse().unwrap()),
->>>>>>> a0a74aae
             },
         )
     }
