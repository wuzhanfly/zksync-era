--- conflicted
+++ resolved
@@ -25,10 +25,6 @@
             "ETH_SENDER_SENDER_OPERATOR_BLOBS_PRIVATE_KEY",
             "Malformed blob operator pk",
         )?;
-        let gateway = pk_from_env(
-            "ETH_SENDER_SENDER_OPERATOR_GATEWAY_PRIVATE_KEY",
-            "Malformed gateway operator pk",
-        )?;
 
         let eth_sender = if let Some(operator) = operator {
             let operator = Wallet::from_private_key_bytes(operator, None)?;
@@ -37,19 +33,10 @@
             } else {
                 None
             };
-<<<<<<< HEAD
-            let gateway = if let Some(gateway) = gateway {
-                Some(Wallet::from_private_key_bytes(gateway, None)?)
-            } else {
-                None
-            };
-=======
->>>>>>> a8489270
 
             Some(EthSender {
                 operator,
                 blob_operator,
-                gateway,
             })
         } else {
             None
