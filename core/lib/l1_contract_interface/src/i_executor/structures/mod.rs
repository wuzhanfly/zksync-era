--- conflicted
+++ resolved
@@ -2,6 +2,7 @@
 
 mod commit_batch_info;
 mod stored_batch_info;
+
 pub const SUPPORTED_ENCODING_VERSION: u8 = 0;
 
 #[cfg(test)]
@@ -13,10 +14,4 @@
         PUBDATA_SOURCE_CUSTOM_PRE_GATEWAY,
     },
     stored_batch_info::StoredBatchInfo,
-<<<<<<< HEAD
-};
-=======
-};
-
-pub const SUPPORTED_ENCODING_VERSION: u8 = 0;
->>>>>>> a0a74aae
+};