--- conflicted
+++ resolved
@@ -9,14 +9,6 @@
     0x00, 0x00, 0x00, 0x00, 0x00, 0x00, 0x00, 0x00, 0x00, 0x00, 0x00, 0x00, 0x00, 0x00, 0x00, 0x00,
     0x00, 0x00, 0x00, 0x00, 0x00, 0x00, 0x00, 0x00, 0x00, 0x00, 0x00, 0x00, 0x00, 0x00, 0x00, 0x07,
 ]);
-<<<<<<< HEAD
-
-pub const MESSAGE_ROOT_ROLLING_HASH_KEY: H256 = H256([
-    0x00, 0x00, 0x00, 0x00, 0x00, 0x00, 0x00, 0x00, 0x00, 0x00, 0x00, 0x00, 0x00, 0x00, 0x00, 0x00,
-    0x00, 0x00, 0x00, 0x00, 0x00, 0x00, 0x00, 0x00, 0x00, 0x00, 0x00, 0x00, 0x00, 0x00, 0x00, 0x07,
-]);
-=======
->>>>>>> 7ceddb8f
 
 /// `StoredBatchInfo` from `IExecutor.sol`.
 #[derive(Debug, Clone, PartialEq)]
@@ -42,22 +34,6 @@
     }
 
     pub fn schema_pre_interop() -> ParamType {
-<<<<<<< HEAD
-=======
-        ParamType::Tuple(vec![
-            ParamType::Uint(64),       // `batch_number`
-            ParamType::FixedBytes(32), // `batch_hash`
-            ParamType::Uint(64),       // `index_repeated_storage_changes`
-            ParamType::Uint(256),      // `number_of_layer1_txs`
-            ParamType::FixedBytes(32), // `priority_operations_hash`
-            ParamType::FixedBytes(32), // `l2_logs_tree_root`
-            ParamType::Uint(256),      // `timestamp`
-            ParamType::FixedBytes(32), // `commitment`
-        ])
-    }
-
-    pub fn schema_post_interop() -> ParamType {
->>>>>>> 7ceddb8f
         ParamType::Tuple(vec![
             ParamType::Uint(64),       // `batch_number`
             ParamType::FixedBytes(32), // `batch_hash`
@@ -65,7 +41,6 @@
             ParamType::Uint(256),      // `number_of_layer1_txs`
             ParamType::FixedBytes(32), // `priority_operations_hash`
             ParamType::FixedBytes(32), // `dependency_roots_rolling_hash`
-<<<<<<< HEAD
             ParamType::FixedBytes(32), // `l2_logs_tree_root`
             ParamType::Uint(256),      // `timestamp`
             ParamType::FixedBytes(32), // `commitment`
@@ -80,8 +55,20 @@
             ParamType::Uint(256),      // `number_of_layer1_txs`
             ParamType::FixedBytes(32), // `priority_operations_hash`
             ParamType::FixedBytes(32), // `dependency_roots_rolling_hash`
-=======
->>>>>>> 7ceddb8f
+            ParamType::FixedBytes(32), // `l2_logs_tree_root`
+            ParamType::Uint(256),      // `timestamp`
+            ParamType::FixedBytes(32), // `commitment`
+        ])
+    }
+
+    pub fn schema_post_interop() -> ParamType {
+        ParamType::Tuple(vec![
+            ParamType::Uint(64),       // `batch_number`
+            ParamType::FixedBytes(32), // `batch_hash`
+            ParamType::Uint(64),       // `index_repeated_storage_changes`
+            ParamType::Uint(256),      // `number_of_layer1_txs`
+            ParamType::FixedBytes(32), // `priority_operations_hash`
+            ParamType::FixedBytes(32), // `dependency_roots_rolling_hash`
             ParamType::FixedBytes(32), // `l2_logs_tree_root`
             ParamType::Uint(256),      // `timestamp`
             ParamType::FixedBytes(32), // `commitment`
