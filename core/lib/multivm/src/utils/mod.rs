use zksync_types::{
    fee_model::{BatchFeeInput, L1PeggedBatchFeeModelInput, PubdataIndependentBatchFeeModelInput},
    vm::VmVersion,
    U256,
};

pub use self::deduplicator::{ModifiedSlot, StorageWritesDeduplicator};
use crate::{
    glue::{GlueFrom, GlueInto},
    interface::L1BatchEnv,
};

pub mod bytecode;
mod deduplicator;
pub(crate) mod events;

/// Allows to convert `LogQuery` between two different versions, even if they don't provide
/// direct conversion between each other.
///
/// It transforms the input query to the `LogQuery` from `zksync_types` (for which most of the
/// `zk_evm` versions provide conversion) and then converts it to the target version.
pub fn glue_log_query<L, R>(l: L) -> R
where
    L: GlueInto<zksync_types::zk_evm_types::LogQuery>,
    R: GlueFrom<zksync_types::zk_evm_types::LogQuery>,
{
    R::glue_from(l.glue_into())
}

/// Calculates the base fee and gas per pubdata for the given L1 gas price.
pub fn derive_base_fee_and_gas_per_pubdata(
    batch_fee_input: BatchFeeInput,
    vm_version: VmVersion,
) -> (u64, u64) {
    match vm_version {
        VmVersion::M5WithRefunds | VmVersion::M5WithoutRefunds => {
            crate::vm_m5::vm_with_bootloader::derive_base_fee_and_gas_per_pubdata(
                batch_fee_input.into_l1_pegged(),
            )
        }
        VmVersion::M6Initial | VmVersion::M6BugWithCompressionFixed => {
            crate::vm_m6::vm_with_bootloader::derive_base_fee_and_gas_per_pubdata(
                batch_fee_input.into_l1_pegged(),
            )
        }
        VmVersion::Vm1_3_2 => {
            crate::vm_1_3_2::vm_with_bootloader::derive_base_fee_and_gas_per_pubdata(
                batch_fee_input.into_l1_pegged(),
            )
        }
        VmVersion::VmVirtualBlocks => {
            crate::vm_virtual_blocks::utils::fee::derive_base_fee_and_gas_per_pubdata(
                batch_fee_input.into_l1_pegged(),
            )
        }
        VmVersion::VmVirtualBlocksRefundsEnhancement => {
            crate::vm_refunds_enhancement::utils::fee::derive_base_fee_and_gas_per_pubdata(
                batch_fee_input.into_l1_pegged(),
            )
        }
        VmVersion::VmBoojumIntegration => {
            crate::vm_boojum_integration::utils::fee::derive_base_fee_and_gas_per_pubdata(
                batch_fee_input.into_l1_pegged(),
            )
        }
        VmVersion::Vm1_4_1 => crate::vm_1_4_1::utils::fee::derive_base_fee_and_gas_per_pubdata(
            batch_fee_input.into_pubdata_independent(),
        ),
        VmVersion::Vm1_4_2 => crate::vm_1_4_2::utils::fee::derive_base_fee_and_gas_per_pubdata(
            batch_fee_input.into_pubdata_independent(),
        ),
        VmVersion::Vm1_5_0SmallBootloaderMemory
        | VmVersion::Vm1_5_0IncreasedBootloaderMemory
        | VmVersion::VmGateway
        | VmVersion::VmEvmEmulator
        | VmVersion::VmEcPrecompiles
        | VmVersion::VmInterop => {
            crate::vm_latest::utils::fee::derive_base_fee_and_gas_per_pubdata(
                batch_fee_input.into_pubdata_independent(),
            )
        }
    }
}

pub fn get_batch_base_fee(l1_batch_env: &L1BatchEnv, vm_version: VmVersion) -> u64 {
    match vm_version {
        VmVersion::M5WithRefunds | VmVersion::M5WithoutRefunds => {
            crate::vm_m5::vm_with_bootloader::get_batch_base_fee(l1_batch_env)
        }
        VmVersion::M6Initial | VmVersion::M6BugWithCompressionFixed => {
            crate::vm_m6::vm_with_bootloader::get_batch_base_fee(l1_batch_env)
        }
        VmVersion::Vm1_3_2 => crate::vm_1_3_2::vm_with_bootloader::get_batch_base_fee(l1_batch_env),
        VmVersion::VmVirtualBlocks => {
            crate::vm_virtual_blocks::utils::fee::get_batch_base_fee(l1_batch_env)
        }
        VmVersion::VmVirtualBlocksRefundsEnhancement => {
            crate::vm_refunds_enhancement::utils::fee::get_batch_base_fee(l1_batch_env)
        }
        VmVersion::VmBoojumIntegration => {
            crate::vm_boojum_integration::utils::fee::get_batch_base_fee(l1_batch_env)
        }
        VmVersion::Vm1_4_1 => crate::vm_1_4_1::utils::fee::get_batch_base_fee(l1_batch_env),
        VmVersion::Vm1_4_2 => crate::vm_1_4_2::utils::fee::get_batch_base_fee(l1_batch_env),
        VmVersion::Vm1_5_0SmallBootloaderMemory
        | VmVersion::Vm1_5_0IncreasedBootloaderMemory
        | VmVersion::VmGateway
        | VmVersion::VmEvmEmulator
        | VmVersion::VmEcPrecompiles
        | VmVersion::VmInterop => crate::vm_latest::utils::fee::get_batch_base_fee(l1_batch_env),
    }
}

/// Changes the batch fee input so that the expected gas per pubdata is smaller than or the `tx_gas_per_pubdata_limit`.
pub fn adjust_pubdata_price_for_tx(
    batch_fee_input: BatchFeeInput,
    tx_gas_per_pubdata_limit: U256,
    max_base_fee: Option<U256>,
    vm_version: VmVersion,
) -> BatchFeeInput {
    // If no max base fee was provided, we just use the maximal one for convenience.
    let max_base_fee = max_base_fee.unwrap_or(U256::MAX);
    let bounded_tx_gas_per_pubdata_limit =
        tx_gas_per_pubdata_limit.min(get_max_gas_per_pubdata_byte(vm_version).into());

    let (current_base_fee, current_gas_per_pubdata) =
        derive_base_fee_and_gas_per_pubdata(batch_fee_input, vm_version);

    if U256::from(current_gas_per_pubdata) <= bounded_tx_gas_per_pubdata_limit
        && U256::from(current_base_fee) <= max_base_fee
    {
        // gas per pubdata is already smaller than or equal to `tx_gas_per_pubdata_limit`.
        return batch_fee_input;
    }

    match batch_fee_input {
        BatchFeeInput::L1Pegged(fee_input) => {
            let current_l2_fair_gas_price = U256::from(fee_input.fair_l2_gas_price);
            let fair_l2_gas_price = if max_base_fee < current_l2_fair_gas_price {
                max_base_fee
            } else {
                current_l2_fair_gas_price
            };

            // `gasPerPubdata = ceil(17 * l1gasprice / fair_l2_gas_price)`
            // `gasPerPubdata <= 17 * l1gasprice / fair_l2_gas_price + 1`
            // `fair_l2_gas_price(gasPerPubdata - 1) / 17 <= l1gasprice`
            let new_l1_gas_price = fair_l2_gas_price
                * bounded_tx_gas_per_pubdata_limit.saturating_sub(U256::from(1u32))
                / U256::from(17);

            BatchFeeInput::L1Pegged(L1PeggedBatchFeeModelInput {
                l1_gas_price: new_l1_gas_price.as_u64(),
                fair_l2_gas_price: fair_l2_gas_price.as_u64(),
            })
        }
        BatchFeeInput::PubdataIndependent(fee_input) => {
            let current_l2_fair_gas_price = U256::from(fee_input.fair_l2_gas_price);
            let fair_l2_gas_price = if max_base_fee < current_l2_fair_gas_price {
                max_base_fee
            } else {
                current_l2_fair_gas_price
            };

            // We want to adjust gas per pubdata to be min(bounded_tx_gas_per_pubdata_limit, current_gas_per_pubdata).
            let desired_gas_per_pubdata =
                bounded_tx_gas_per_pubdata_limit.min(U256::from(current_gas_per_pubdata));
            // `gasPerPubdata = ceil(fair_pubdata_price / fair_l2_gas_price)`
            // `gasPerPubdata <= fair_pubdata_price / fair_l2_gas_price + 1`
            // `fair_l2_gas_price(gasPerPubdata - 1) <= fair_pubdata_price`
            let new_fair_pubdata_price =
                fair_l2_gas_price * desired_gas_per_pubdata.saturating_sub(U256::from(1u32));

            BatchFeeInput::PubdataIndependent(PubdataIndependentBatchFeeModelInput {
                fair_pubdata_price: new_fair_pubdata_price.as_u64(),
                fair_l2_gas_price: fair_l2_gas_price.as_u64(),
                ..fee_input
            })
        }
    }
}

pub fn derive_overhead(
    gas_limit: u64,
    gas_price_per_pubdata: u32,
    encoded_len: usize,
    tx_type: u8,
    vm_version: VmVersion,
) -> u32 {
    match vm_version {
        VmVersion::M5WithRefunds | VmVersion::M5WithoutRefunds => {
            crate::vm_m5::transaction_data::derive_overhead(
                gas_limit,
                gas_price_per_pubdata,
                encoded_len,
            )
        }
        VmVersion::M6Initial | VmVersion::M6BugWithCompressionFixed => {
            crate::vm_m6::transaction_data::derive_overhead(
                gas_limit,
                gas_price_per_pubdata,
                encoded_len,
                crate::vm_m6::transaction_data::OverheadCoefficients::from_tx_type(tx_type),
            )
        }
        VmVersion::Vm1_3_2 => crate::vm_1_3_2::transaction_data::derive_overhead(
            gas_limit,
            gas_price_per_pubdata,
            encoded_len,
            crate::vm_1_3_2::transaction_data::OverheadCoefficients::from_tx_type(tx_type),
        ),
        VmVersion::VmVirtualBlocks => crate::vm_virtual_blocks::utils::overhead::derive_overhead(
            gas_limit,
            gas_price_per_pubdata,
            encoded_len,
            crate::vm_virtual_blocks::utils::overhead::OverheadCoefficients::from_tx_type(tx_type),
        ),
        VmVersion::VmVirtualBlocksRefundsEnhancement => {
            crate::vm_refunds_enhancement::utils::overhead::derive_overhead(
                gas_limit,
                gas_price_per_pubdata,
                encoded_len,
                crate::vm_refunds_enhancement::utils::overhead::OverheadCoefficients::from_tx_type(
                    tx_type,
                ),
            )
        }
        VmVersion::VmBoojumIntegration => {
            crate::vm_boojum_integration::utils::overhead::derive_overhead(
                gas_limit,
                gas_price_per_pubdata,
                encoded_len,
                crate::vm_boojum_integration::utils::overhead::OverheadCoefficients::from_tx_type(
                    tx_type,
                ),
            )
        }
        VmVersion::Vm1_4_1 => crate::vm_1_4_1::utils::overhead::derive_overhead(encoded_len),
        VmVersion::Vm1_4_2 => crate::vm_1_4_2::utils::overhead::derive_overhead(encoded_len),
        VmVersion::Vm1_5_0SmallBootloaderMemory
        | VmVersion::Vm1_5_0IncreasedBootloaderMemory
        | VmVersion::VmGateway
        | VmVersion::VmEvmEmulator
        | VmVersion::VmEcPrecompiles
        | VmVersion::VmInterop => crate::vm_latest::utils::overhead::derive_overhead(encoded_len),
    }
}

pub fn get_bootloader_encoding_space(version: VmVersion) -> u32 {
    match version {
        VmVersion::M5WithRefunds | VmVersion::M5WithoutRefunds => {
            crate::vm_m5::vm_with_bootloader::BOOTLOADER_TX_ENCODING_SPACE
        }
        VmVersion::M6Initial | VmVersion::M6BugWithCompressionFixed => {
            crate::vm_m6::vm_with_bootloader::BOOTLOADER_TX_ENCODING_SPACE
        }
        VmVersion::Vm1_3_2 => crate::vm_1_3_2::vm_with_bootloader::BOOTLOADER_TX_ENCODING_SPACE,
        VmVersion::VmVirtualBlocks => {
            crate::vm_virtual_blocks::constants::BOOTLOADER_TX_ENCODING_SPACE
        }
        VmVersion::VmVirtualBlocksRefundsEnhancement => {
            crate::vm_refunds_enhancement::constants::BOOTLOADER_TX_ENCODING_SPACE
        }
        VmVersion::VmBoojumIntegration => {
            crate::vm_boojum_integration::constants::BOOTLOADER_TX_ENCODING_SPACE
        }
        VmVersion::Vm1_4_1 => crate::vm_1_4_1::constants::BOOTLOADER_TX_ENCODING_SPACE,
        VmVersion::Vm1_4_2 => crate::vm_1_4_2::constants::BOOTLOADER_TX_ENCODING_SPACE,
        VmVersion::Vm1_5_0SmallBootloaderMemory => {
            crate::vm_latest::constants::get_bootloader_tx_encoding_space(
                crate::vm_latest::MultiVmSubversion::SmallBootloaderMemory,
            )
        }
        VmVersion::Vm1_5_0IncreasedBootloaderMemory => {
            crate::vm_latest::constants::get_bootloader_tx_encoding_space(
                crate::vm_latest::MultiVmSubversion::IncreasedBootloaderMemory,
            )
        }
        VmVersion::VmGateway => crate::vm_latest::constants::get_bootloader_tx_encoding_space(
            crate::vm_latest::MultiVmSubversion::Gateway,
        ),
        VmVersion::VmEvmEmulator => crate::vm_latest::constants::get_bootloader_tx_encoding_space(
            crate::vm_latest::MultiVmSubversion::EvmEmulator,
        ),
        VmVersion::VmEcPrecompiles => {
            crate::vm_latest::constants::get_bootloader_tx_encoding_space(
                crate::vm_latest::MultiVmSubversion::EcPrecompiles,
            )
        }
        VmVersion::VmInterop => crate::vm_latest::constants::get_bootloader_tx_encoding_space(
            crate::vm_latest::MultiVmSubversion::Interop,
        ),
    }
}

pub fn get_bootloader_max_txs_in_batch(version: VmVersion) -> usize {
    match version {
        VmVersion::M5WithRefunds | VmVersion::M5WithoutRefunds => {
            crate::vm_m5::vm_with_bootloader::MAX_TXS_IN_BLOCK
        }
        VmVersion::M6Initial | VmVersion::M6BugWithCompressionFixed => {
            crate::vm_m6::vm_with_bootloader::MAX_TXS_IN_BLOCK
        }
        VmVersion::Vm1_3_2 => crate::vm_1_3_2::vm_with_bootloader::MAX_TXS_IN_BLOCK,
        VmVersion::VmVirtualBlocks => crate::vm_virtual_blocks::constants::MAX_TXS_IN_BLOCK,
        VmVersion::VmVirtualBlocksRefundsEnhancement => {
            crate::vm_refunds_enhancement::constants::MAX_TXS_IN_BLOCK
        }
        VmVersion::VmBoojumIntegration => crate::vm_boojum_integration::constants::MAX_TXS_IN_BLOCK,
        VmVersion::Vm1_4_1 => crate::vm_1_4_1::constants::MAX_TXS_IN_BATCH,
        VmVersion::Vm1_4_2 => crate::vm_1_4_2::constants::MAX_TXS_IN_BATCH,
        VmVersion::Vm1_5_0SmallBootloaderMemory
        | VmVersion::Vm1_5_0IncreasedBootloaderMemory
        | VmVersion::VmGateway
        | VmVersion::VmEvmEmulator
        | VmVersion::VmEcPrecompiles
        | VmVersion::VmInterop => crate::vm_latest::constants::MAX_TXS_IN_BATCH,
    }
}

<<<<<<< HEAD
pub fn get_bootloader_max_msg_roots_in_batch(version: VmVersion) -> usize {
=======
pub fn get_bootloader_max_interop_roots_in_batch(version: VmVersion) -> usize {
>>>>>>> 7746b9c1
    match version {
        VmVersion::M5WithRefunds
        | VmVersion::M5WithoutRefunds
        | VmVersion::M6Initial
        | VmVersion::M6BugWithCompressionFixed
        | VmVersion::Vm1_3_2
        | VmVersion::VmVirtualBlocks
        | VmVersion::VmVirtualBlocksRefundsEnhancement
        | VmVersion::VmBoojumIntegration
        | VmVersion::Vm1_4_1
        | VmVersion::Vm1_4_2
        | VmVersion::Vm1_5_0SmallBootloaderMemory
        | VmVersion::Vm1_5_0IncreasedBootloaderMemory
        | VmVersion::VmGateway
        | VmVersion::VmEvmEmulator
        | VmVersion::VmEcPrecompiles => 0,
        VmVersion::VmInterop => crate::vm_latest::constants::MAX_MSG_ROOTS_IN_BATCH,
    }
}

pub fn gas_bootloader_batch_tip_overhead(version: VmVersion) -> u32 {
    match version {
        VmVersion::M5WithRefunds
        | VmVersion::M5WithoutRefunds
        | VmVersion::M6Initial
        | VmVersion::M6BugWithCompressionFixed
        | VmVersion::Vm1_3_2
        | VmVersion::VmVirtualBlocks
        | VmVersion::VmVirtualBlocksRefundsEnhancement => {
            // For these versions the overhead has not been calculated and it has not been used with those versions.
            0
        }
        VmVersion::VmBoojumIntegration => {
            crate::vm_boojum_integration::constants::BOOTLOADER_BATCH_TIP_OVERHEAD
        }
        VmVersion::Vm1_4_1 => crate::vm_1_4_1::constants::BOOTLOADER_BATCH_TIP_OVERHEAD,
        VmVersion::Vm1_4_2 => crate::vm_1_4_2::constants::BOOTLOADER_BATCH_TIP_OVERHEAD,
        VmVersion::Vm1_5_0SmallBootloaderMemory
        | VmVersion::Vm1_5_0IncreasedBootloaderMemory
        | VmVersion::VmGateway
        | VmVersion::VmEvmEmulator
        | VmVersion::VmEcPrecompiles
        | VmVersion::VmInterop => crate::vm_latest::constants::BOOTLOADER_BATCH_TIP_OVERHEAD,
    }
}

pub fn circuit_statistics_bootloader_batch_tip_overhead(version: VmVersion) -> usize {
    match version {
        VmVersion::M5WithRefunds
        | VmVersion::M5WithoutRefunds
        | VmVersion::M6Initial
        | VmVersion::M6BugWithCompressionFixed
        | VmVersion::Vm1_3_2
        | VmVersion::VmVirtualBlocks
        | VmVersion::VmVirtualBlocksRefundsEnhancement
        | VmVersion::VmBoojumIntegration
        | VmVersion::Vm1_4_1 => {
            // For these versions the overhead has not been calculated and it has not been used with those versions.
            0
        }
        VmVersion::Vm1_4_2 => {
            crate::vm_1_4_2::constants::BOOTLOADER_BATCH_TIP_CIRCUIT_STATISTICS_OVERHEAD as usize
        }
        VmVersion::Vm1_5_0SmallBootloaderMemory
        | VmVersion::Vm1_5_0IncreasedBootloaderMemory
        | VmVersion::VmGateway
        | VmVersion::VmEvmEmulator
        | VmVersion::VmEcPrecompiles
        | VmVersion::VmInterop => {
            crate::vm_latest::constants::BOOTLOADER_BATCH_TIP_CIRCUIT_STATISTICS_OVERHEAD as usize
        }
    }
}

pub fn execution_metrics_bootloader_batch_tip_overhead(version: VmVersion) -> usize {
    match version {
        VmVersion::M5WithRefunds
        | VmVersion::M5WithoutRefunds
        | VmVersion::M6Initial
        | VmVersion::M6BugWithCompressionFixed
        | VmVersion::Vm1_3_2
        | VmVersion::VmVirtualBlocks
        | VmVersion::VmVirtualBlocksRefundsEnhancement
        | VmVersion::VmBoojumIntegration
        | VmVersion::Vm1_4_1 => {
            // For these versions the overhead has not been calculated and it has not been used with those versions.
            0
        }
        VmVersion::Vm1_4_2 => {
            crate::vm_1_4_2::constants::BOOTLOADER_BATCH_TIP_METRICS_SIZE_OVERHEAD as usize
        }
        VmVersion::Vm1_5_0SmallBootloaderMemory
        | VmVersion::Vm1_5_0IncreasedBootloaderMemory
        | VmVersion::VmGateway
        | VmVersion::VmEvmEmulator
        | VmVersion::VmEcPrecompiles
        | VmVersion::VmInterop => {
            crate::vm_latest::constants::BOOTLOADER_BATCH_TIP_METRICS_SIZE_OVERHEAD as usize
        }
    }
}

pub fn get_max_gas_per_pubdata_byte(version: VmVersion) -> u64 {
    match version {
        VmVersion::M5WithRefunds | VmVersion::M5WithoutRefunds => {
            crate::vm_m5::vm_with_bootloader::MAX_GAS_PER_PUBDATA_BYTE
        }
        VmVersion::M6Initial | VmVersion::M6BugWithCompressionFixed => {
            crate::vm_m6::vm_with_bootloader::MAX_GAS_PER_PUBDATA_BYTE
        }
        VmVersion::Vm1_3_2 => crate::vm_1_3_2::vm_with_bootloader::MAX_GAS_PER_PUBDATA_BYTE,
        VmVersion::VmVirtualBlocks => crate::vm_virtual_blocks::constants::MAX_GAS_PER_PUBDATA_BYTE,
        VmVersion::VmVirtualBlocksRefundsEnhancement => {
            crate::vm_refunds_enhancement::constants::MAX_GAS_PER_PUBDATA_BYTE
        }
        VmVersion::VmBoojumIntegration => {
            crate::vm_boojum_integration::constants::MAX_GAS_PER_PUBDATA_BYTE
        }
        VmVersion::Vm1_4_1 => crate::vm_1_4_1::constants::MAX_GAS_PER_PUBDATA_BYTE,
        VmVersion::Vm1_4_2 => crate::vm_1_4_2::constants::MAX_GAS_PER_PUBDATA_BYTE,
        VmVersion::Vm1_5_0SmallBootloaderMemory
        | VmVersion::Vm1_5_0IncreasedBootloaderMemory
        | VmVersion::VmGateway
        | VmVersion::VmEvmEmulator
        | VmVersion::VmEcPrecompiles
        | VmVersion::VmInterop => crate::vm_latest::constants::MAX_GAS_PER_PUBDATA_BYTE,
    }
}

pub fn get_used_bootloader_memory_bytes(version: VmVersion) -> usize {
    match version {
        VmVersion::M5WithRefunds | VmVersion::M5WithoutRefunds => {
            crate::vm_m5::vm_with_bootloader::USED_BOOTLOADER_MEMORY_BYTES
        }
        VmVersion::M6Initial | VmVersion::M6BugWithCompressionFixed => {
            crate::vm_m6::vm_with_bootloader::USED_BOOTLOADER_MEMORY_BYTES
        }
        VmVersion::Vm1_3_2 => crate::vm_1_3_2::vm_with_bootloader::USED_BOOTLOADER_MEMORY_BYTES,
        VmVersion::VmVirtualBlocks => {
            crate::vm_virtual_blocks::constants::USED_BOOTLOADER_MEMORY_BYTES
        }
        VmVersion::VmVirtualBlocksRefundsEnhancement => {
            crate::vm_refunds_enhancement::constants::USED_BOOTLOADER_MEMORY_BYTES
        }
        VmVersion::VmBoojumIntegration => {
            crate::vm_boojum_integration::constants::USED_BOOTLOADER_MEMORY_BYTES
        }
        VmVersion::Vm1_4_1 => crate::vm_1_4_1::constants::USED_BOOTLOADER_MEMORY_BYTES,
        VmVersion::Vm1_4_2 => crate::vm_1_4_2::constants::USED_BOOTLOADER_MEMORY_BYTES,
        VmVersion::Vm1_5_0SmallBootloaderMemory => {
            crate::vm_latest::constants::get_used_bootloader_memory_bytes(
                crate::vm_latest::MultiVmSubversion::SmallBootloaderMemory,
            )
        }
        VmVersion::Vm1_5_0IncreasedBootloaderMemory => {
            crate::vm_latest::constants::get_used_bootloader_memory_bytes(
                crate::vm_latest::MultiVmSubversion::IncreasedBootloaderMemory,
            )
        }
        VmVersion::VmGateway => crate::vm_latest::constants::get_used_bootloader_memory_bytes(
            crate::vm_latest::MultiVmSubversion::Gateway,
        ),
        VmVersion::VmEvmEmulator => crate::vm_latest::constants::get_used_bootloader_memory_bytes(
            crate::vm_latest::MultiVmSubversion::EvmEmulator,
        ),
        VmVersion::VmEcPrecompiles => {
            crate::vm_latest::constants::get_used_bootloader_memory_bytes(
                crate::vm_latest::MultiVmSubversion::EcPrecompiles,
            )
        }
        VmVersion::VmInterop => crate::vm_latest::constants::get_used_bootloader_memory_bytes(
            crate::vm_latest::MultiVmSubversion::Interop,
        ),
    }
}

pub fn get_used_bootloader_memory_words(version: VmVersion) -> usize {
    match version {
        VmVersion::M5WithRefunds | VmVersion::M5WithoutRefunds => {
            crate::vm_m5::vm_with_bootloader::USED_BOOTLOADER_MEMORY_WORDS
        }
        VmVersion::M6Initial | VmVersion::M6BugWithCompressionFixed => {
            crate::vm_m6::vm_with_bootloader::USED_BOOTLOADER_MEMORY_WORDS
        }
        VmVersion::Vm1_3_2 => crate::vm_1_3_2::vm_with_bootloader::USED_BOOTLOADER_MEMORY_WORDS,
        VmVersion::VmVirtualBlocks => {
            crate::vm_virtual_blocks::constants::USED_BOOTLOADER_MEMORY_WORDS
        }
        VmVersion::VmVirtualBlocksRefundsEnhancement => {
            crate::vm_refunds_enhancement::constants::USED_BOOTLOADER_MEMORY_WORDS
        }
        VmVersion::VmBoojumIntegration => {
            crate::vm_boojum_integration::constants::USED_BOOTLOADER_MEMORY_WORDS
        }
        VmVersion::Vm1_4_1 => crate::vm_1_4_1::constants::USED_BOOTLOADER_MEMORY_WORDS,
        VmVersion::Vm1_4_2 => crate::vm_1_4_2::constants::USED_BOOTLOADER_MEMORY_WORDS,
        VmVersion::Vm1_5_0SmallBootloaderMemory => {
            crate::vm_latest::constants::get_used_bootloader_memory_words(
                crate::vm_latest::MultiVmSubversion::SmallBootloaderMemory,
            )
        }
        VmVersion::Vm1_5_0IncreasedBootloaderMemory => {
            crate::vm_latest::constants::get_used_bootloader_memory_words(
                crate::vm_latest::MultiVmSubversion::IncreasedBootloaderMemory,
            )
        }
        VmVersion::VmGateway => crate::vm_latest::constants::get_used_bootloader_memory_words(
            crate::vm_latest::MultiVmSubversion::Gateway,
        ),
        VmVersion::VmEvmEmulator => crate::vm_latest::constants::get_used_bootloader_memory_words(
            crate::vm_latest::MultiVmSubversion::EvmEmulator,
        ),
        VmVersion::VmEcPrecompiles => {
            crate::vm_latest::constants::get_used_bootloader_memory_words(
                crate::vm_latest::MultiVmSubversion::EcPrecompiles,
            )
        }
        VmVersion::VmInterop => crate::vm_latest::constants::get_used_bootloader_memory_words(
            crate::vm_latest::MultiVmSubversion::Interop,
        ),
    }
}

pub fn get_max_batch_gas_limit(version: VmVersion) -> u64 {
    match version {
        VmVersion::M5WithRefunds | VmVersion::M5WithoutRefunds => {
            crate::vm_m5::utils::BLOCK_GAS_LIMIT as u64
        }
        VmVersion::M6Initial | VmVersion::M6BugWithCompressionFixed => {
            crate::vm_m6::utils::BLOCK_GAS_LIMIT as u64
        }
        VmVersion::Vm1_3_2 => crate::vm_1_3_2::utils::BLOCK_GAS_LIMIT as u64,
        VmVersion::VmVirtualBlocks => crate::vm_virtual_blocks::constants::BLOCK_GAS_LIMIT as u64,
        VmVersion::VmVirtualBlocksRefundsEnhancement => {
            crate::vm_refunds_enhancement::constants::BLOCK_GAS_LIMIT as u64
        }
        VmVersion::VmBoojumIntegration => {
            crate::vm_boojum_integration::constants::BLOCK_GAS_LIMIT as u64
        }
        VmVersion::Vm1_4_1 => crate::vm_1_4_1::constants::BLOCK_GAS_LIMIT as u64,
        VmVersion::Vm1_4_2 => crate::vm_1_4_2::constants::BLOCK_GAS_LIMIT as u64,
        VmVersion::Vm1_5_0SmallBootloaderMemory
        | VmVersion::Vm1_5_0IncreasedBootloaderMemory
        | VmVersion::VmGateway
        | VmVersion::VmEvmEmulator
        | VmVersion::VmEcPrecompiles
        | VmVersion::VmInterop => crate::vm_latest::constants::BATCH_GAS_LIMIT,
    }
}

pub fn get_eth_call_gas_limit(version: VmVersion) -> u64 {
    match version {
        VmVersion::M5WithRefunds | VmVersion::M5WithoutRefunds => {
            crate::vm_m5::utils::ETH_CALL_GAS_LIMIT as u64
        }
        VmVersion::M6Initial | VmVersion::M6BugWithCompressionFixed => {
            crate::vm_m6::utils::ETH_CALL_GAS_LIMIT as u64
        }
        VmVersion::Vm1_3_2 => crate::vm_1_3_2::utils::ETH_CALL_GAS_LIMIT as u64,
        VmVersion::VmVirtualBlocks => {
            crate::vm_virtual_blocks::constants::ETH_CALL_GAS_LIMIT as u64
        }
        VmVersion::VmVirtualBlocksRefundsEnhancement => {
            crate::vm_refunds_enhancement::constants::ETH_CALL_GAS_LIMIT as u64
        }
        VmVersion::VmBoojumIntegration => {
            crate::vm_boojum_integration::constants::ETH_CALL_GAS_LIMIT as u64
        }
        VmVersion::Vm1_4_1 => crate::vm_1_4_1::constants::ETH_CALL_GAS_LIMIT as u64,
        VmVersion::Vm1_4_2 => crate::vm_1_4_2::constants::ETH_CALL_GAS_LIMIT as u64,
        VmVersion::Vm1_5_0SmallBootloaderMemory
        | VmVersion::Vm1_5_0IncreasedBootloaderMemory
        | VmVersion::VmGateway
        | VmVersion::VmEvmEmulator
        | VmVersion::VmEcPrecompiles
        | VmVersion::VmInterop => crate::vm_latest::constants::ETH_CALL_GAS_LIMIT,
    }
}

pub fn get_max_batch_base_layer_circuits(version: VmVersion) -> usize {
    match version {
        VmVersion::M5WithRefunds
        | VmVersion::M5WithoutRefunds
        | VmVersion::M6Initial
        | VmVersion::M6BugWithCompressionFixed
        | VmVersion::Vm1_3_2
        | VmVersion::VmVirtualBlocks
        | VmVersion::VmVirtualBlocksRefundsEnhancement
        | VmVersion::VmBoojumIntegration
        | VmVersion::Vm1_4_1
        | VmVersion::Vm1_4_2 => {
            // For pre-v1.4.2 the maximal number of circuits has not been calculated, but since
            // these are used only for replaying transactions, we'll reuse the same value as for v1.4.2.
            // We avoid providing `0` for the old versions to avoid potential errors when working with old versions.
            crate::vm_1_4_2::constants::MAX_BASE_LAYER_CIRCUITS
        }
        VmVersion::Vm1_5_0SmallBootloaderMemory
        | VmVersion::Vm1_5_0IncreasedBootloaderMemory
        | VmVersion::VmGateway
        | VmVersion::VmEvmEmulator
        | VmVersion::VmEcPrecompiles
        | VmVersion::VmInterop => crate::vm_latest::constants::MAX_BASE_LAYER_CIRCUITS,
    }
}

pub fn get_max_new_factory_deps(version: VmVersion) -> usize {
    match version {
        VmVersion::M5WithRefunds | VmVersion::M5WithoutRefunds => {
            crate::vm_m5::vm_with_bootloader::MAX_NEW_FACTORY_DEPS
        }
        VmVersion::M6Initial | VmVersion::M6BugWithCompressionFixed => {
            crate::vm_m6::vm_with_bootloader::MAX_NEW_FACTORY_DEPS
        }
        VmVersion::Vm1_3_2 => crate::vm_1_3_2::vm_with_bootloader::MAX_NEW_FACTORY_DEPS,
        VmVersion::VmVirtualBlocks => crate::vm_virtual_blocks::constants::MAX_NEW_FACTORY_DEPS,
        VmVersion::VmVirtualBlocksRefundsEnhancement => {
            crate::vm_refunds_enhancement::constants::MAX_NEW_FACTORY_DEPS
        }
        VmVersion::VmBoojumIntegration => {
            crate::vm_boojum_integration::constants::MAX_NEW_FACTORY_DEPS
        }
        VmVersion::Vm1_4_1 => crate::vm_1_4_1::constants::MAX_NEW_FACTORY_DEPS,
        VmVersion::Vm1_4_2 => crate::vm_1_4_2::constants::MAX_NEW_FACTORY_DEPS,
        version @ (VmVersion::Vm1_5_0SmallBootloaderMemory
        | VmVersion::Vm1_5_0IncreasedBootloaderMemory
        | VmVersion::VmGateway
        | VmVersion::VmEvmEmulator
        | VmVersion::VmEcPrecompiles
        | VmVersion::VmInterop) => {
            crate::vm_latest::constants::get_max_new_factory_deps(version.try_into().unwrap())
        }
    }
}

/// Holds information about number of cycles used per circuit type.
#[derive(Debug, Clone, Copy, PartialEq, Eq, Default)]
pub(crate) struct CircuitCycleStatistic {
    pub main_vm_cycles: u32,
    pub ram_permutation_cycles: u32,
    pub storage_application_cycles: u32,
    pub storage_sorter_cycles: u32,
    pub code_decommitter_cycles: u32,
    pub code_decommitter_sorter_cycles: u32,
    pub log_demuxer_cycles: u32,
    pub events_sorter_cycles: u32,
    pub keccak256_cycles: u32,
    pub ecrecover_cycles: u32,
    pub sha256_cycles: u32,
    pub secp256k1_verify_cycles: u32,
    pub transient_storage_checker_cycles: u32,
    pub modexp_cycles: u32,
    pub ecadd_cycles: u32,
    pub ecmul_cycles: u32,
    pub ecpairing_cycles: u32,
}<|MERGE_RESOLUTION|>--- conflicted
+++ resolved
@@ -318,11 +318,7 @@
     }
 }
 
-<<<<<<< HEAD
-pub fn get_bootloader_max_msg_roots_in_batch(version: VmVersion) -> usize {
-=======
 pub fn get_bootloader_max_interop_roots_in_batch(version: VmVersion) -> usize {
->>>>>>> 7746b9c1
     match version {
         VmVersion::M5WithRefunds
         | VmVersion::M5WithoutRefunds
