use std::{collections::HashMap, fmt, mem, rc::Rc};

use zk_evm_1_5_0::{
    aux_structures::LogQuery, zkevm_opcode_defs::system_params::INITIAL_FRAME_FORMAL_EH_LOCATION,
};
use zksync_types::{
    bytecode::BytecodeHash, h256_to_u256, l1::is_l1_tx_type, l2_to_l1_log::UserL2ToL1Log,
    u256_to_h256, writes::StateDiffRecord, AccountTreeId, StorageKey, StorageLog, StorageLogKind,
    StorageLogWithPreviousValue, Transaction, BOOTLOADER_ADDRESS, H160, H256,
    KNOWN_CODES_STORAGE_ADDRESS, L1_MESSENGER_ADDRESS, U256,
};
use zksync_vm2::{
    interface::{CallframeInterface, HeapId, StateInterface, Tracer},
    ExecutionEnd, FatPointer, Settings, VirtualMachine,
};

use super::{
    bytecode::compress_bytecodes,
    tracers::{ValidationTracer, WithBuiltinTracers},
    world::World,
};
use crate::{
    glue::GlueInto,
    interface::{
        pubdata::{PubdataBuilder, PubdataInput},
        storage::{ImmutableStorageView, ReadStorage, StoragePtr, StorageView},
        BytecodeCompressionError, BytecodeCompressionResult, CurrentExecutionState,
        ExecutionResult, FinishedL1Batch, Halt, InspectExecutionMode, L1BatchEnv, L2BlockEnv,
        PushTransactionResult, Refunds, SystemEnv, TxRevertReason, VmEvent, VmExecutionLogs,
        VmExecutionMode, VmExecutionResultAndLogs, VmExecutionStatistics, VmFactory, VmInterface,
        VmInterfaceHistoryEnabled, VmRevertReason, VmTrackingContracts,
    },
    utils::events::extract_l2tol1logs_from_l1_messenger,
    vm_fast::{events::merge_events, version::FastVmVersion, FastValidationTracer},
    vm_latest::{
        bootloader::{
            utils::{apply_l2_block, apply_pubdata_to_memory},
            BootloaderState, BootloaderStateSnapshot,
        },
        constants::{
            get_operator_refunds_offset, get_result_success_first_slot,
            get_vm_hook_params_start_position, get_vm_hook_position, TX_GAS_LIMIT_OFFSET,
            VM_HOOK_PARAMS_COUNT,
        },
        utils::refund::compute_refund,
        TransactionData, VmHook,
    },
    VmVersion,
};

#[derive(Debug)]
struct VmRunResult {
    execution_result: ExecutionResult,
    /// `true` if VM execution has terminated (as opposed to being stopped on a hook, e.g. when executing a single transaction
    /// in a batch). Used for `execution_result == Revert { .. }` to understand whether VM logs should be reverted.
    execution_ended: bool,
    refunds: Refunds,
    /// This value is used in stats. It's defined in the old VM as the latest value used when computing refunds (see the refunds tracer for `vm_latest`).
    /// This is **not** equal to the pubdata diff before and after VM execution; e.g., when executing a batch tip,
    /// `pubdata_published` is always 0 (since no refunds are computed).
    pubdata_published: u32,
}

impl VmRunResult {
    fn should_ignore_vm_logs(&self) -> bool {
        match &self.execution_result {
            ExecutionResult::Success { .. } => false,
            ExecutionResult::Halt { .. } => true,
            // Logs generated during reverts should only be ignored if the revert has reached the root (bootloader) call frame,
            // which is only possible with `TxExecutionMode::EthCall`.
            ExecutionResult::Revert { .. } => self.execution_ended,
        }
    }
}

type InnerVm<S, Tr, Val> =
    VirtualMachine<WithBuiltinTracers<Tr, Val>, World<S, WithBuiltinTracers<Tr, Val>>>;

/// Fast VM wrapper.
///
/// The wrapper is parametric by the storage and tracer types. Besides the [`Tracer`] trait, the tracer must implement [`Default`]
/// (the latter is necessary to complete batches). Validation is encapsulated in a separate type param. It should be set to `()`
/// for "standard" validation (not stopping after validation; no validation-specific checks), or [`FullValidationTracer`](super::FullValidationTracer)
/// for full validation (stopping after validation; validation-specific checks).
pub struct Vm<S, Tr = (), Val = FastValidationTracer> {
    pub(super) world: World<S, WithBuiltinTracers<Tr, Val>>,
    pub(super) inner: InnerVm<S, Tr, Val>,
    pub(super) bootloader_state: BootloaderState,
    pub(super) batch_env: L1BatchEnv,
    pub(super) system_env: SystemEnv,
    snapshot: Option<VmSnapshot>,
    vm_version: FastVmVersion,
    skip_signature_verification: bool,
    #[cfg(test)]
    enforced_state_diffs: Option<Vec<StateDiffRecord>>,
}

impl<S: ReadStorage, Tr: Tracer, Val: ValidationTracer> Vm<S, Tr, Val> {
    pub fn custom(batch_env: L1BatchEnv, system_env: SystemEnv, storage: S) -> Self {
        let vm_version: FastVmVersion = VmVersion::from(system_env.version)
            .try_into()
            .unwrap_or_else(|_| {
                panic!(
                    "Protocol version {:?} is not supported by fast VM",
                    system_env.version
                )
            });

        let default_aa_code_hash = system_env.base_system_smart_contracts.default_aa.hash;
        let evm_emulator_hash = system_env
            .base_system_smart_contracts
            .evm_emulator
            .as_ref()
            .map(|evm| evm.hash)
            .unwrap_or(system_env.base_system_smart_contracts.default_aa.hash);

        let mut program_cache = HashMap::from([World::convert_system_contract_code(
            &system_env.base_system_smart_contracts.default_aa,
            false,
        )]);
        if let Some(evm_emulator) = &system_env.base_system_smart_contracts.evm_emulator {
            let (bytecode_hash, program) = World::convert_system_contract_code(evm_emulator, false);
            program_cache.insert(bytecode_hash, program);
        }

        let (_, bootloader) = World::convert_system_contract_code(
            &system_env.base_system_smart_contracts.bootloader,
            true,
        );
        let bootloader_memory = BootloaderState::initial_memory(&batch_env);

        let mut inner = VirtualMachine::new(
            BOOTLOADER_ADDRESS,
            bootloader,
            H160::zero(),
            &[],
            system_env.bootloader_gas_limit,
            Settings {
                default_aa_code_hash: default_aa_code_hash.into(),
                evm_interpreter_code_hash: evm_emulator_hash.into(),
                hook_address: get_vm_hook_position(vm_version.into()) * 32,
            },
        );

        inner.current_frame().set_stack_pointer(0);
        // The bootloader writes results to high addresses in its heap, so it makes sense to preallocate it.
        inner.current_frame().set_heap_bound(u32::MAX);
        inner.current_frame().set_aux_heap_bound(u32::MAX);
        inner
            .current_frame()
            .set_exception_handler(INITIAL_FRAME_FORMAL_EH_LOCATION);

        let mut this = Self {
            world: World::new(storage, program_cache),
            inner,
            bootloader_state: BootloaderState::new(
                system_env.execution_mode,
                bootloader_memory.clone(),
                batch_env.first_l2_block.clone(),
                system_env.version,
            ),
            system_env,
            batch_env: batch_env.clone(),
            snapshot: None,
            vm_version,
            skip_signature_verification: false,
            #[cfg(test)]
            enforced_state_diffs: None,
        };
        this.write_to_bootloader_heap(bootloader_memory);
        this
    }

    pub fn skip_signature_verification(&mut self) {
        self.skip_signature_verification = true;
    }

    fn get_hook_params(&self) -> [U256; 3] {
        (get_vm_hook_params_start_position(self.vm_version.into())
            ..get_vm_hook_params_start_position(self.vm_version.into()) + VM_HOOK_PARAMS_COUNT)
            .map(|word| self.read_word_from_bootloader_heap(word as usize))
            .collect::<Vec<_>>()
            .try_into()
            .unwrap()
    }

    fn get_tx_result(&self) -> U256 {
        let tx_idx = self.bootloader_state.current_tx();
        let slot = get_result_success_first_slot(self.vm_version.into()) as usize + tx_idx;
        self.read_word_from_bootloader_heap(slot)
    }

    fn get_debug_log(&self) -> (String, String) {
        let hook_params = self.get_hook_params();
        let mut msg = u256_to_h256(hook_params[0]).as_bytes().to_vec();
        // Trim 0 byte padding at the end.
        while msg.last() == Some(&0) {
            msg.pop();
        }

        let data = hook_params[1];
        let msg = String::from_utf8(msg).expect("Invalid debug message");

        // For long data, it is better to use hex-encoding for greater readability
        let data_str = if data > U256::from(u64::MAX) {
            format!("0x{data:x}")
        } else {
            data.to_string()
        };
        (msg, data_str)
    }

    /// Should only be used when the bootloader is executing (e.g., when handling hooks).
    pub(crate) fn read_word_from_bootloader_heap(&self, word: usize) -> U256 {
        let start_address = word as u32 * 32;
        self.inner.read_heap_u256(HeapId::FIRST, start_address)
    }

    fn read_bytes_from_heap(&self, ptr: FatPointer) -> Vec<u8> {
        assert_eq!(ptr.offset, 0);
        (ptr.start..ptr.start + ptr.length)
            .map(|addr| self.inner.read_heap_byte(ptr.memory_page, addr))
            .collect()
    }

    pub(crate) fn has_previous_far_calls(&mut self) -> bool {
        let callframe_count = self.inner.number_of_callframes();
        (1..callframe_count).any(|i| !self.inner.callframe(i).is_near_call())
    }

    /// Should only be used when the bootloader is executing (e.g., when handling hooks).
    pub(crate) fn write_to_bootloader_heap(
        &mut self,
        memory: impl IntoIterator<Item = (usize, U256)>,
    ) {
        assert!(
            !self.has_previous_far_calls(),
            "Cannot write to bootloader heap when not in root call frame"
        );

        for (slot, value) in memory {
            let start_address = slot as u32 * 32;
            self.inner
                .write_heap_u256(HeapId::FIRST, start_address, value);
        }
    }

    pub(crate) fn insert_bytecodes<'a>(&mut self, bytecodes: impl IntoIterator<Item = &'a [u8]>) {
        for code in bytecodes {
            let hash = BytecodeHash::for_bytecode(code).value_u256();
            self.world.bytecode_cache.insert(hash, code.into());
        }
    }

    pub(crate) fn push_transaction_inner(
        &mut self,
        tx: Transaction,
        refund: u64,
        with_compression: bool,
    ) {
        let use_evm_emulator = self
            .system_env
            .base_system_smart_contracts
            .evm_emulator
            .is_some();
        let tx = TransactionData::new(tx, use_evm_emulator);
        let overhead = tx.overhead_gas();

        self.insert_bytecodes(tx.factory_deps.iter().map(|dep| &dep[..]));

        let compressed_bytecodes = if is_l1_tx_type(tx.tx_type) || !with_compression {
            // L1 transactions do not need compression
            vec![]
        } else {
            compress_bytecodes(&tx.factory_deps, |hash| {
                self.inner
                    .world_diff()
                    .get_storage_state()
                    .get(&(KNOWN_CODES_STORAGE_ADDRESS, h256_to_u256(hash)))
                    .map(|x| !x.is_zero())
                    .unwrap_or_else(|| self.world.storage.is_bytecode_known(&hash))
            })
        };

        let trusted_ergs_limit = tx.trusted_ergs_limit();
        let tx_origin = tx.from;
        let (memory, ecrecover_call) = self.bootloader_state.push_tx(
            tx,
            overhead,
            refund,
            compressed_bytecodes,
            trusted_ergs_limit,
            self.system_env.chain_id,
        );
        self.write_to_bootloader_heap(memory);

        // The expected `ecrecover` call params *must* be reset on each transaction.
        // We only set call params for transactions using the default AA. Other AAs may expect another
        // address returned from `ecrecover`, or may not invoke `ecrecover` at all during validation
        // (both of which would make caching a security hazard).
        let needs_default_aa_check = self.skip_signature_verification && ecrecover_call.is_some();
        self.world.precompiles.expected_ecrecover_call =
            if needs_default_aa_check && self.world.has_default_aa(&tx_origin) {
                ecrecover_call
            } else {
                None
            };
    }

    #[cfg(test)]
    pub(super) fn enforce_state_diffs(&mut self, diffs: Vec<StateDiffRecord>) {
        self.enforced_state_diffs = Some(diffs);
    }

    fn compute_state_diffs(&mut self) -> Vec<StateDiffRecord> {
        #[cfg(test)]
        if let Some(enforced_diffs) = self.enforced_state_diffs.take() {
            return enforced_diffs;
        }

        let storage = &mut self.world.storage;
        let diffs =
            self.inner
                .world_diff()
                .get_storage_changes()
                .map(move |((address, key), change)| {
                    let storage_key =
                        StorageKey::new(AccountTreeId::new(address), u256_to_h256(key));
                    StateDiffRecord {
                        address,
                        key,
                        derived_key: LogQuery::derive_final_address_for_params(&address, &key),
                        enumeration_index: storage
                            .get_enumeration_index(&storage_key)
                            .unwrap_or_default(),
                        initial_value: change.before,
                        final_value: change.after,
                    }
                });
        diffs
            .filter(|diff| diff.address != L1_MESSENGER_ADDRESS)
            .collect()
    }

    pub(crate) fn decommitted_hashes(&self) -> impl Iterator<Item = U256> + '_ {
        self.inner.world_diff().decommitted_hashes()
    }

    pub(super) fn gas_remaining(&mut self) -> u32 {
        self.inner.current_frame().gas()
    }

    // visible for testing
    pub(super) fn get_current_execution_state(&self) -> CurrentExecutionState {
        let world_diff = self.inner.world_diff();
        let vm = &self.inner;
        let events = merge_events(vm.events(), self.batch_env.number);

        let user_l2_to_l1_logs = extract_l2tol1logs_from_l1_messenger(&events)
            .into_iter()
            .map(Into::into)
            .map(UserL2ToL1Log)
            .collect();

        CurrentExecutionState {
            events,
            deduplicated_storage_logs: world_diff
                .get_storage_changes()
                .map(|((address, key), change)| StorageLog {
                    key: StorageKey::new(AccountTreeId::new(address), u256_to_h256(key)),
                    value: u256_to_h256(change.after),
                    kind: StorageLogKind::RepeatedWrite, // Initialness doesn't matter here
                })
                .collect(),
            used_contract_hashes: self.decommitted_hashes().collect(),
            system_logs: vm.l2_to_l1_logs().map(GlueInto::glue_into).collect(),
            user_l2_to_l1_logs,
            storage_refunds: world_diff.storage_refunds().to_vec(),
            pubdata_costs: world_diff.pubdata_costs().to_vec(),
        }
    }
}

#[derive(Debug)]
struct AccountValidationGasSplit {
    gas_given: u32,
    gas_hidden: u32,
}

impl<S, Tr, Val> Vm<S, Tr, Val>
where
    S: ReadStorage,
    Tr: Tracer + Default,
    Val: ValidationTracer,
{
    fn run(
        &mut self,
        execution_mode: VmExecutionMode,
        tracer: &mut WithBuiltinTracers<Tr, Val>,
        track_refunds: bool,
        pubdata_builder: Option<&dyn PubdataBuilder>,
    ) -> VmRunResult {
        let mut gas_left_for_account_validation =
            self.system_env.default_validation_computational_gas_limit;
        let mut account_validation_gas_split = None;

        let mut refunds = Refunds {
            gas_refunded: 0,
            operator_suggested_refund: 0,
        };
        let mut last_tx_result = None;
        let mut pubdata_before = self.inner.pubdata() as u32;
        let mut pubdata_published = 0;

        let (execution_result, execution_ended) = loop {
            let hook = match self.inner.run(&mut self.world, tracer) {
                ExecutionEnd::SuspendedOnHook(hook) => hook,
                ExecutionEnd::ProgramFinished(output) => {
                    break (ExecutionResult::Success { output }, true);
                }
                ExecutionEnd::Reverted(output) => {
                    let result = match TxRevertReason::parse_error(&output) {
                        TxRevertReason::TxReverted(output) => ExecutionResult::Revert { output },
                        TxRevertReason::Halt(reason) => ExecutionResult::Halt { reason },
                    };
                    break (result, true);
                }
                ExecutionEnd::Panicked => {
                    let reason = if self.gas_remaining() == 0 {
                        Halt::BootloaderOutOfGas
                    } else {
                        Halt::VMPanic
                    };
                    break (ExecutionResult::Halt { reason }, true);
                }
                ExecutionEnd::StoppedByTracer => {
                    break (
                        ExecutionResult::Halt {
                            reason: Halt::TracerCustom(
                                "Unexpectedly stopped by tracer".to_string(),
                            ),
                        },
                        false,
                    );
                }
            };

            let hook = VmHook::new(hook);
            match hook {
                VmHook::AccountValidationEntered => {
                    assert!(
                        account_validation_gas_split.is_none(),
                        "Account validation can't be nested"
                    );
                    let gas = self.gas_remaining();
                    let gas_given = gas.min(gas_left_for_account_validation);
                    let gas_hidden = gas - gas_given;
                    tracer
                        .validation
                        .account_validation_entered(gas_given, gas_hidden);

                    account_validation_gas_split = Some(AccountValidationGasSplit {
                        gas_given,
                        gas_hidden,
                    });
                    // As long as gasleft is allowed during account validation,
                    // the VM must not be used in the sequencer because a malicious
                    // account cause proving failure by checking if gasleft > 100k
                    self.inner.current_frame().set_gas(gas_given);
                }

                VmHook::ValidationExited => {
                    if let Some(AccountValidationGasSplit {
                        gas_given,
                        gas_hidden,
                    }) = account_validation_gas_split.take()
                    {
                        let gas_left = self.inner.current_frame().gas();
                        gas_left_for_account_validation -= gas_given - gas_left;
                        self.inner.current_frame().set_gas(gas_left + gas_hidden);
                    }

                    if let Some(reason) = tracer.validation.validation_exited() {
                        break (ExecutionResult::Halt { reason }, true);
                    }
                }

                VmHook::ValidationStepEnded => {
                    if Val::STOP_AFTER_VALIDATION {
                        break (ExecutionResult::Success { output: vec![] }, true);
                    }
                }

                VmHook::TxHasEnded => {
                    if let VmExecutionMode::OneTx = execution_mode {
                        // The bootloader may invoke `TxHasEnded` hook without posting a tx result previously. One case when this can happen
                        // is estimating gas for L1 transactions, if a transaction runs out of gas during execution.
                        let tx_result = last_tx_result.take().unwrap_or_else(|| {
                            let tx_has_failed = self.get_tx_result().is_zero();
                            if tx_has_failed {
                                let output = VmRevertReason::General {
                                    msg: "Transaction reverted with empty reason. Possibly out of gas"
                                        .to_string(),
                                    data: vec![],
                                };
                                ExecutionResult::Revert { output }
                            } else {
                                ExecutionResult::Success { output: vec![] }
                            }
                        });
                        break (tx_result, false);
                    }
                }
                VmHook::AskOperatorForRefund => {
                    if track_refunds {
                        let [bootloader_refund, gas_spent_on_pubdata, gas_per_pubdata_byte] =
                            self.get_hook_params();
                        let current_tx_index = self.bootloader_state.current_tx();
                        let tx_description_offset = self
                            .bootloader_state
                            .get_tx_description_offset(current_tx_index);
                        let tx_gas_limit = self
                            .read_word_from_bootloader_heap(
                                tx_description_offset + TX_GAS_LIMIT_OFFSET,
                            )
                            .as_u64();

                        let pubdata_after = self.inner.pubdata() as u32;
                        pubdata_published = pubdata_after.saturating_sub(pubdata_before);

                        refunds.operator_suggested_refund = compute_refund(
                            &self.batch_env,
                            bootloader_refund.as_u64(),
                            gas_spent_on_pubdata.as_u64(),
                            tx_gas_limit,
                            gas_per_pubdata_byte.low_u32(),
                            pubdata_published,
                            self.bootloader_state
                                .last_l2_block()
                                .txs
                                .last()
                                .unwrap()
                                .hash,
                        );

                        pubdata_before = pubdata_after;
                        let refund_value = refunds.operator_suggested_refund;
                        self.write_to_bootloader_heap([(
                            get_operator_refunds_offset(self.vm_version.into()) + current_tx_index,
                            refund_value.into(),
                        )]);
                        self.bootloader_state
                            .set_refund_for_current_tx(refund_value);
                    }
                }
                VmHook::NotifyAboutRefund => {
                    if track_refunds {
                        refunds.gas_refunded = self.get_hook_params()[0].low_u64()
                    }
                }
                VmHook::PostResult => {
                    let result = self.get_hook_params()[0];
                    let value = self.get_hook_params()[1];
                    let fp = FatPointer::from(value);
                    let return_data = self.read_bytes_from_heap(fp);

                    last_tx_result = Some(if result.is_zero() {
                        ExecutionResult::Revert {
                            output: VmRevertReason::from(return_data.as_slice()),
                        }
                    } else {
                        ExecutionResult::Success {
                            output: return_data,
                        }
                    });
                }
                VmHook::FinalBatchInfo => {
                    // set fictive l2 block
<<<<<<< HEAD
                    let interop_root_application_config =
                        self.bootloader_state.get_interop_root_application_config();
=======
                    let new_block_config = self.bootloader_state.get_new_block_config();
>>>>>>> 54ffbba2
                    let txs_index = self.bootloader_state.free_tx_index();
                    let l2_block = self.bootloader_state.insert_fictive_l2_block();
                    let mut memory = vec![];
                    apply_l2_block(
                        &mut memory,
                        l2_block,
                        txs_index,
                        self.vm_version.into(),
<<<<<<< HEAD
                        Some(interop_root_application_config),
=======
                        Some(new_block_config),
>>>>>>> 54ffbba2
                    );
                    self.write_to_bootloader_heap(memory);
                }
                VmHook::PubdataRequested => {
                    if !matches!(execution_mode, VmExecutionMode::Batch) {
                        unreachable!("We do not provide the pubdata when executing the block tip or a single transaction");
                    }

                    let events = merge_events(self.inner.events(), self.batch_env.number);

                    let published_bytecodes = events
                        .iter()
                        .filter(|event| {
                            // Filter events from the l1 messenger contract that match the expected signature.
                            event.address == L1_MESSENGER_ADDRESS
                                && !event.indexed_topics.is_empty()
                                && event.indexed_topics[0]
                                    == VmEvent::L1_MESSENGER_BYTECODE_PUBLICATION_EVENT_SIGNATURE
                        })
                        .map(|event| {
                            let hash = U256::from_big_endian(&event.value[..32]);
                            self.world
                                .bytecode_cache
                                .get(&hash)
                                .expect("published unknown bytecode")
                                .clone()
                        })
                        .collect();

                    let pubdata_input = PubdataInput {
                        user_logs: extract_l2tol1logs_from_l1_messenger(&events),
                        l2_to_l1_messages: VmEvent::extract_long_l2_to_l1_messages(&events),
                        published_bytecodes,
                        state_diffs: self.compute_state_diffs(),
                    };

                    // Save the pubdata for the future initial bootloader memory building
                    self.bootloader_state
                        .set_pubdata_input(pubdata_input.clone());

                    // Apply the pubdata to the current memory
                    let mut memory_to_apply = vec![];

                    apply_pubdata_to_memory(
                        &mut memory_to_apply,
                        pubdata_builder.expect("`pubdata_builder` is required to finish batch"),
                        &pubdata_input,
                        self.system_env.version,
                        self.vm_version.into(),
                    );
                    self.write_to_bootloader_heap(memory_to_apply);
                }

                VmHook::PaymasterValidationEntered => { /* unused */ }
                VmHook::DebugLog => {
                    let (log, log_arg) = self.get_debug_log();
                    let last_tx = self.bootloader_state.last_l2_block().txs.last();
                    let tx_hash = last_tx.map(|tx| tx.hash);
                    tracing::trace!(tx = ?tx_hash, "{log}: {log_arg}");
                }
                VmHook::DebugReturnData | VmHook::NearCallCatch => {
                    // These hooks are for debug purposes only
                }
            }
        };

        VmRunResult {
            execution_result,
            execution_ended,
            refunds,
            pubdata_published,
        }
    }

    pub(crate) fn inspect_inner(
        &mut self,
        tracer: &mut (Tr, Val),
        execution_mode: VmExecutionMode,
        pubdata_builder: Option<&dyn PubdataBuilder>,
    ) -> VmExecutionResultAndLogs {
        let mut track_refunds = false;
        if matches!(execution_mode, VmExecutionMode::OneTx) {
            // Move the pointer to the next transaction
            self.bootloader_state.move_tx_to_execute_pointer();
            track_refunds = true;
        }

        let start = self.inner.world_diff().snapshot();
        let gas_before = self.gas_remaining();
        let (external, validation) = mem::take(tracer);
        let mut full_tracer =
            WithBuiltinTracers::new(external, validation, self.world.dynamic_bytecodes.clone());

        let result = self.run(
            execution_mode,
            &mut full_tracer,
            track_refunds,
            pubdata_builder,
        );
        let circuit_statistic = full_tracer.circuit_statistic();
        *tracer = (full_tracer.external, full_tracer.validation);

        let ignore_world_diff =
            matches!(execution_mode, VmExecutionMode::OneTx) && result.should_ignore_vm_logs();

        // If the execution is halted, the VM changes are expected to be rolled back by the caller.
        // Earlier VMs return empty execution logs in this case, so we follow this behavior.
        // Likewise, if a revert has reached the bootloader frame (possible with `TxExecutionMode::EthCall`; otherwise, the bootloader catches reverts),
        // old VMs revert all logs; the new VM doesn't do that automatically, so we recreate this behavior here.
        let logs = if ignore_world_diff {
            VmExecutionLogs::default()
        } else {
            let storage_logs = self
                .inner
                .world_diff()
                .get_storage_changes_after(&start)
                .map(|((address, key), change)| StorageLogWithPreviousValue {
                    log: StorageLog {
                        key: StorageKey::new(AccountTreeId::new(address), u256_to_h256(key)),
                        value: u256_to_h256(change.after),
                        kind: if change.is_initial {
                            StorageLogKind::InitialWrite
                        } else {
                            StorageLogKind::RepeatedWrite
                        },
                    },
                    previous_value: u256_to_h256(change.before),
                })
                .collect();
            let events = merge_events(
                self.inner.world_diff().events_after(&start).iter().copied(),
                self.batch_env.number,
            );
            let user_l2_to_l1_logs = extract_l2tol1logs_from_l1_messenger(&events)
                .into_iter()
                .map(Into::into)
                .map(UserL2ToL1Log)
                .collect();
            let system_l2_to_l1_logs = self
                .inner
                .world_diff()
                .l2_to_l1_logs_after(&start)
                .iter()
                .map(|&log| log.glue_into())
                .collect();
            VmExecutionLogs {
                storage_logs,
                events,
                user_l2_to_l1_logs,
                system_l2_to_l1_logs,
                total_log_queries_count: 0, // This field is unused
            }
        };

        let gas_remaining = self.gas_remaining();
        let gas_used = gas_before - gas_remaining;

        // We need to filter out bytecodes the deployment of which may have been reverted; the tracer is not aware of reverts.
        // To do this, we check bytecodes against deployer events.
        let factory_deps_marked_as_known = VmEvent::extract_bytecodes_marked_as_known(&logs.events);
        let dynamic_factory_deps = self
            .world
            .decommit_dynamic_bytecodes(factory_deps_marked_as_known);

        VmExecutionResultAndLogs {
            result: result.execution_result,
            logs,
            // TODO (PLA-936): Fill statistics; investigate whether they should be zeroed on `Halt`
            statistics: VmExecutionStatistics {
                gas_used: gas_used.into(),
                gas_remaining,
                computational_gas_used: gas_used, // since 1.5.0, this always has the same value as `gas_used`
                pubdata_published: result.pubdata_published,
                circuit_statistic,
                contracts_used: 0,
                cycles_used: 0,
                total_log_queries: 0,
            },
            refunds: result.refunds,
            dynamic_factory_deps,
        }
    }
}

impl<S, Tr, Val> VmFactory<StorageView<S>> for Vm<ImmutableStorageView<S>, Tr, Val>
where
    S: ReadStorage,
    Tr: Tracer + Default,
    Val: ValidationTracer,
{
    fn new(
        batch_env: L1BatchEnv,
        system_env: SystemEnv,
        storage: StoragePtr<StorageView<S>>,
    ) -> Self {
        let storage = ImmutableStorageView::new(storage);
        Self::custom(batch_env, system_env, storage)
    }
}

impl<S, Tr, Val> VmInterface for Vm<S, Tr, Val>
where
    S: ReadStorage,
    Tr: Tracer + Default,
    Val: ValidationTracer,
{
    type TracerDispatcher = (Tr, Val);

    fn push_transaction(&mut self, tx: Transaction) -> PushTransactionResult<'_> {
        self.push_transaction_inner(tx, 0, true);
        PushTransactionResult {
            compressed_bytecodes: self
                .bootloader_state
                .get_last_tx_compressed_bytecodes()
                .into(),
        }
    }

    fn inspect(
        &mut self,
        tracer: &mut Self::TracerDispatcher,
        execution_mode: InspectExecutionMode,
    ) -> VmExecutionResultAndLogs {
        self.inspect_inner(tracer, execution_mode.into(), None)
    }

    fn inspect_transaction_with_bytecode_compression(
        &mut self,
        tracer: &mut Self::TracerDispatcher,
        tx: Transaction,
        with_compression: bool,
    ) -> (BytecodeCompressionResult<'_>, VmExecutionResultAndLogs) {
        self.push_transaction_inner(tx, 0, with_compression);
        let result = self.inspect(tracer, InspectExecutionMode::OneTx);

        let compression_result = if self.has_unpublished_bytecodes() {
            Err(BytecodeCompressionError::BytecodeCompressionFailed)
        } else {
            Ok(self
                .bootloader_state
                .get_last_tx_compressed_bytecodes()
                .into())
        };
        (compression_result, result)
    }

    fn start_new_l2_block(&mut self, l2_block_env: L2BlockEnv) {
        self.bootloader_state.start_new_l2_block(l2_block_env)
    }

    fn finish_batch(&mut self, pubdata_builder: Rc<dyn PubdataBuilder>) -> FinishedL1Batch {
        let result = self.inspect_inner(
            &mut Default::default(),
            VmExecutionMode::Batch,
            Some(pubdata_builder.as_ref()),
        );
        let execution_state = self.get_current_execution_state();
        let bootloader_memory = self
            .bootloader_state
            .bootloader_memory(pubdata_builder.as_ref());
        FinishedL1Batch {
            block_tip_execution_result: result,
            final_execution_state: execution_state,
            final_bootloader_memory: Some(bootloader_memory),
            pubdata_input: Some(
                self.bootloader_state
                    .settlement_layer_pubdata(pubdata_builder.as_ref()),
            ),
            state_diffs: Some(
                self.bootloader_state
                    .get_pubdata_information()
                    .state_diffs
                    .to_vec(),
            ),
        }
    }
}

#[derive(Debug)]
struct VmSnapshot {
    bootloader_snapshot: BootloaderStateSnapshot,
}

impl<S, Tr, Val> VmInterfaceHistoryEnabled for Vm<S, Tr, Val>
where
    S: ReadStorage,
    Tr: Tracer + Default,
    Val: ValidationTracer,
{
    fn make_snapshot(&mut self) {
        assert!(
            self.snapshot.is_none(),
            "cannot create a VM snapshot until a previous snapshot is rolled back to or popped"
        );

        self.inner.make_snapshot();
        self.snapshot = Some(VmSnapshot {
            bootloader_snapshot: self.bootloader_state.get_snapshot(),
        });
    }

    fn rollback_to_the_latest_snapshot(&mut self) {
        let VmSnapshot {
            bootloader_snapshot,
        } = self.snapshot.take().expect("no snapshots to rollback to");

        self.inner.rollback();
        self.bootloader_state.apply_snapshot(bootloader_snapshot);
    }

    fn pop_snapshot_no_rollback(&mut self) {
        self.inner.pop_snapshot();
        self.snapshot = None;
    }

    fn pop_front_snapshot_no_rollback(&mut self) {
        unimplemented!();
    }
}

impl<S: ReadStorage, Tr: Tracer> VmTrackingContracts for Vm<S, Tr>
where
    Self: VmInterface,
{
    fn used_contract_hashes(&self) -> Vec<H256> {
        self.decommitted_hashes().map(u256_to_h256).collect()
    }
}

impl<S: fmt::Debug, Tr: fmt::Debug, Val: fmt::Debug> fmt::Debug for Vm<S, Tr, Val> {
    fn fmt(&self, f: &mut fmt::Formatter<'_>) -> fmt::Result {
        f.debug_struct("Vm")
            .field("bootloader_state", &self.bootloader_state)
            .field("world", &self.world)
            .field("batch_env", &self.batch_env)
            .field("system_env", &self.system_env)
            .field("snapshot", &self.snapshot.as_ref().map(|_| ()))
            .finish()
    }
}<|MERGE_RESOLUTION|>--- conflicted
+++ resolved
@@ -576,12 +576,7 @@
                 }
                 VmHook::FinalBatchInfo => {
                     // set fictive l2 block
-<<<<<<< HEAD
-                    let interop_root_application_config =
-                        self.bootloader_state.get_interop_root_application_config();
-=======
                     let new_block_config = self.bootloader_state.get_new_block_config();
->>>>>>> 54ffbba2
                     let txs_index = self.bootloader_state.free_tx_index();
                     let l2_block = self.bootloader_state.insert_fictive_l2_block();
                     let mut memory = vec![];
@@ -590,11 +585,7 @@
                         l2_block,
                         txs_index,
                         self.vm_version.into(),
-<<<<<<< HEAD
-                        Some(interop_root_application_config),
-=======
                         Some(new_block_config),
->>>>>>> 54ffbba2
                     );
                     self.write_to_bootloader_heap(memory);
                 }
