use std::collections::HashMap;

use circuit_sequencer_api::sort_storage_access::sort_storage_access_queries;
use vise::{Buckets, EncodeLabelSet, EncodeLabelValue, Family, Histogram, Metrics};
use zk_evm_1_3_3::{
    aux_structures::Timestamp,
    tracing::{BeforeExecutionData, VmLocalStateData},
    vm_state::VmLocalState,
};
use zksync_system_constants::{PUBLISH_BYTECODE_OVERHEAD, SYSTEM_CONTEXT_ADDRESS};
use zksync_types::{
    ceil_div_u256, l2_to_l1_log::L2ToL1Log, u256_to_h256, L1BatchNumber, StorageKey, U256,
};

use crate::{
    interface::{
        storage::{StoragePtr, WriteStorage},
        L1BatchEnv, Refunds, VmEvent, VmExecutionResultAndLogs,
    },
    tracers::dynamic::vm_1_3_3::DynTracer,
<<<<<<< HEAD
    utils::glue_log_query,
=======
    utils::bytecode::bytecode_len_in_bytes,
>>>>>>> a10c4baa
    vm_virtual_blocks::{
        bootloader_state::BootloaderState,
        constants::{BOOTLOADER_HEAP_PAGE, OPERATOR_REFUNDS_OFFSET, TX_GAS_LIMIT_OFFSET},
        old_vm::{
            events::merge_events, history_recorder::HistoryMode, memory::SimpleMemory,
            oracles::storage::storage_key_of_log, utils::eth_price_per_pubdata_byte,
        },
        tracers::{
            traits::{ExecutionEndTracer, ExecutionProcessing, VmTracer},
            utils::{
                gas_spent_on_bytecodes_and_long_messages_this_opcode, get_vm_hook_params, VmHook,
            },
        },
        types::internals::ZkSyncVmState,
        utils::fee::get_batch_base_fee,
    },
};

/// Tracer responsible for collecting information about refunds.
#[derive(Debug, Clone)]
pub(crate) struct RefundsTracer {
    // Some(x) means that the bootloader has asked the operator
    // to provide the refund the user, where `x` is the refund proposed
    // by the bootloader itself.
    pending_operator_refund: Option<u32>,
    refund_gas: u32,
    operator_refund: Option<u32>,
    timestamp_initial: Timestamp,
    timestamp_before_cycle: Timestamp,
    gas_remaining_before: u32,
    spent_pubdata_counter_before: u32,
    gas_spent_on_bytecodes_and_long_messages: u32,
    pubdata_published: u32,
    l1_batch: L1BatchEnv,
}

impl RefundsTracer {
    pub(crate) fn new(l1_batch: L1BatchEnv) -> Self {
        Self {
            pending_operator_refund: None,
            refund_gas: 0,
            operator_refund: None,
            timestamp_initial: Timestamp(0),
            timestamp_before_cycle: Timestamp(0),
            gas_remaining_before: 0,
            spent_pubdata_counter_before: 0,
            gas_spent_on_bytecodes_and_long_messages: 0,
            pubdata_published: 0,
            l1_batch,
        }
    }
    pub(crate) fn get_refunds(&self) -> Refunds {
        Refunds {
            gas_refunded: self.refund_gas as u64,
            operator_suggested_refund: self.operator_refund.unwrap_or_default() as u64,
        }
    }

    fn requested_refund(&self) -> Option<u32> {
        self.pending_operator_refund
    }

    fn set_refund_as_done(&mut self) {
        self.pending_operator_refund = None;
    }

    fn block_overhead_refund(&mut self) -> u32 {
        0
    }

    pub(crate) fn tx_body_refund(
        &self,
        bootloader_refund: u32,
        gas_spent_on_pubdata: u32,
        tx_gas_limit: u32,
        current_ergs_per_pubdata_byte: u32,
        pubdata_published: u32,
    ) -> u32 {
        let total_gas_spent = tx_gas_limit - bootloader_refund;

        let gas_spent_on_computation = total_gas_spent
            .checked_sub(gas_spent_on_pubdata)
            .unwrap_or_else(|| {
                tracing::error!(
                    "Gas spent on pubdata is greater than total gas spent. On pubdata: {}, total: {}",
                    gas_spent_on_pubdata,
                    total_gas_spent
                );
                0
            });

        // For now, bootloader charges only for base fee.
        let effective_gas_price = get_batch_base_fee(&self.l1_batch);

        let bootloader_eth_price_per_pubdata_byte =
            U256::from(effective_gas_price) * U256::from(current_ergs_per_pubdata_byte);

        let fair_eth_price_per_pubdata_byte = U256::from(eth_price_per_pubdata_byte(
            self.l1_batch.fee_input.l1_gas_price(),
        ));

        // For now, L1 originated transactions are allowed to pay less than fair fee per pubdata,
        // so we should take it into account.
        let eth_price_per_pubdata_byte_for_calculation = std::cmp::min(
            bootloader_eth_price_per_pubdata_byte,
            fair_eth_price_per_pubdata_byte,
        );

        let fair_fee_eth = U256::from(gas_spent_on_computation)
            * U256::from(self.l1_batch.fee_input.fair_l2_gas_price())
            + U256::from(pubdata_published) * eth_price_per_pubdata_byte_for_calculation;
        let pre_paid_eth = U256::from(tx_gas_limit) * U256::from(effective_gas_price);
        let refund_eth = pre_paid_eth.checked_sub(fair_fee_eth).unwrap_or_else(|| {
            tracing::error!(
                "Fair fee is greater than pre paid. Fair fee: {} wei, pre paid: {} wei",
                fair_fee_eth,
                pre_paid_eth
            );
            U256::zero()
        });

        ceil_div_u256(refund_eth, effective_gas_price.into()).as_u32()
    }

    pub(crate) fn gas_spent_on_pubdata(&self, vm_local_state: &VmLocalState) -> u32 {
        self.gas_spent_on_bytecodes_and_long_messages + vm_local_state.spent_pubdata_counter
    }
}

impl<S, H: HistoryMode> DynTracer<S, SimpleMemory<H>> for RefundsTracer {
    fn before_execution(
        &mut self,
        state: VmLocalStateData<'_>,
        data: BeforeExecutionData,
        memory: &SimpleMemory<H>,
        _storage: StoragePtr<S>,
    ) {
        let hook = VmHook::from_opcode_memory(&state, &data);
        match hook {
            VmHook::NotifyAboutRefund => self.refund_gas = get_vm_hook_params(memory)[0].as_u32(),
            VmHook::AskOperatorForRefund => {
                self.pending_operator_refund = Some(get_vm_hook_params(memory)[0].as_u32())
            }
            _ => {}
        }

        self.gas_spent_on_bytecodes_and_long_messages +=
            gas_spent_on_bytecodes_and_long_messages_this_opcode(&state, &data);
    }
}

impl<H: HistoryMode> ExecutionEndTracer<H> for RefundsTracer {}

impl<S: WriteStorage, H: HistoryMode> ExecutionProcessing<S, H> for RefundsTracer {
    fn initialize_tracer(&mut self, state: &mut ZkSyncVmState<S, H>) {
        self.timestamp_initial = Timestamp(state.local_state.timestamp);
        self.gas_remaining_before = state.local_state.callstack.current.ergs_remaining;
        self.spent_pubdata_counter_before = state.local_state.spent_pubdata_counter;
    }

    fn before_cycle(&mut self, state: &mut ZkSyncVmState<S, H>) {
        self.timestamp_before_cycle = Timestamp(state.local_state.timestamp);
    }

    fn after_cycle(
        &mut self,
        state: &mut ZkSyncVmState<S, H>,
        bootloader_state: &mut BootloaderState,
    ) {
        #[derive(Debug, Clone, Copy, PartialEq, Eq, Hash, EncodeLabelValue, EncodeLabelSet)]
        #[metrics(label = "type", rename_all = "snake_case")]
        enum RefundType {
            Bootloader,
            Operator,
        }

        const PERCENT_BUCKETS: Buckets = Buckets::values(&[
            5.0, 10.0, 20.0, 30.0, 40.0, 50.0, 60.0, 70.0, 80.0, 90.0, 100.0, 120.0,
        ]);

        #[derive(Debug, Metrics)]
        #[metrics(prefix = "vm_virtual_blocks")]
        struct RefundMetrics {
            #[metrics(buckets = PERCENT_BUCKETS)]
            refund: Family<RefundType, Histogram<f64>>,
            #[metrics(buckets = PERCENT_BUCKETS)]
            refund_diff: Histogram<f64>,
        }

        #[vise::register]
        static METRICS: vise::Global<RefundMetrics> = vise::Global::new();

        // This means that the bootloader has informed the system (usually via `VMHooks`) - that some gas
        // should be refunded back (see `askOperatorForRefund` in `bootloader.yul` for details).
        if let Some(bootloader_refund) = self.requested_refund() {
            assert!(
                self.operator_refund.is_none(),
                "Operator was asked for refund two times"
            );
            let gas_spent_on_pubdata =
                self.gas_spent_on_pubdata(&state.local_state) - self.spent_pubdata_counter_before;

            let current_tx_index = bootloader_state.current_tx();
            let tx_description_offset =
                bootloader_state.get_tx_description_offset(current_tx_index);
            let tx_gas_limit = state
                .memory
                .read_slot(
                    BOOTLOADER_HEAP_PAGE as usize,
                    tx_description_offset + TX_GAS_LIMIT_OFFSET,
                )
                .value
                .as_u32();

            let pubdata_published =
                pubdata_published(state, self.timestamp_initial, self.l1_batch.number);
            self.pubdata_published = pubdata_published;

            let current_ergs_per_pubdata_byte = state.local_state.current_ergs_per_pubdata_byte;
            let tx_body_refund = self.tx_body_refund(
                bootloader_refund,
                gas_spent_on_pubdata,
                tx_gas_limit,
                current_ergs_per_pubdata_byte,
                pubdata_published,
            );

            if tx_body_refund < bootloader_refund {
                tracing::error!(
                    "Suggested tx body refund is less than bootloader refund. Tx body refund: {tx_body_refund}, \
                     bootloader refund: {bootloader_refund}"
                );
            }

            let refund_to_propose = tx_body_refund + self.block_overhead_refund();

            let refund_slot = OPERATOR_REFUNDS_OFFSET + current_tx_index;

            // Writing the refund into memory
            state.memory.populate_page(
                BOOTLOADER_HEAP_PAGE as usize,
                vec![(refund_slot, refund_to_propose.into())],
                self.timestamp_before_cycle,
            );

            bootloader_state.set_refund_for_current_tx(refund_to_propose);
            self.operator_refund = Some(refund_to_propose);
            self.set_refund_as_done();

            if tx_gas_limit < bootloader_refund {
                tracing::error!(
                    "Tx gas limit is less than bootloader refund. Tx gas limit: {tx_gas_limit}, \
                    bootloader refund: {bootloader_refund}"
                );
            }
            if tx_gas_limit < refund_to_propose {
                tracing::error!(
                    "Tx gas limit is less than operator refund. Tx gas limit: {tx_gas_limit}, \
                     operator refund: {refund_to_propose}"
                );
            }

            METRICS.refund[&RefundType::Bootloader]
                .observe(bootloader_refund as f64 / tx_gas_limit as f64 * 100.0);
            METRICS.refund[&RefundType::Operator]
                .observe(refund_to_propose as f64 / tx_gas_limit as f64 * 100.0);
            let refund_diff =
                (refund_to_propose as f64 - bootloader_refund as f64) / tx_gas_limit as f64 * 100.0;
            METRICS.refund_diff.observe(refund_diff);
        }
    }
}

/// Returns the given transactions' gas limit - by reading it directly from the VM memory.
pub(crate) fn pubdata_published<S: WriteStorage, H: HistoryMode>(
    state: &ZkSyncVmState<S, H>,
    from_timestamp: Timestamp,
    batch_number: L1BatchNumber,
) -> u32 {
    let storage_writes_pubdata_published = pubdata_published_for_writes(state, from_timestamp);

    let (raw_events, l1_messages) = state
        .event_sink
        .get_events_and_l2_l1_logs_after_timestamp(from_timestamp);
    let events: Vec<_> = merge_events(raw_events)
        .into_iter()
        .map(|e| e.into_vm_event(batch_number))
        .collect();
    // For the first transaction in L1 batch there may be (it depends on the execution mode) an L2->L1 log
    // that is sent by `SystemContext` in `setNewBlock`. It's a part of the L1 batch pubdata overhead and not the transaction itself.
    let l2_l1_logs_bytes = (l1_messages
        .into_iter()
        .map(|log| L2ToL1Log {
            shard_id: log.shard_id,
            is_service: log.is_first,
            tx_number_in_block: log.tx_number_in_block,
            sender: log.address,
            key: u256_to_h256(log.key),
            value: u256_to_h256(log.value),
        })
        .filter(|log| log.sender != SYSTEM_CONTEXT_ADDRESS)
        .count() as u32)
        * zk_evm_1_3_3::zkevm_opcode_defs::system_params::L1_MESSAGE_PUBDATA_BYTES;
    let l2_l1_long_messages_bytes: u32 = VmEvent::extract_long_l2_to_l1_messages(&events)
        .iter()
        .map(|event| event.len() as u32)
        .sum();

    let published_bytecode_bytes: u32 = VmEvent::extract_published_bytecodes(&events)
        .iter()
        .map(|bytecode_hash| bytecode_len_in_bytes(bytecode_hash) + PUBLISH_BYTECODE_OVERHEAD)
        .sum();

    storage_writes_pubdata_published
        + l2_l1_logs_bytes
        + l2_l1_long_messages_bytes
        + published_bytecode_bytes
}

fn pubdata_published_for_writes<S: WriteStorage, H: HistoryMode>(
    state: &ZkSyncVmState<S, H>,
    from_timestamp: Timestamp,
) -> u32 {
    // This `HashMap` contains how much was already paid for every slot that was paid during the last tx execution.
    // For the slots that weren't paid during the last tx execution we can just use
    // `self.state.storage.paid_changes.inner().get(&key)` to get how much it was paid before.
    let pre_paid_before_tx_map: HashMap<StorageKey, u32> = state
        .storage
        .paid_changes
        .history()
        .iter()
        .rev()
        .take_while(|history_elem| history_elem.0 >= from_timestamp)
        .map(|history_elem| (history_elem.1.key, history_elem.1.value.unwrap_or(0)))
        .collect();
    let pre_paid_before_tx = |key: &StorageKey| -> u32 {
        if let Some(pre_paid) = pre_paid_before_tx_map.get(key) {
            *pre_paid
        } else {
            state
                .storage
                .paid_changes
                .inner()
                .get(key)
                .copied()
                .unwrap_or(0)
        }
    };

    let storage_logs = state
        .storage
        .storage_log_queries_after_timestamp(from_timestamp);
    let (_, deduplicated_logs) =
        sort_storage_access_queries(storage_logs.iter().map(|log| glue_log_query(log.log_query)));

    deduplicated_logs
        .into_iter()
        .filter_map(|log| {
            if log.rw_flag {
                let key = storage_key_of_log(&glue_log_query(log));
                let pre_paid = pre_paid_before_tx(&key);
                let to_pay_by_user = state.storage.base_price_for_write(&glue_log_query(log));

                if to_pay_by_user > pre_paid {
                    Some(to_pay_by_user - pre_paid)
                } else {
                    None
                }
            } else {
                None
            }
        })
        .sum()
}

impl<S: WriteStorage, H: HistoryMode> VmTracer<S, H> for RefundsTracer {
    fn save_results(&mut self, result: &mut VmExecutionResultAndLogs) {
        result.refunds = Refunds {
            gas_refunded: self.refund_gas as u64,
            operator_suggested_refund: self.operator_refund.unwrap_or_default() as u64,
        };
        result.statistics.pubdata_published = self.pubdata_published;
    }
}<|MERGE_RESOLUTION|>--- conflicted
+++ resolved
@@ -18,11 +18,8 @@
         L1BatchEnv, Refunds, VmEvent, VmExecutionResultAndLogs,
     },
     tracers::dynamic::vm_1_3_3::DynTracer,
-<<<<<<< HEAD
+    utils::bytecode::bytecode_len_in_bytes,
     utils::glue_log_query,
-=======
-    utils::bytecode::bytecode_len_in_bytes,
->>>>>>> a10c4baa
     vm_virtual_blocks::{
         bootloader_state::BootloaderState,
         constants::{BOOTLOADER_HEAP_PAGE, OPERATOR_REFUNDS_OFFSET, TX_GAS_LIMIT_OFFSET},
