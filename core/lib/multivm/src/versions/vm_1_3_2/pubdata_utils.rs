use std::collections::HashMap;

use circuit_sequencer_api::sort_storage_access::sort_storage_access_queries;
use zk_evm_1_3_3::aux_structures::Timestamp;
use zksync_types::{StorageKey, PUBLISH_BYTECODE_OVERHEAD, SYSTEM_CONTEXT_ADDRESS};

use crate::{
    interface::{storage::WriteStorage, VmEvent},
<<<<<<< HEAD
    utils::glue_log_query,
=======
    utils::bytecode::bytecode_len_in_bytes,
>>>>>>> a10c4baa
    vm_1_3_2::{history_recorder::HistoryMode, oracles::storage::storage_key_of_log, VmInstance},
};

impl<H: HistoryMode, S: WriteStorage> VmInstance<S, H> {
    pub fn pubdata_published(&self, from_timestamp: Timestamp) -> u32 {
        let storage_writes_pubdata_published = self.pubdata_published_for_writes(from_timestamp);

        let (events, l2_to_l1_logs) =
            self.collect_events_and_l1_logs_after_timestamp(from_timestamp);
        // For the first transaction in L1 batch there may be (it depends on the execution mode) an L2->L1 log
        // that is sent by `SystemContext` in `setNewBlock`. It's a part of the L1 batch pubdata overhead and not the transaction itself.
        let l2_l1_logs_bytes = (l2_to_l1_logs
            .iter()
            .filter(|log| log.sender != SYSTEM_CONTEXT_ADDRESS)
            .count() as u32)
            * zk_evm_1_3_3::zkevm_opcode_defs::system_params::L1_MESSAGE_PUBDATA_BYTES;
        let l2_l1_long_messages_bytes: u32 = VmEvent::extract_long_l2_to_l1_messages(&events)
            .iter()
            .map(|event| event.len() as u32)
            .sum();

        let published_bytecode_bytes: u32 = VmEvent::extract_published_bytecodes(&events)
            .iter()
            .map(|bytecode_hash| bytecode_len_in_bytes(bytecode_hash) + PUBLISH_BYTECODE_OVERHEAD)
            .sum();

        storage_writes_pubdata_published
            + l2_l1_logs_bytes
            + l2_l1_long_messages_bytes
            + published_bytecode_bytes
    }

    fn pubdata_published_for_writes(&self, from_timestamp: Timestamp) -> u32 {
        // This `HashMap` contains how much was already paid for every slot that was paid during the last tx execution.
        // For the slots that weren't paid during the last tx execution we can just use
        // `self.state.storage.paid_changes.inner().get(&key)` to get how much it was paid before.
        let pre_paid_before_tx_map: HashMap<StorageKey, u32> = self
            .state
            .storage
            .paid_changes
            .history()
            .iter()
            .rev()
            .take_while(|history_elem| history_elem.0 >= from_timestamp)
            .map(|history_elem| (history_elem.1.key, history_elem.1.value.unwrap_or(0)))
            .collect();
        let pre_paid_before_tx = |key: &StorageKey| -> u32 {
            if let Some(pre_paid) = pre_paid_before_tx_map.get(key) {
                *pre_paid
            } else {
                self.state
                    .storage
                    .paid_changes
                    .inner()
                    .get(key)
                    .copied()
                    .unwrap_or(0)
            }
        };

        let storage_logs = self
            .state
            .storage
            .storage_log_queries_after_timestamp(from_timestamp);
        let (_, deduplicated_logs) = sort_storage_access_queries(
            storage_logs.iter().map(|log| glue_log_query(log.log_query)),
        );

        deduplicated_logs
            .into_iter()
            .filter_map(|log| {
                if log.rw_flag {
                    let key = storage_key_of_log(&glue_log_query(log));
                    let pre_paid = pre_paid_before_tx(&key);
                    let to_pay_by_user = self
                        .state
                        .storage
                        .base_price_for_write(&glue_log_query(log));

                    if to_pay_by_user > pre_paid {
                        Some(to_pay_by_user - pre_paid)
                    } else {
                        None
                    }
                } else {
                    None
                }
            })
            .sum()
    }
}<|MERGE_RESOLUTION|>--- conflicted
+++ resolved
@@ -6,11 +6,8 @@
 
 use crate::{
     interface::{storage::WriteStorage, VmEvent},
-<<<<<<< HEAD
+    utils::bytecode::bytecode_len_in_bytes,
     utils::glue_log_query,
-=======
-    utils::bytecode::bytecode_len_in_bytes,
->>>>>>> a10c4baa
     vm_1_3_2::{history_recorder::HistoryMode, oracles::storage::storage_key_of_log, VmInstance},
 };
 
