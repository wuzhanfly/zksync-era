--- conflicted
+++ resolved
@@ -64,11 +64,7 @@
             VmVersion::Vm1_5_0SmallBootloaderMemory => Ok(Self::SmallBootloaderMemory),
             VmVersion::Vm1_5_0IncreasedBootloaderMemory => Ok(Self::IncreasedBootloaderMemory),
             VmVersion::VmGateway => Ok(Self::Gateway),
-<<<<<<< HEAD
-            VmVersion::VmInterop => Ok(Self::Gateway),
-=======
-            VmVersion::VmEvmEmulator => Ok(Self::EvmEmulator),
->>>>>>> a98b1c89
+            VmVersion::VmEvmEmulator | VmVersion::VmInterop  => Ok(Self::EvmEmulator),
             _ => Err(VmVersionIsNotVm150Error),
         }
     }
