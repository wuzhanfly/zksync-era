--- conflicted
+++ resolved
@@ -20,11 +20,7 @@
     vm::MultiVmSubversion,
 };
 
-<<<<<<< HEAD
-pub mod bootloader_state;
-=======
 pub(crate) mod bootloader;
->>>>>>> e3759a27
 pub mod constants;
 mod implementation;
 mod old_vm;
