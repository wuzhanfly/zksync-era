--- conflicted
+++ resolved
@@ -116,12 +116,7 @@
         bootloader_state: &mut BootloaderState,
     ) {
         let current_timestamp = Timestamp(state.local_state.timestamp);
-<<<<<<< HEAD
-        let interop_root_application_config =
-            bootloader_state.get_interop_root_application_config();
-=======
         let new_block_config = bootloader_state.get_new_block_config();
->>>>>>> 54ffbba2
         let subversion = bootloader_state.get_vm_subversion();
         let txs_index = bootloader_state.free_tx_index();
         let l2_block = bootloader_state.insert_fictive_l2_block();
@@ -131,11 +126,7 @@
             l2_block,
             txs_index,
             subversion,
-<<<<<<< HEAD
-            Some(interop_root_application_config),
-=======
             Some(new_block_config),
->>>>>>> 54ffbba2
         );
         state.memory.populate_page(
             BOOTLOADER_HEAP_PAGE as usize,
