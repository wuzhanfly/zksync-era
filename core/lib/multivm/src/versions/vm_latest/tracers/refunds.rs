--- conflicted
+++ resolved
@@ -99,63 +99,6 @@
         pubdata_published: u32,
         tx_hash: H256,
     ) -> u64 {
-<<<<<<< HEAD
-        let total_gas_spent = tx_gas_limit - bootloader_refund;
-
-        let gas_spent_on_computation = total_gas_spent
-            .checked_sub(gas_spent_on_pubdata)
-            .unwrap_or_else(|| {
-                tracing::error!(
-                    "Gas spent on pubdata is greater than total gas spent. On pubdata: {}, total: {}",
-                    gas_spent_on_pubdata,
-                    total_gas_spent
-                );
-                0
-            });
-
-        // For now, bootloader charges only for base fee.
-        let effective_gas_price = get_batch_base_fee(&self.l1_batch);
-        if effective_gas_price == 0 {
-            return bootloader_refund;
-        }
-
-        let bootloader_eth_price_per_pubdata_byte =
-            U256::from(effective_gas_price) * U256::from(current_ergs_per_pubdata_byte);
-
-        let fair_eth_price_per_pubdata_byte =
-            U256::from(self.l1_batch.fee_input.fair_pubdata_price());
-
-        // For now, L1 originated transactions are allowed to pay less than fair fee per pubdata,
-        // so we should take it into account.
-        let eth_price_per_pubdata_byte_for_calculation = std::cmp::min(
-            bootloader_eth_price_per_pubdata_byte,
-            fair_eth_price_per_pubdata_byte,
-        );
-
-        let fair_fee_eth = U256::from(gas_spent_on_computation)
-            * U256::from(self.l1_batch.fee_input.fair_l2_gas_price())
-            + U256::from(pubdata_published) * eth_price_per_pubdata_byte_for_calculation;
-        let pre_paid_eth = U256::from(tx_gas_limit) * U256::from(effective_gas_price);
-        let refund_eth = pre_paid_eth.checked_sub(fair_fee_eth).unwrap_or_else(|| {
-            tracing::error!(
-                "Fair fee is greater than pre paid. Fair fee: {} wei, pre paid: {} wei",
-                fair_fee_eth,
-                pre_paid_eth
-            );
-            U256::zero()
-        });
-
-        tracing::trace!(
-            "Fee benchmark for transaction with hash {}",
-            hex::encode(tx_hash.as_bytes())
-        );
-        tracing::trace!("Gas Limit: {}", tx_gas_limit);
-        tracing::trace!("Gas spent on computation: {}", gas_spent_on_computation);
-        tracing::trace!("Gas spent on pubdata: {}", gas_spent_on_pubdata);
-        tracing::trace!("Pubdata published: {}", pubdata_published);
-
-        ceil_div_u256(refund_eth, effective_gas_price.into()).as_u64()
-=======
         compute_refund(
             &self.l1_batch,
             bootloader_refund,
@@ -165,7 +108,6 @@
             pubdata_published,
             tx_hash,
         )
->>>>>>> 56a919ab
     }
 
     pub(crate) fn pubdata_published(&self) -> u32 {
