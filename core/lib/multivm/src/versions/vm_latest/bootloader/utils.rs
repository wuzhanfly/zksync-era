use zksync_types::{ethabi, h256_to_u256, InteropRoot, ProtocolVersionId, U256};

use super::tx::BootloaderTx;
use crate::{
    interface::{
        pubdata::{PubdataBuilder, PubdataInput},
        BootloaderMemory, CompressedBytecodeInfo, TxExecutionMode,
    },
    utils::bytecode,
    vm_latest::{
        bootloader::l2_block::BootloaderL2Block,
        constants::{
            get_bootloader_tx_description_offset, get_compressed_bytecodes_offset,
<<<<<<< HEAD
            get_current_number_of_roots_in_block_offset, get_interop_blocks_begin_offset,
            get_interop_root_offset, get_operator_provided_l1_messenger_pubdata_offset,
            get_operator_refunds_offset, get_tx_description_offset,
            get_tx_operator_l2_block_info_offset, get_tx_overhead_offset,
            get_tx_trusted_gas_limit_offset, BOOTLOADER_TX_DESCRIPTION_SIZE,
            INTEROP_ROOT_SLOTS_SIZE, OPERATOR_PROVIDED_L1_MESSENGER_PUBDATA_SLOTS,
            TX_OPERATOR_SLOTS_PER_L2_BLOCK_INFO,
=======
            get_interop_blocks_begin_offset, get_interop_root_offset,
            get_operator_provided_l1_messenger_pubdata_offset, get_operator_refunds_offset,
            get_tx_description_offset, get_tx_operator_l2_block_info_offset,
            get_tx_overhead_offset, get_tx_trusted_gas_limit_offset,
            BOOTLOADER_TX_DESCRIPTION_SIZE, INTEROP_ROOT_SLOTS_SIZE,
            OPERATOR_PROVIDED_L1_MESSENGER_PUBDATA_SLOTS, TX_OPERATOR_SLOTS_PER_L2_BLOCK_INFO,
>>>>>>> 54ffbba2
        },
        MultiVmSubversion,
    },
};

<<<<<<< HEAD
pub struct InteropRootApplicationConfig {
    pub number_of_applied_interop_roots: usize,
    pub preexisting_blocks_number: usize,
=======
pub struct NewBlockConfig {
    pub number_of_applied_interop_roots: usize,
    pub block_index_in_batch: usize,
>>>>>>> 54ffbba2
}

pub(super) struct L2BlockApplicationConfig {
    pub tx_index: usize,
<<<<<<< HEAD
    pub start_new_l2_block: bool,
    pub subversion: MultiVmSubversion,
    pub interop_root_application_config: Option<InteropRootApplicationConfig>,
=======
    pub subversion: MultiVmSubversion,
    pub new_block_config: Option<NewBlockConfig>,
}

impl L2BlockApplicationConfig {
    pub fn should_start_new_l2_block(&self) -> bool {
        self.new_block_config.is_some()
    }
>>>>>>> 54ffbba2
}

pub(super) fn get_memory_for_compressed_bytecodes(
    compressed_bytecodes: &[CompressedBytecodeInfo],
) -> Vec<U256> {
    let memory_addition: Vec<_> = compressed_bytecodes
        .iter()
        .flat_map(bytecode::encode_call)
        .collect();
    bytecode::bytes_to_be_words(&memory_addition)
}

#[allow(clippy::too_many_arguments)]
pub(super) fn apply_tx_to_memory(
    memory: &mut BootloaderMemory,
    bootloader_tx: &BootloaderTx,
    bootloader_l2_block: &BootloaderL2Block,
    tx_offset: usize,
    compressed_bytecodes_size: usize,
    execution_mode: TxExecutionMode,
    config: L2BlockApplicationConfig,
) -> (usize, usize) {
    let bootloader_description_offset = get_bootloader_tx_description_offset(config.subversion)
        + BOOTLOADER_TX_DESCRIPTION_SIZE * config.tx_index;
    let tx_description_offset = get_tx_description_offset(config.subversion) + tx_offset;

    memory.push((
        bootloader_description_offset,
        assemble_tx_meta(execution_mode, true),
    ));

    memory.push((
        bootloader_description_offset + 1,
        U256::from_big_endian(&(32 * tx_description_offset).to_be_bytes()),
    ));

    let refund_offset = get_operator_refunds_offset(config.subversion) + config.tx_index;
    memory.push((refund_offset, bootloader_tx.refund.into()));

    let overhead_offset = get_tx_overhead_offset(config.subversion) + config.tx_index;
    memory.push((overhead_offset, bootloader_tx.gas_overhead.into()));

    let trusted_gas_limit_offset =
        get_tx_trusted_gas_limit_offset(config.subversion) + config.tx_index;
    memory.push((trusted_gas_limit_offset, bootloader_tx.trusted_gas_limit));

    memory.extend(
        (tx_description_offset..tx_description_offset + bootloader_tx.encoded_len())
            .zip(bootloader_tx.encoded.clone()),
    );

    // Note, +1 is moving for pointer
    let compressed_bytecodes_offset =
        get_compressed_bytecodes_offset(config.subversion) + 1 + compressed_bytecodes_size;

    let applied_interop_roots = apply_l2_block_inner(memory, bootloader_l2_block, config);

    let encoded_compressed_bytecodes =
        get_memory_for_compressed_bytecodes(&bootloader_tx.compressed_bytecodes);
    let compressed_bytecodes_encoding = encoded_compressed_bytecodes.len();

    memory.extend(
        (compressed_bytecodes_offset
            ..compressed_bytecodes_offset + encoded_compressed_bytecodes.len())
            .zip(encoded_compressed_bytecodes),
    );

    (compressed_bytecodes_encoding, applied_interop_roots)
}

// Returns the number of applied interop roots
pub(crate) fn apply_l2_block(
    memory: &mut BootloaderMemory,
    bootloader_l2_block: &BootloaderL2Block,
    tx_index: usize,
    subversion: MultiVmSubversion,
<<<<<<< HEAD
    interop_root_application_config: Option<InteropRootApplicationConfig>,
=======
    new_block_config: Option<NewBlockConfig>,
>>>>>>> 54ffbba2
) -> usize {
    apply_l2_block_inner(
        memory,
        bootloader_l2_block,
        L2BlockApplicationConfig {
            tx_index,
<<<<<<< HEAD
            start_new_l2_block: true,
            subversion,
            interop_root_application_config,
=======
            subversion,
            new_block_config,
>>>>>>> 54ffbba2
        },
    )
}

fn apply_l2_block_inner(
    memory: &mut BootloaderMemory,
    bootloader_l2_block: &BootloaderL2Block,
    config: L2BlockApplicationConfig,
) -> usize {
    // Since L2 block information start from the `TX_OPERATOR_L2_BLOCK_INFO_OFFSET` and each
    // L2 block info takes `TX_OPERATOR_SLOTS_PER_L2_BLOCK_INFO` slots, the position where the L2 block info
    // for this transaction needs to be written is:

    let block_position = get_tx_operator_l2_block_info_offset(config.subversion)
        + config.tx_index * TX_OPERATOR_SLOTS_PER_L2_BLOCK_INFO;

<<<<<<< HEAD
    memory.extend(vec![
        (block_position, bootloader_l2_block.number.into()),
        (block_position + 1, bootloader_l2_block.timestamp.into()),
        (
            block_position + 2,
            h256_to_u256(bootloader_l2_block.prev_block_hash),
        ),
        (
            block_position + 3,
            if config.start_new_l2_block {
                bootloader_l2_block.max_virtual_blocks_to_create.into()
            } else {
                U256::zero()
            },
        ),
    ]);

    if config.subversion != MultiVmSubversion::Interop
        || config.interop_root_application_config.is_none()
    {
        return 0;
    }

    let interop_root_application_config = config.interop_root_application_config.unwrap();
    for (offset, interop_root) in bootloader_l2_block.interop_roots.iter().enumerate() {
        apply_interop_root(
            memory,
            interop_root_application_config.number_of_applied_interop_roots + offset,
=======
    memory.push((block_position, bootloader_l2_block.number.into()));
    memory.push((block_position + 1, bootloader_l2_block.timestamp.into()));
    memory.push((
        block_position + 2,
        h256_to_u256(bootloader_l2_block.prev_block_hash),
    ));
    memory.push((
        block_position + 3,
        if config.should_start_new_l2_block() {
            bootloader_l2_block.max_virtual_blocks_to_create.into()
        } else {
            U256::zero()
        },
    ));

    if config.subversion < MultiVmSubversion::Interop || !config.should_start_new_l2_block() {
        return 0;
    }

    let new_block_config = config.new_block_config.as_ref().unwrap();
    for (offset, interop_root) in bootloader_l2_block.interop_roots.iter().enumerate() {
        apply_interop_root(
            memory,
            new_block_config.number_of_applied_interop_roots + offset,
>>>>>>> 54ffbba2
            interop_root.clone(),
            config.subversion,
            bootloader_l2_block.number,
        );
    }

<<<<<<< HEAD
    if !config.start_new_l2_block {
        return bootloader_l2_block.interop_roots.len();
    }

=======
>>>>>>> 54ffbba2
    apply_interop_root_number_in_block_number(
        memory,
        config.subversion,
        bootloader_l2_block.interop_roots.len(),
<<<<<<< HEAD
        interop_root_application_config.preexisting_blocks_number,
=======
        new_block_config.block_index_in_batch,
>>>>>>> 54ffbba2
    );

    bootloader_l2_block.interop_roots.len()
}

fn apply_interop_root(
    memory: &mut BootloaderMemory,
    interop_root_offset: usize,
    interop_root: InteropRoot,
    subversion: MultiVmSubversion,
    l2_block_number: u32,
) {
    let interop_root_slot = get_interop_root_offset(subversion);
    // Convert the byte array into U256 words
    let mut u256_words: Vec<U256> = vec![
        U256::from(l2_block_number),
<<<<<<< HEAD
        U256::from(interop_root.chain_id),
=======
        U256::from(interop_root.chain_id.as_u64()),
>>>>>>> 54ffbba2
        U256::from(interop_root.block_number),
        U256::from(interop_root.sides.len()),
    ];

<<<<<<< HEAD
    u256_words.extend(interop_root.sides);
    memory.extend(
        (interop_root_slot + interop_root_offset * INTEROP_ROOT_SLOTS_SIZE
            ..interop_root_slot + interop_root_offset * INTEROP_ROOT_SLOTS_SIZE + u256_words.len())
            .zip(u256_words),
    )
=======
    u256_words.extend(
        interop_root
            .sides
            .iter()
            .map(|hash| U256::from(hash.as_bytes())),
    );
    let start_slot = interop_root_slot + interop_root_offset * INTEROP_ROOT_SLOTS_SIZE;
    memory.extend((start_slot..).zip(u256_words));
>>>>>>> 54ffbba2
}

fn apply_interop_root_number_in_block_number(
    memory: &mut BootloaderMemory,
    subversion: MultiVmSubversion,
    number_of_interop_roots: usize,
<<<<<<< HEAD
    preexisting_blocks_number: usize,
) {
    let first_empty_slot = get_interop_blocks_begin_offset(subversion) + preexisting_blocks_number;
    let number_of_interop_roots_plus_one: U256 = (number_of_interop_roots + 1).into();
    memory.extend(vec![(first_empty_slot, number_of_interop_roots_plus_one)]);
    memory.extend(vec![(
        get_current_number_of_roots_in_block_offset(subversion),
        preexisting_blocks_number.into(),
    )]);
=======
    block_index_in_batch: usize,
) {
    let first_empty_slot = get_interop_blocks_begin_offset(subversion) + block_index_in_batch;
    let number_of_interop_roots_plus_one: U256 = (number_of_interop_roots + 1).into();
    memory.push((first_empty_slot, number_of_interop_roots_plus_one));
>>>>>>> 54ffbba2
}

fn bootloader_memory_input(
    pubdata_builder: &dyn PubdataBuilder,
    input: &PubdataInput,
    protocol_version: ProtocolVersionId,
) -> Vec<u8> {
    let l2_da_validator_address = pubdata_builder.l2_da_validator();
    let operator_input = pubdata_builder.l1_messenger_operator_input(input, protocol_version);

    ethabi::encode(&[
        ethabi::Token::Address(l2_da_validator_address),
        ethabi::Token::Bytes(operator_input),
    ])
}

pub(crate) fn apply_pubdata_to_memory(
    memory: &mut BootloaderMemory,
    pubdata_builder: &dyn PubdataBuilder,
    pubdata_information: &PubdataInput,
    protocol_version: ProtocolVersionId,
    subversion: MultiVmSubversion,
) {
    let (l1_messenger_pubdata_start_slot, pubdata) = match subversion {
        MultiVmSubversion::SmallBootloaderMemory | MultiVmSubversion::IncreasedBootloaderMemory => {
            // Skipping two slots as they will be filled by the bootloader itself:
            // - One slot is for the selector of the call to the L1Messenger.
            // - The other slot is for the 0x20 offset for the calldata.
            let l1_messenger_pubdata_start_slot =
                get_operator_provided_l1_messenger_pubdata_offset(subversion) + 2;

            // Need to skip first word as it represents array offset
            // while bootloader expects only [len || data]
            let pubdata = ethabi::encode(&[ethabi::Token::Bytes(
                pubdata_builder.l1_messenger_operator_input(pubdata_information, protocol_version),
            )])[32..]
                .to_vec();

            assert!(
                pubdata.len() / 32 <= OPERATOR_PROVIDED_L1_MESSENGER_PUBDATA_SLOTS - 2,
                "The encoded pubdata is too big"
            );

            (l1_messenger_pubdata_start_slot, pubdata)
        }
        MultiVmSubversion::Gateway
        | MultiVmSubversion::EvmEmulator
        | MultiVmSubversion::EcPrecompiles
        | MultiVmSubversion::Interop => {
            // Skipping the first slot as it will be filled by the bootloader itself:
            // It is for the selector of the call to the L1Messenger.
            let l1_messenger_pubdata_start_slot =
                get_operator_provided_l1_messenger_pubdata_offset(subversion) + 1;

            let pubdata =
                bootloader_memory_input(pubdata_builder, pubdata_information, protocol_version);

            assert!(
                // Note that unlike the previous version, the difference is `1`, since now it also includes the offset
                pubdata.len() / 32 < OPERATOR_PROVIDED_L1_MESSENGER_PUBDATA_SLOTS,
                "The encoded pubdata is too big"
            );

            (l1_messenger_pubdata_start_slot, pubdata)
        }
    };

    pubdata
        .chunks(32)
        .enumerate()
        .for_each(|(slot_offset, value)| {
            memory.push((
                l1_messenger_pubdata_start_slot + slot_offset,
                U256::from(value),
            ))
        });
}

/// Forms a word that contains meta information for the transaction execution.
///
/// # Current layout
///
/// - 0 byte (MSB): server-side tx execution mode
///   In the server, we may want to execute different parts of the transaction in the different context
///   For example, when checking validity, we don't want to actually execute transaction and have side effects.
///
///   Possible values:
///     - 0x00: validate & execute (normal mode)
///     - 0x02: execute but DO NOT validate
///
/// - 31 byte (LSB): whether to execute transaction or not (at all).
pub(super) fn assemble_tx_meta(execution_mode: TxExecutionMode, execute_tx: bool) -> U256 {
    let mut output = [0u8; 32];

    // Set 0 byte (execution mode)
    output[0] = match execution_mode {
        TxExecutionMode::VerifyExecute => 0x00,
        TxExecutionMode::EstimateFee => 0x00,
        TxExecutionMode::EthCall => 0x02,
    };

    // Set 31 byte (marker for tx execution)
    output[31] = u8::from(execute_tx);

    U256::from_big_endian(&output)
}<|MERGE_RESOLUTION|>--- conflicted
+++ resolved
@@ -11,45 +11,24 @@
         bootloader::l2_block::BootloaderL2Block,
         constants::{
             get_bootloader_tx_description_offset, get_compressed_bytecodes_offset,
-<<<<<<< HEAD
-            get_current_number_of_roots_in_block_offset, get_interop_blocks_begin_offset,
-            get_interop_root_offset, get_operator_provided_l1_messenger_pubdata_offset,
-            get_operator_refunds_offset, get_tx_description_offset,
-            get_tx_operator_l2_block_info_offset, get_tx_overhead_offset,
-            get_tx_trusted_gas_limit_offset, BOOTLOADER_TX_DESCRIPTION_SIZE,
-            INTEROP_ROOT_SLOTS_SIZE, OPERATOR_PROVIDED_L1_MESSENGER_PUBDATA_SLOTS,
-            TX_OPERATOR_SLOTS_PER_L2_BLOCK_INFO,
-=======
             get_interop_blocks_begin_offset, get_interop_root_offset,
             get_operator_provided_l1_messenger_pubdata_offset, get_operator_refunds_offset,
             get_tx_description_offset, get_tx_operator_l2_block_info_offset,
             get_tx_overhead_offset, get_tx_trusted_gas_limit_offset,
             BOOTLOADER_TX_DESCRIPTION_SIZE, INTEROP_ROOT_SLOTS_SIZE,
             OPERATOR_PROVIDED_L1_MESSENGER_PUBDATA_SLOTS, TX_OPERATOR_SLOTS_PER_L2_BLOCK_INFO,
->>>>>>> 54ffbba2
         },
         MultiVmSubversion,
     },
 };
 
-<<<<<<< HEAD
-pub struct InteropRootApplicationConfig {
-    pub number_of_applied_interop_roots: usize,
-    pub preexisting_blocks_number: usize,
-=======
 pub struct NewBlockConfig {
     pub number_of_applied_interop_roots: usize,
     pub block_index_in_batch: usize,
->>>>>>> 54ffbba2
 }
 
 pub(super) struct L2BlockApplicationConfig {
     pub tx_index: usize,
-<<<<<<< HEAD
-    pub start_new_l2_block: bool,
-    pub subversion: MultiVmSubversion,
-    pub interop_root_application_config: Option<InteropRootApplicationConfig>,
-=======
     pub subversion: MultiVmSubversion,
     pub new_block_config: Option<NewBlockConfig>,
 }
@@ -58,7 +37,6 @@
     pub fn should_start_new_l2_block(&self) -> bool {
         self.new_block_config.is_some()
     }
->>>>>>> 54ffbba2
 }
 
 pub(super) fn get_memory_for_compressed_bytecodes(
@@ -135,25 +113,15 @@
     bootloader_l2_block: &BootloaderL2Block,
     tx_index: usize,
     subversion: MultiVmSubversion,
-<<<<<<< HEAD
-    interop_root_application_config: Option<InteropRootApplicationConfig>,
-=======
     new_block_config: Option<NewBlockConfig>,
->>>>>>> 54ffbba2
 ) -> usize {
     apply_l2_block_inner(
         memory,
         bootloader_l2_block,
         L2BlockApplicationConfig {
             tx_index,
-<<<<<<< HEAD
-            start_new_l2_block: true,
-            subversion,
-            interop_root_application_config,
-=======
             subversion,
             new_block_config,
->>>>>>> 54ffbba2
         },
     )
 }
@@ -170,36 +138,6 @@
     let block_position = get_tx_operator_l2_block_info_offset(config.subversion)
         + config.tx_index * TX_OPERATOR_SLOTS_PER_L2_BLOCK_INFO;
 
-<<<<<<< HEAD
-    memory.extend(vec![
-        (block_position, bootloader_l2_block.number.into()),
-        (block_position + 1, bootloader_l2_block.timestamp.into()),
-        (
-            block_position + 2,
-            h256_to_u256(bootloader_l2_block.prev_block_hash),
-        ),
-        (
-            block_position + 3,
-            if config.start_new_l2_block {
-                bootloader_l2_block.max_virtual_blocks_to_create.into()
-            } else {
-                U256::zero()
-            },
-        ),
-    ]);
-
-    if config.subversion != MultiVmSubversion::Interop
-        || config.interop_root_application_config.is_none()
-    {
-        return 0;
-    }
-
-    let interop_root_application_config = config.interop_root_application_config.unwrap();
-    for (offset, interop_root) in bootloader_l2_block.interop_roots.iter().enumerate() {
-        apply_interop_root(
-            memory,
-            interop_root_application_config.number_of_applied_interop_roots + offset,
-=======
     memory.push((block_position, bootloader_l2_block.number.into()));
     memory.push((block_position + 1, bootloader_l2_block.timestamp.into()));
     memory.push((
@@ -224,29 +162,17 @@
         apply_interop_root(
             memory,
             new_block_config.number_of_applied_interop_roots + offset,
->>>>>>> 54ffbba2
             interop_root.clone(),
             config.subversion,
             bootloader_l2_block.number,
         );
     }
 
-<<<<<<< HEAD
-    if !config.start_new_l2_block {
-        return bootloader_l2_block.interop_roots.len();
-    }
-
-=======
->>>>>>> 54ffbba2
     apply_interop_root_number_in_block_number(
         memory,
         config.subversion,
         bootloader_l2_block.interop_roots.len(),
-<<<<<<< HEAD
-        interop_root_application_config.preexisting_blocks_number,
-=======
         new_block_config.block_index_in_batch,
->>>>>>> 54ffbba2
     );
 
     bootloader_l2_block.interop_roots.len()
@@ -263,23 +189,11 @@
     // Convert the byte array into U256 words
     let mut u256_words: Vec<U256> = vec![
         U256::from(l2_block_number),
-<<<<<<< HEAD
-        U256::from(interop_root.chain_id),
-=======
         U256::from(interop_root.chain_id.as_u64()),
->>>>>>> 54ffbba2
         U256::from(interop_root.block_number),
         U256::from(interop_root.sides.len()),
     ];
 
-<<<<<<< HEAD
-    u256_words.extend(interop_root.sides);
-    memory.extend(
-        (interop_root_slot + interop_root_offset * INTEROP_ROOT_SLOTS_SIZE
-            ..interop_root_slot + interop_root_offset * INTEROP_ROOT_SLOTS_SIZE + u256_words.len())
-            .zip(u256_words),
-    )
-=======
     u256_words.extend(
         interop_root
             .sides
@@ -288,30 +202,17 @@
     );
     let start_slot = interop_root_slot + interop_root_offset * INTEROP_ROOT_SLOTS_SIZE;
     memory.extend((start_slot..).zip(u256_words));
->>>>>>> 54ffbba2
 }
 
 fn apply_interop_root_number_in_block_number(
     memory: &mut BootloaderMemory,
     subversion: MultiVmSubversion,
     number_of_interop_roots: usize,
-<<<<<<< HEAD
-    preexisting_blocks_number: usize,
-) {
-    let first_empty_slot = get_interop_blocks_begin_offset(subversion) + preexisting_blocks_number;
-    let number_of_interop_roots_plus_one: U256 = (number_of_interop_roots + 1).into();
-    memory.extend(vec![(first_empty_slot, number_of_interop_roots_plus_one)]);
-    memory.extend(vec![(
-        get_current_number_of_roots_in_block_offset(subversion),
-        preexisting_blocks_number.into(),
-    )]);
-=======
     block_index_in_batch: usize,
 ) {
     let first_empty_slot = get_interop_blocks_begin_offset(subversion) + block_index_in_batch;
     let number_of_interop_roots_plus_one: U256 = (number_of_interop_roots + 1).into();
     memory.push((first_empty_slot, number_of_interop_roots_plus_one));
->>>>>>> 54ffbba2
 }
 
 fn bootloader_memory_input(
