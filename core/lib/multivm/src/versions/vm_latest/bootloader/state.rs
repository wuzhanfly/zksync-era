use std::cmp::Ordering;

use once_cell::sync::OnceCell;
use zksync_types::{vm::VmVersion, L2ChainId, ProtocolVersionId, U256};
use zksync_vm_interface::pubdata::PubdataBuilder;

use super::{
    tx::{BootloaderTx, EcRecoverCall},
    utils::apply_pubdata_to_memory,
};
use crate::{
    interface::{
        pubdata::PubdataInput, BootloaderMemory, CompressedBytecodeInfo, L2BlockEnv,
        TxExecutionMode,
    },
    vm_latest::{
        bootloader::{
            l2_block::BootloaderL2Block,
            snapshot::BootloaderStateSnapshot,
            utils::{
                apply_l2_block, apply_tx_to_memory, InteropRootApplicationConfig,
                L2BlockApplicationConfig,
            },
        },
        constants::get_tx_description_offset,
        types::TransactionData,
        utils::l2_blocks::assert_next_block,
        MultiVmSubversion,
    },
};

/// Intermediate bootloader-related VM state.
///
/// Required to process transactions one by one (since we intercept the VM execution to execute
/// transactions and add new ones to the memory on the fly).
/// Keeps tracking everything related to the bootloader memory and can restore the whole memory.
///
///
/// Serves two purposes:
/// - Tracks where next tx should be pushed to in the bootloader memory.
/// - Tracks which transaction should be executed next.
#[derive(Debug)]
pub struct BootloaderState {
    /// ID of the next transaction to be executed.
    /// See the structure doc-comment for a better explanation of purpose.
    tx_to_execute: usize,
    /// Stored txs in bootloader memory
    l2_blocks: Vec<BootloaderL2Block>,
    /// The number of 32-byte words spent on the already included compressed bytecodes.
    compressed_bytecodes_encoding: usize,
    /// Initial memory of bootloader
    initial_memory: BootloaderMemory,
    /// Mode of txs for execution, it can be changed once per vm lunch
    execution_mode: TxExecutionMode,
    /// Current offset of the free space in the bootloader memory.
    free_tx_offset: usize,
    /// Information about the the pubdata that will be needed to supply to the L1Messenger
    pubdata_information: OnceCell<PubdataInput>,
    /// The number of applied interop roots
    number_of_applied_interop_roots: usize,
    /// Protocol version.
    protocol_version: ProtocolVersionId,
    /// Protocol subversion
    subversion: MultiVmSubversion,
}

impl BootloaderState {
    pub(crate) fn new(
        execution_mode: TxExecutionMode,
        initial_memory: BootloaderMemory,
        first_l2_block: L2BlockEnv,
        protocol_version: ProtocolVersionId,
    ) -> Self {
        let l2_block = BootloaderL2Block::new(first_l2_block, 0);
        Self {
            tx_to_execute: 0,
            compressed_bytecodes_encoding: 0,
            l2_blocks: vec![l2_block],
            initial_memory,
            execution_mode,
            free_tx_offset: 0,
            pubdata_information: Default::default(),
            number_of_applied_interop_roots: 0,
            protocol_version,
            subversion: MultiVmSubversion::try_from(VmVersion::from(protocol_version)).unwrap(),
        }
    }

    pub(crate) fn set_refund_for_current_tx(&mut self, refund: u64) {
        let current_tx = self.current_tx();
        // We can't set the refund for the latest tx or using the latest l2_block for fining tx
        // Because we can fill the whole batch first and then execute txs one by one
        let tx = self.find_tx_mut(current_tx);
        tx.refund = refund;
    }

    pub(crate) fn set_pubdata_input(&mut self, info: PubdataInput) {
        self.pubdata_information
            .set(info)
            .expect("Pubdata information is already set");
    }

    pub(crate) fn start_new_l2_block(&mut self, l2_block: L2BlockEnv) {
        let last_block = self.last_l2_block();
        assert!(
            !last_block.txs.is_empty(),
            "Can not create new miniblocks on top of empty ones"
        );
        assert_next_block(&last_block.l2_block(), &l2_block, self.protocol_version);
        self.push_l2_block(l2_block);
    }

    /// This method bypass sanity checks and should be used carefully.
    pub(crate) fn push_l2_block(&mut self, l2_block: L2BlockEnv) {
        self.l2_blocks
            .push(BootloaderL2Block::new(l2_block, self.free_tx_index()))
    }

    pub(crate) fn get_vm_subversion(&self) -> MultiVmSubversion {
        self.subversion
    }

    pub(crate) fn get_preexisting_blocks_number(&self) -> usize {
        self.l2_blocks.len() - 1
<<<<<<< HEAD
=======
    }
    pub(crate) fn get_interop_root_application_config(&self) -> InteropRootApplicationConfig {
        InteropRootApplicationConfig {
            number_of_applied_interop_roots: self.number_of_applied_interop_roots,
            preexisting_blocks_number: self.get_preexisting_blocks_number(),
        }
>>>>>>> 411bbc7f
    }

    pub(crate) fn push_tx(
        &mut self,
        tx: TransactionData,
        predefined_overhead: u32,
        predefined_refund: u64,
        compressed_bytecodes: Vec<CompressedBytecodeInfo>,
        trusted_ergs_limit: U256,
        chain_id: L2ChainId,
    ) -> (BootloaderMemory, Option<EcRecoverCall>) {
        let tx_offset = self.free_tx_offset();
        let (bootloader_tx, ecrecover_call) = BootloaderTx::new(
            tx,
            predefined_refund,
            predefined_overhead,
            trusted_ergs_limit,
            compressed_bytecodes,
            tx_offset,
            chain_id,
        );

        let mut memory = vec![];
        let interop_root_application_config = if self.last_l2_block().txs.is_empty() {
            Some(self.get_interop_root_application_config())
        } else {
            None
        };
        let config: L2BlockApplicationConfig = L2BlockApplicationConfig {
            tx_index: self.free_tx_index(),
            start_new_l2_block: self.last_l2_block().txs.is_empty(),
            subversion: self.subversion,
            interop_root_application_config,
        };
        let (compressed_bytecode_size, number_of_applied_interop_roots) = apply_tx_to_memory(
            &mut memory,
            &bootloader_tx,
            self.last_l2_block(),
            self.free_tx_offset(),
            self.compressed_bytecodes_encoding,
            self.execution_mode,
            config,
        );
        self.compressed_bytecodes_encoding += compressed_bytecode_size;
        self.free_tx_offset = tx_offset + bootloader_tx.encoded_len();
        self.number_of_applied_interop_roots += number_of_applied_interop_roots;
        self.last_mut_l2_block().push_tx(bootloader_tx);
        (memory, ecrecover_call)
    }

    pub(crate) fn last_l2_block(&self) -> &BootloaderL2Block {
        self.l2_blocks.last().unwrap()
    }

    pub(crate) fn get_pubdata_information(&self) -> &PubdataInput {
        self.pubdata_information
            .get()
            .expect("Pubdata information is not set")
    }

    pub(crate) fn settlement_layer_pubdata(&self, pubdata_builder: &dyn PubdataBuilder) -> Vec<u8> {
        let pubdata_information = self
            .pubdata_information
            .get()
            .expect("Pubdata information is not set");

        pubdata_builder.settlement_layer_pubdata(pubdata_information, self.protocol_version)
    }

    fn last_mut_l2_block(&mut self) -> &mut BootloaderL2Block {
        self.l2_blocks.last_mut().unwrap()
    }

    /// Apply all bootloader transaction to the initial memory
    pub(crate) fn bootloader_memory(
        &self,
        pubdata_builder: &dyn PubdataBuilder,
    ) -> BootloaderMemory {
        let mut initial_memory = self.initial_memory.clone();
        let mut offset = 0;
        let mut compressed_bytecodes_offset = 0;
        let mut tx_index = 0;
<<<<<<< HEAD
=======
        let mut applied_interop_roots_offset = 0;
>>>>>>> 411bbc7f
        for (i, l2_block) in self.l2_blocks.iter().enumerate() {
            for (num, tx) in l2_block.txs.iter().enumerate() {
                let interop_root_application_config = if num == 0 {
                    Some(InteropRootApplicationConfig {
                        number_of_applied_interop_roots: applied_interop_roots_offset,
                        preexisting_blocks_number: i,
                    })
                } else {
                    None
                };
                let config: L2BlockApplicationConfig = L2BlockApplicationConfig {
                    tx_index,
<<<<<<< HEAD
                    offset,
                    compressed_bytecodes_offset,
                    self.execution_mode,
                    num == 0,
                    self.subversion,
                    num == 0,
                    self.get_preexisting_interop_roots_number(),
                    i,
                );
=======
                    start_new_l2_block: num == 0,
                    subversion: self.subversion,
                    interop_root_application_config,
                };
                let (compressed_bytecodes_size, number_of_applied_interop_roots) =
                    apply_tx_to_memory(
                        &mut initial_memory,
                        tx,
                        l2_block,
                        offset,
                        compressed_bytecodes_offset,
                        self.execution_mode,
                        config,
                    );
>>>>>>> 411bbc7f
                offset += tx.encoded_len();
                compressed_bytecodes_offset += compressed_bytecodes_size;
                tx_index += 1;
                applied_interop_roots_offset += number_of_applied_interop_roots;
            }
            if l2_block.txs.is_empty() {
                let interop_root_application_config = Some(InteropRootApplicationConfig {
                    number_of_applied_interop_roots: applied_interop_roots_offset,
                    preexisting_blocks_number: self.get_preexisting_blocks_number(),
                });
                applied_interop_roots_offset += apply_l2_block(
                    &mut initial_memory,
                    l2_block,
                    tx_index,
                    self.subversion,
                    interop_root_application_config,
                );
            }
        }

        let pubdata_information = self
            .pubdata_information
            .get()
            .expect("Empty pubdata information");

        apply_pubdata_to_memory(
            &mut initial_memory,
            pubdata_builder,
            pubdata_information,
            self.protocol_version,
            self.subversion,
        );
        initial_memory
    }

    fn free_tx_offset(&self) -> usize {
        self.free_tx_offset
    }

    pub(crate) fn free_tx_index(&self) -> usize {
        let l2_block = self.last_l2_block();
        l2_block.first_tx_index + l2_block.txs.len()
    }

    pub(crate) fn get_last_tx_compressed_bytecodes(&self) -> &[CompressedBytecodeInfo] {
        if let Some(tx) = self.last_l2_block().txs.last() {
            &tx.compressed_bytecodes
        } else {
            &[]
        }
    }

    /// Returns the id of current tx
    pub(crate) fn current_tx(&self) -> usize {
        self.tx_to_execute
            .checked_sub(1)
            .expect("There are no current tx to execute")
    }

    /// Returns the ID of the next transaction to be executed and increments the local transaction counter.
    pub(crate) fn move_tx_to_execute_pointer(&mut self) -> usize {
        assert!(
            self.tx_to_execute < self.free_tx_index(),
            "Attempt to execute tx that was not pushed to memory. Tx ID: {}, txs in bootloader: {}",
            self.tx_to_execute,
            self.free_tx_index()
        );

        let old = self.tx_to_execute;
        self.tx_to_execute += 1;
        old
    }

    /// Get offset of tx description
    pub(crate) fn get_tx_description_offset(&self, tx_index: usize) -> usize {
        get_tx_description_offset(self.subversion) + self.find_tx(tx_index).offset
    }

    pub(crate) fn insert_fictive_l2_block(&mut self) -> &BootloaderL2Block {
        let block = self.last_l2_block();
        if !block.txs.is_empty() {
            self.start_new_l2_block(L2BlockEnv {
                timestamp: block.timestamp + 1,
                number: block.number + 1,
                prev_block_hash: block.get_hash(),
                max_virtual_blocks_to_create: 1,
                interop_roots: vec![],
            });
        } else {
            let block = self.last_mut_l2_block();
            block.interop_roots = vec![];
        }

        self.last_l2_block()
    }

    fn find_tx(&self, tx_index: usize) -> &BootloaderTx {
        for block in self.l2_blocks.iter().rev() {
            if tx_index >= block.first_tx_index {
                return &block.txs[tx_index - block.first_tx_index];
            }
        }
        panic!("The tx with index {} must exist", tx_index)
    }

    fn find_tx_mut(&mut self, tx_index: usize) -> &mut BootloaderTx {
        for block in self.l2_blocks.iter_mut().rev() {
            if tx_index >= block.first_tx_index {
                return &mut block.txs[tx_index - block.first_tx_index];
            }
        }
        panic!("The tx with index {} must exist", tx_index)
    }

    pub(crate) fn get_snapshot(&self) -> BootloaderStateSnapshot {
        BootloaderStateSnapshot {
            tx_to_execute: self.tx_to_execute,
            l2_blocks_len: self.l2_blocks.len(),
            last_l2_block: self.last_l2_block().make_snapshot(),
            compressed_bytecodes_encoding: self.compressed_bytecodes_encoding,
            free_tx_offset: self.free_tx_offset,
            is_pubdata_information_provided: self.pubdata_information.get().is_some(),
            number_of_applied_interop_roots: self.number_of_applied_interop_roots,
        }
    }

    pub(crate) fn apply_snapshot(&mut self, snapshot: BootloaderStateSnapshot) {
        self.tx_to_execute = snapshot.tx_to_execute;
        self.compressed_bytecodes_encoding = snapshot.compressed_bytecodes_encoding;
        self.free_tx_offset = snapshot.free_tx_offset;
        self.number_of_applied_interop_roots = snapshot.number_of_applied_interop_roots;
        match self.l2_blocks.len().cmp(&snapshot.l2_blocks_len) {
            Ordering::Greater => self.l2_blocks.truncate(snapshot.l2_blocks_len),
            Ordering::Less => panic!("Applying snapshot from future is not supported"),
            Ordering::Equal => {}
        }
        self.last_mut_l2_block()
            .apply_snapshot(snapshot.last_l2_block);

        if !snapshot.is_pubdata_information_provided {
            self.pubdata_information = Default::default();
        } else {
            // Under the correct usage of the snapshots of the bootloader state,
            // this assertion should never fail, i.e. since the pubdata information
            // can be set only once. However, we have this assertion just in case.
            assert!(
                self.pubdata_information.get().is_some(),
                "Snapshot with no pubdata can not rollback to snapshot with one"
            );
        }
    }

    pub(crate) fn protocol_version(&self) -> ProtocolVersionId {
        self.protocol_version
    }
}<|MERGE_RESOLUTION|>--- conflicted
+++ resolved
@@ -122,15 +122,12 @@
 
     pub(crate) fn get_preexisting_blocks_number(&self) -> usize {
         self.l2_blocks.len() - 1
-<<<<<<< HEAD
-=======
     }
     pub(crate) fn get_interop_root_application_config(&self) -> InteropRootApplicationConfig {
         InteropRootApplicationConfig {
             number_of_applied_interop_roots: self.number_of_applied_interop_roots,
             preexisting_blocks_number: self.get_preexisting_blocks_number(),
         }
->>>>>>> 411bbc7f
     }
 
     pub(crate) fn push_tx(
@@ -213,10 +210,7 @@
         let mut offset = 0;
         let mut compressed_bytecodes_offset = 0;
         let mut tx_index = 0;
-<<<<<<< HEAD
-=======
         let mut applied_interop_roots_offset = 0;
->>>>>>> 411bbc7f
         for (i, l2_block) in self.l2_blocks.iter().enumerate() {
             for (num, tx) in l2_block.txs.iter().enumerate() {
                 let interop_root_application_config = if num == 0 {
@@ -229,17 +223,6 @@
                 };
                 let config: L2BlockApplicationConfig = L2BlockApplicationConfig {
                     tx_index,
-<<<<<<< HEAD
-                    offset,
-                    compressed_bytecodes_offset,
-                    self.execution_mode,
-                    num == 0,
-                    self.subversion,
-                    num == 0,
-                    self.get_preexisting_interop_roots_number(),
-                    i,
-                );
-=======
                     start_new_l2_block: num == 0,
                     subversion: self.subversion,
                     interop_root_application_config,
@@ -254,7 +237,6 @@
                         self.execution_mode,
                         config,
                     );
->>>>>>> 411bbc7f
                 offset += tx.encoded_len();
                 compressed_bytecodes_offset += compressed_bytecodes_size;
                 tx_index += 1;
