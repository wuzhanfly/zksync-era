--- conflicted
+++ resolved
@@ -37,11 +37,7 @@
 const BRIDGEHUB_CONTRACT_FILE: (&str, &str) = ("bridgehub", "IBridgehub.sol/IBridgehub.json");
 const STATE_TRANSITION_CONTRACT_FILE: (&str, &str) = (
     "state-transition",
-<<<<<<< HEAD
-    "IChainTypeManager.sol/IChainTypeManager.json",
-=======
     "ChainTypeManager.sol/ChainTypeManager.json",
->>>>>>> a8489270
 );
 const BYTECODE_SUPPLIER_CONTRACT_FILE: (&str, &str) =
     ("upgrades", "BytecodesSupplier.sol/BytecodesSupplier.json");
@@ -222,15 +218,6 @@
 }
 
 pub fn l2_message_root() -> Contract {
-<<<<<<< HEAD
-    load_contract(
-        "contracts/l1-contracts/artifacts-zk/contracts/bridgehub/MessageRoot.sol/MessageRoot.json",
-    )
-}
-
-pub fn l2_rollup_da_validator_bytecode() -> Vec<u8> {
-    read_bytecode("contracts/l2-contracts/artifacts-zk/contracts/data-availability/RollupL2DAValidator.sol/RollupL2DAValidator.json")
-=======
     load_l1_zk_contract("MessageRoot")
 }
 
@@ -260,7 +247,6 @@
     load_contract(format!(
         "contracts/l1-contracts/zkout/{name}.sol/{name}.json"
     ))
->>>>>>> a8489270
 }
 
 /// Reads bytecode from the path RELATIVE to the Cargo workspace location.
@@ -337,19 +323,12 @@
                     self.root.join(format!(
                         "artifacts-zk/contracts-preprocessed/{0}{1}.sol/{1}.json",
                         directory, name
-<<<<<<< HEAD
-                    )))
-                    .unwrap_or_else(|| {
-                        panic!("One of the outputs should exists for {directory}{name}");
-                    })
-=======
                     )),
                 ];
                 for path in &possible_paths {
                     if let Some(contracts) = read_bytecode_from_path(path) {
                         return contracts;
                     }
->>>>>>> a8489270
                 }
                 panic!("One of the outputs should exist for {directory}{name}. Checked paths: {possible_paths:?}");
             }
@@ -405,40 +384,7 @@
 }
 
 pub fn read_bootloader_code(bootloader_type: &str) -> Vec<u8> {
-<<<<<<< HEAD
-    if let Some(contract) =
-        read_bytecode_from_path(home_path().join("contracts/system-contracts").join(format!(
-            "zkout/{bootloader_type}.yul/contracts-preprocessed/bootloader/{bootloader_type}.yul.json",
-        )))
-    {
-        return contract;
-    };
-
-    let artifacts_path =
-        Path::new(&home_path()).join("contracts/system-contracts/bootloader/build/artifacts");
-    let bytecode_path = artifacts_path.join(format!("{bootloader_type}.yul.zbin"));
-    if fs::exists(bytecode_path).unwrap_or_default() {
-        read_yul_bytecode(
-            "contracts/system-contracts/bootloader/build/artifacts",
-            bootloader_type,
-        )
-    } else {
-        read_yul_bytecode(
-            "contracts/system-contracts/bootloader/tests/artifacts",
-            bootloader_type,
-        )
-    }
-}
-
-fn read_proved_batch_bootloader_bytecode() -> Vec<u8> {
-    read_bootloader_code("proved_batch")
-}
-
-fn read_playground_batch_bootloader_bytecode() -> Vec<u8> {
-    read_bootloader_code("playground_batch")
-=======
     read_sys_contract_bytecode("bootloader", bootloader_type, ContractLanguage::Yul)
->>>>>>> a8489270
 }
 
 /// Reads zbin bytecode from a given path, relative to workspace location.
@@ -1098,8 +1044,6 @@
     serde_json::from_str(abi).unwrap()
 });
 
-<<<<<<< HEAD
-=======
 pub static POST_BOOJUM_COMMIT_FUNCTION: Lazy<Function> = Lazy::new(|| {
     let abi = r#"
     {
@@ -1217,7 +1161,6 @@
     serde_json::from_str(abi).unwrap()
 });
 
->>>>>>> a8489270
 pub static POST_SHARED_BRIDGE_COMMIT_FUNCTION: Lazy<Function> = Lazy::new(|| {
     let abi = r#"
     {
