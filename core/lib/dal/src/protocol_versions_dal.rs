use std::convert::TryInto;

use anyhow::Context as _;
use zksync_contracts::{BaseSystemContracts, BaseSystemContractsHashes};
use zksync_db_connection::{connection::Connection, error::DalResult, instrument::InstrumentExt};
use zksync_types::{
    protocol_upgrade::{ProtocolUpgradeTx, ProtocolVersion},
    protocol_version::{L1VerifierConfig, VerifierParams},
    ProtocolVersionId, H256,
};

use crate::{
    models::storage_protocol_version::{protocol_version_from_storage, StorageProtocolVersion},
    Core, CoreDal,
};

#[derive(Debug)]
pub struct ProtocolVersionsDal<'a, 'c> {
    pub storage: &'a mut Connection<'c, Core>,
}

impl ProtocolVersionsDal<'_, '_> {
    pub async fn save_protocol_version(
        &mut self,
        id: ProtocolVersionId,
        timestamp: u64,
        l1_verifier_config: L1VerifierConfig,
        base_system_contracts_hashes: BaseSystemContractsHashes,
        tx_hash: Option<H256>,
    ) -> DalResult<()> {
        sqlx::query!(
            r#"
            INSERT INTO
                protocol_versions (
                    id,
                    timestamp,
                    recursion_scheduler_level_vk_hash,
                    recursion_node_level_vk_hash,
                    recursion_leaf_level_vk_hash,
                    recursion_circuits_set_vks_hash,
                    bootloader_code_hash,
                    default_account_code_hash,
                    upgrade_tx_hash,
                    created_at
                )
            VALUES
                ($1, $2, $3, $4, $5, $6, $7, $8, $9, NOW())
            "#,
            id as i32,
            timestamp as i64,
            l1_verifier_config
                .recursion_scheduler_level_vk_hash
                .as_bytes(),
            l1_verifier_config
                .params
                .recursion_node_level_vk_hash
                .as_bytes(),
            l1_verifier_config
                .params
                .recursion_leaf_level_vk_hash
                .as_bytes(),
            l1_verifier_config
                .params
                .recursion_circuits_set_vks_hash
                .as_bytes(),
            base_system_contracts_hashes.bootloader.as_bytes(),
            base_system_contracts_hashes.default_aa.as_bytes(),
            tx_hash.as_ref().map(H256::as_bytes),
        )
        .instrument("save_protocol_version")
        .with_arg("id", &id)
        .with_arg(
            "base_system_contracts_hashes",
            &base_system_contracts_hashes,
        )
        .with_arg("tx_hash", &tx_hash)
        .execute(self.storage)
        .await?;
        Ok(())
    }

    pub async fn save_protocol_version_with_tx(
        &mut self,
        version: &ProtocolVersion,
    ) -> DalResult<()> {
        let tx_hash = version.tx.as_ref().map(|tx| tx.common_data.hash());
        let mut db_transaction = self.storage.start_transaction().await?;
        if let Some(tx) = &version.tx {
            db_transaction
                .transactions_dal()
                .insert_system_transaction(tx)
                .await?;
        }

        db_transaction
            .protocol_versions_dal()
            .save_protocol_version(
                version.id,
                version.timestamp,
                version.l1_verifier_config,
                version.base_system_contracts_hashes,
                tx_hash,
            )
            .await?;
        db_transaction.commit().await
    }

    async fn save_genesis_upgrade_tx_hash(
        &mut self,
        id: ProtocolVersionId,
        tx_hash: Option<H256>,
    ) -> DalResult<()> {
        sqlx::query!(
            r#"
            UPDATE protocol_versions
            SET
                upgrade_tx_hash = $1
            WHERE
                id = $2
            "#,
            tx_hash.as_ref().map(H256::as_bytes),
            id as i32,
        )
        .instrument("save_genesis_upgrade_tx_hash")
        .with_arg("id", &id)
        .with_arg("tx_hash", &tx_hash)
        .execute(self.storage)
        .await?;
        Ok(())
    }

    /// Attaches a transaction used to set ChainId to the genesis protocol version.
    /// Also inserts that transaction into the database.
    pub async fn save_genesis_upgrade_with_tx(
        &mut self,
        id: ProtocolVersionId,
        tx: &ProtocolUpgradeTx,
    ) -> DalResult<()> {
        let tx_hash = Some(tx.common_data.hash());
<<<<<<< HEAD
        let mut db_transaction = self.storage.start_transaction().await.unwrap();

=======
        let mut db_transaction = self.storage.start_transaction().await?;
>>>>>>> daed58ce
        db_transaction
            .transactions_dal()
            .insert_system_transaction(tx)
            .await?;
        db_transaction
            .protocol_versions_dal()
            .save_genesis_upgrade_tx_hash(id, tx_hash)
            .await?;
        db_transaction.commit().await
    }

    pub async fn protocol_version_id_by_timestamp(
        &mut self,
        current_timestamp: u64,
    ) -> sqlx::Result<ProtocolVersionId> {
        let row = sqlx::query!(
            r#"
            SELECT
                id
            FROM
                protocol_versions
            WHERE
                timestamp <= $1
            ORDER BY
                id DESC
            LIMIT
                1
            "#,
            current_timestamp as i64
        )
        .fetch_one(self.storage.conn())
        .await?;

        ProtocolVersionId::try_from(row.id as u16).map_err(|err| sqlx::Error::Decode(err.into()))
    }

    pub async fn load_base_system_contracts_by_version_id(
        &mut self,
        version_id: u16,
    ) -> anyhow::Result<Option<BaseSystemContracts>> {
        let row = sqlx::query!(
            r#"
            SELECT
                bootloader_code_hash,
                default_account_code_hash
            FROM
                protocol_versions
            WHERE
                id = $1
            "#,
            i32::from(version_id)
        )
        .fetch_optional(self.storage.conn())
        .await
        .context("cannot fetch system contract hashes")?;

        Ok(if let Some(row) = row {
            let contracts = self
                .storage
                .factory_deps_dal()
                .get_base_system_contracts(
                    H256::from_slice(&row.bootloader_code_hash),
                    H256::from_slice(&row.default_account_code_hash),
                )
                .await?;
            Some(contracts)
        } else {
            None
        })
    }

    pub async fn load_previous_version(
        &mut self,
        version_id: ProtocolVersionId,
    ) -> Option<ProtocolVersion> {
        let storage_protocol_version: StorageProtocolVersion = sqlx::query_as!(
            StorageProtocolVersion,
            r#"
            SELECT
                *
            FROM
                protocol_versions
            WHERE
                id < $1
            ORDER BY
                id DESC
            LIMIT
                1
            "#,
            version_id as i32
        )
        .fetch_optional(self.storage.conn())
        .await
        .unwrap()?;
        let tx = self
            .get_protocol_upgrade_tx((storage_protocol_version.id as u16).try_into().unwrap())
            .await;

        Some(protocol_version_from_storage(storage_protocol_version, tx))
    }

    pub async fn get_protocol_version(
        &mut self,
        version_id: ProtocolVersionId,
    ) -> Option<ProtocolVersion> {
        let storage_protocol_version: StorageProtocolVersion = sqlx::query_as!(
            StorageProtocolVersion,
            r#"
            SELECT
                *
            FROM
                protocol_versions
            WHERE
                id = $1
            "#,
            version_id as i32
        )
        .fetch_optional(self.storage.conn())
        .await
        .unwrap()?;
        let tx = self.get_protocol_upgrade_tx(version_id).await;

        Some(protocol_version_from_storage(storage_protocol_version, tx))
    }

    pub async fn l1_verifier_config_for_version(
        &mut self,
        version_id: ProtocolVersionId,
    ) -> Option<L1VerifierConfig> {
        let row = sqlx::query!(
            r#"
            SELECT
                recursion_scheduler_level_vk_hash,
                recursion_node_level_vk_hash,
                recursion_leaf_level_vk_hash,
                recursion_circuits_set_vks_hash
            FROM
                protocol_versions
            WHERE
                id = $1
            "#,
            version_id as i32
        )
        .fetch_optional(self.storage.conn())
        .await
        .unwrap()?;
        Some(L1VerifierConfig {
            params: VerifierParams {
                recursion_node_level_vk_hash: H256::from_slice(&row.recursion_node_level_vk_hash),
                recursion_leaf_level_vk_hash: H256::from_slice(&row.recursion_leaf_level_vk_hash),
                recursion_circuits_set_vks_hash: H256::from_slice(
                    &row.recursion_circuits_set_vks_hash,
                ),
            },
            recursion_scheduler_level_vk_hash: H256::from_slice(
                &row.recursion_scheduler_level_vk_hash,
            ),
        })
    }

    pub async fn last_version_id(&mut self) -> Option<ProtocolVersionId> {
        let id = sqlx::query!(
            r#"
            SELECT
                MAX(id) AS "max?"
            FROM
                protocol_versions
            "#
        )
        .fetch_optional(self.storage.conn())
        .await
        .unwrap()?
        .max?;
        Some((id as u16).try_into().unwrap())
    }

    pub async fn last_used_version_id(&mut self) -> Option<ProtocolVersionId> {
        let id = sqlx::query!(
            r#"
            SELECT
                protocol_version
            FROM
                l1_batches
            ORDER BY
                number DESC
            LIMIT
                1
            "#
        )
        .fetch_optional(self.storage.conn())
        .await
        .unwrap()?
        .protocol_version?;

        Some((id as u16).try_into().unwrap())
    }

    pub async fn all_version_ids(&mut self) -> Vec<ProtocolVersionId> {
        let rows = sqlx::query!(
            r#"
            SELECT
                id
            FROM
                protocol_versions
            "#
        )
        .fetch_all(self.storage.conn())
        .await
        .unwrap();
        rows.into_iter()
            .map(|row| (row.id as u16).try_into().unwrap())
            .collect()
    }

    pub async fn get_protocol_upgrade_tx(
        &mut self,
        protocol_version_id: ProtocolVersionId,
    ) -> Option<ProtocolUpgradeTx> {
        let row = sqlx::query!(
            r#"
            SELECT
                upgrade_tx_hash
            FROM
                protocol_versions
            WHERE
                id = $1
            "#,
            protocol_version_id as i32
        )
        .fetch_optional(self.storage.conn())
        .await
        .unwrap()?;
        if let Some(hash) = row.upgrade_tx_hash {
            Some(
                self.storage
                    .transactions_dal()
                    .get_tx_by_hash(H256::from_slice(&hash))
                    .await
                    .unwrap_or_else(|| {
                        panic!(
                            "Missing upgrade tx for protocol version {}",
                            protocol_version_id as u16
                        );
                    })
                    .try_into()
                    .unwrap(),
            )
        } else {
            None
        }
    }
}<|MERGE_RESOLUTION|>--- conflicted
+++ resolved
@@ -137,12 +137,7 @@
         tx: &ProtocolUpgradeTx,
     ) -> DalResult<()> {
         let tx_hash = Some(tx.common_data.hash());
-<<<<<<< HEAD
-        let mut db_transaction = self.storage.start_transaction().await.unwrap();
-
-=======
         let mut db_transaction = self.storage.start_transaction().await?;
->>>>>>> daed58ce
         db_transaction
             .transactions_dal()
             .insert_system_transaction(tx)
