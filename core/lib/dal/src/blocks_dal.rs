use std::{
    collections::HashMap,
    convert::{Into, TryInto},
    ops,
    sync::atomic::{AtomicBool, Ordering},
};

use anyhow::Context as _;
use bigdecimal::{BigDecimal, FromPrimitive};
use sqlx::types::chrono::{DateTime, Utc};
use zksync_db_connection::{
    connection::Connection,
    error::{DalResult, SqlxContext},
    instrument::{InstrumentExt, Instrumented},
};
use zksync_types::{
    aggregated_operations::{L1BatchAggregatedActionType, L2BlockAggregatedActionType},
    block::{
        CommonBlockStatistics, CommonL1BatchHeader, L1BatchHeader, L1BatchTreeData, L2BlockHeader,
        StorageOracleInfo, UnsealedL1BatchHeader,
    },
    commitment::{L1BatchCommitmentArtifacts, L1BatchWithMetadata, PubdataParams},
    l2_to_l1_log::{BatchAndChainMerklePath, UserL2ToL1Log},
    writes::TreeWrite,
    Address, Bloom, L1BatchNumber, L2BlockNumber, ProtocolVersionId, SLChainId, H256, U256,
};
use zksync_vm_interface::CircuitStatistic;

pub use crate::models::storage_block::{L1BatchMetadataError, L1BatchWithOptionalMetadata};
use crate::{
    models::{
        parse_protocol_version,
        storage_block::{
            CommonStorageL1BatchHeader, StorageL1Batch, StorageL1BatchHeader, StorageL2BlockHeader,
            StoragePubdataParams, UnsealedStorageL1Batch,
        },
        storage_event::StorageL2ToL1Log,
        storage_oracle_info::DbStorageOracleInfo,
    },
    Core, CoreDal,
};

#[derive(Debug)]
pub struct BlocksDal<'a, 'c> {
    pub(crate) storage: &'a mut Connection<'c, Core>,
}

pub struct TxForPrecommit {
    pub l2block_number: L2BlockNumber,
    pub timestamp: i64,
    pub tx_hash: H256,
    pub is_success: bool,
}

impl BlocksDal<'_, '_> {
    pub async fn get_consistency_checker_last_processed_l1_batch(
        &mut self,
    ) -> DalResult<L1BatchNumber> {
        let row = sqlx::query!(
            r#"
            SELECT
                last_processed_l1_batch AS "last_processed_l1_batch!"
            FROM
                consistency_checker_info
            "#
        )
        .instrument("get_consistency_checker_last_processed_l1_batch")
        .report_latency()
        .fetch_one(self.storage)
        .await?;
        Ok(L1BatchNumber(row.last_processed_l1_batch as u32))
    }

    pub async fn set_consistency_checker_last_processed_l1_batch(
        &mut self,
        l1_batch_number: L1BatchNumber,
    ) -> DalResult<()> {
        sqlx::query!(
            r#"
            UPDATE consistency_checker_info
            SET
                last_processed_l1_batch = $1,
                updated_at = NOW()
            "#,
            l1_batch_number.0 as i32,
        )
        .instrument("set_consistency_checker_last_processed_l1_batch")
        .report_latency()
        .with_arg("l1_batch_number", &l1_batch_number)
        .execute(self.storage)
        .await?;
        Ok(())
    }

    pub async fn is_genesis_needed(&mut self) -> DalResult<bool> {
        let count = sqlx::query!(
            r#"
            SELECT
                COUNT(*) AS "count!"
            FROM
                l1_batches
            WHERE
                is_sealed
            "#
        )
        .instrument("is_genesis_needed")
        .fetch_one(self.storage)
        .await?
        .count;
        Ok(count == 0)
    }

    /// Returns the number of the last sealed L1 batch present in the DB, or `None` if there are no L1 batches.
    pub async fn get_sealed_l1_batch_number(&mut self) -> DalResult<Option<L1BatchNumber>> {
        let row = sqlx::query!(
            r#"
            SELECT
                MAX(number) AS "number"
            FROM
                l1_batches
            WHERE
                is_sealed
            "#
        )
        .instrument("get_sealed_l1_batch_number")
        .report_latency()
        .fetch_one(self.storage)
        .await?;

        Ok(row.number.map(|num| L1BatchNumber(num as u32)))
    }

    /// Returns latest L1 batch's header (could be unsealed). The header contains fields that are
    /// common for both unsealed and sealed batches. Returns `None` if there are no L1 batches.
    pub async fn get_latest_l1_batch_header(&mut self) -> DalResult<Option<CommonL1BatchHeader>> {
        let Some(header) = sqlx::query_as!(
            CommonStorageL1BatchHeader,
            r#"
            SELECT
                number,
                is_sealed,
                timestamp,
                protocol_version,
                fee_address,
                l1_gas_price,
                l2_fair_gas_price,
                fair_pubdata_price
            FROM
                l1_batches
            ORDER BY
                number DESC
            LIMIT
                1
            "#,
        )
        .instrument("get_latest_l1_batch_header")
        .fetch_optional(self.storage)
        .await?
        else {
            return Ok(None);
        };

        Ok(Some(header.into()))
    }

    pub async fn get_sealed_l2_block_number(&mut self) -> DalResult<Option<L2BlockNumber>> {
        let row = sqlx::query!(
            r#"
            SELECT
                MAX(number) AS "number"
            FROM
                miniblocks
            "#
        )
        .instrument("get_sealed_l2_block_number")
        .report_latency()
        .fetch_one(self.storage)
        .await?;

        Ok(row.number.map(|number| L2BlockNumber(number as u32)))
    }

    /// Returns the number of the earliest L1 batch present in the DB, or `None` if there are no L1 batches.
    pub async fn get_earliest_l1_batch_number(&mut self) -> DalResult<Option<L1BatchNumber>> {
        let row = sqlx::query!(
            r#"
            SELECT
                MIN(number) AS "number"
            FROM
                l1_batches
            WHERE
                is_sealed
            "#
        )
        .instrument("get_earliest_l1_batch_number")
        .report_latency()
        .fetch_one(self.storage)
        .await?;

        Ok(row.number.map(|num| L1BatchNumber(num as u32)))
    }

    /// Returns the first validium batch with a number higher than the provided one.
    /// The query might look inefficient, but it is slow only when there is a large range of
    /// "Rollup" batches, i.e. during the first lookup of Rollup->Validium transition, otherwise it
    /// is only 2 index scans.
    pub async fn get_first_validium_l1_batch_number(
        &mut self,
        last_processed_batch: L1BatchNumber,
    ) -> DalResult<Option<L1BatchNumber>> {
        let row = sqlx::query!(
            r#"
            SELECT
                MIN(number) AS "number"
            FROM
                l1_batches
            WHERE
                is_sealed
                AND number > $1
                AND (
                    SELECT pubdata_type
                    FROM miniblocks
                    WHERE l1_batch_number = l1_batches.number
                    ORDER BY miniblocks.number
                    LIMIT 1
                ) != 'Rollup'
            "#,
            last_processed_batch.0 as i32
        )
        .instrument("get_earliest_l1_batch_number")
        .with_arg("last_processed_batch", &last_processed_batch)
        .report_latency()
        .fetch_one(self.storage)
        .await?;

        Ok(row.number.map(|num| L1BatchNumber(num as u32)))
    }

    pub async fn get_earliest_l2_block_number(&mut self) -> DalResult<Option<L2BlockNumber>> {
        let row = sqlx::query!(
            r#"
            SELECT
                MIN(number) AS "number"
            FROM
                miniblocks
            "#
        )
        .instrument("get_earliest_l2_block_number")
        .fetch_one(self.storage)
        .await?;

        Ok(row.number.map(|num| L2BlockNumber(num as u32)))
    }

    pub async fn get_last_l1_batch_number_with_tree_data(
        &mut self,
    ) -> DalResult<Option<L1BatchNumber>> {
        let row = sqlx::query!(
            r#"
            SELECT
                MAX(number) AS "number"
            FROM
                l1_batches
            WHERE
                hash IS NOT NULL
            "#
        )
        .instrument("get_last_l1_batch_number_with_tree_data")
        .report_latency()
        .fetch_one(self.storage)
        .await?;

        Ok(row.number.map(|num| L1BatchNumber(num as u32)))
    }

    /// Gets a number of the earliest L1 batch that is ready for commitment generation (i.e., doesn't have commitment
    /// yet, and has tree data).
    pub async fn get_next_l1_batch_ready_for_commitment_generation(
        &mut self,
    ) -> DalResult<Option<L1BatchNumber>> {
        let row = sqlx::query!(
            r#"
            SELECT
                number
            FROM
                l1_batches
            WHERE
                hash IS NOT NULL
                AND commitment IS NULL
            ORDER BY
                number
            LIMIT
                1
            "#
        )
        .instrument("get_next_l1_batch_ready_for_commitment_generation")
        .report_latency()
        .fetch_optional(self.storage)
        .await?;

        Ok(row.map(|row| L1BatchNumber(row.number as u32)))
    }

    /// Gets a number of the last L1 batch that is ready for commitment generation (i.e., doesn't have commitment
    /// yet, and has tree data).
    pub async fn get_last_l1_batch_ready_for_commitment_generation(
        &mut self,
    ) -> DalResult<Option<L1BatchNumber>> {
        let row = sqlx::query!(
            r#"
            SELECT
                number
            FROM
                l1_batches
            WHERE
                hash IS NOT NULL
                AND commitment IS NULL
            ORDER BY
                number DESC
            LIMIT
                1
            "#
        )
        .instrument("get_last_l1_batch_ready_for_commitment_generation")
        .report_latency()
        .fetch_optional(self.storage)
        .await?;

        Ok(row.map(|row| L1BatchNumber(row.number as u32)))
    }

    /// Returns the number of the earliest L1 batch with metadata (= state hash) present in the DB,
    /// or `None` if there are no such L1 batches.
    pub async fn get_earliest_l1_batch_number_with_metadata(
        &mut self,
    ) -> DalResult<Option<L1BatchNumber>> {
        let row = sqlx::query!(
            r#"
            SELECT
                MIN(number) AS "number"
            FROM
                l1_batches
            WHERE
                hash IS NOT NULL
            "#
        )
        .instrument("get_earliest_l1_batch_number_with_metadata")
        .report_latency()
        .fetch_one(self.storage)
        .await?;

        Ok(row.number.map(|num| L1BatchNumber(num as u32)))
    }

    pub async fn get_l2_blocks_statistics_for_eth_tx_id(
        &mut self,
        eth_tx_id: u32,
    ) -> DalResult<Vec<CommonBlockStatistics>> {
        Ok(sqlx::query!(
            r#"
            SELECT
                number,
                l1_tx_count,
                l2_tx_count,
                timestamp
            FROM
                miniblocks
            WHERE
                eth_precommit_tx_id = $1
            "#,
            eth_tx_id as i32
        )
        .instrument("get_l1_batch_statistics_for_eth_tx_id")
        .with_arg("eth_tx_id", &eth_tx_id)
        .fetch_all(self.storage)
        .await?
        .into_iter()
        .map(|row| CommonBlockStatistics {
            number: row.number as u32,
            timestamp: row.timestamp as u64,
            l2_tx_count: row.l2_tx_count as u32,
            l1_tx_count: row.l1_tx_count as u32,
        })
        .collect())
    }

    pub async fn get_l1_batches_statistics_for_eth_tx_id(
        &mut self,
        eth_tx_id: u32,
    ) -> DalResult<Vec<CommonBlockStatistics>> {
        Ok(sqlx::query!(
            r#"
            SELECT
                number,
                l1_tx_count,
                l2_tx_count,
                timestamp
            FROM
                l1_batches
            WHERE
                eth_commit_tx_id = $1
                OR eth_prove_tx_id = $1
                OR eth_execute_tx_id = $1
            "#,
            eth_tx_id as i32
        )
        .instrument("get_l1_batch_statistics_for_eth_tx_id")
        .with_arg("eth_tx_id", &eth_tx_id)
        .fetch_all(self.storage)
        .await?
        .into_iter()
        .map(|row| CommonBlockStatistics {
            number: row.number as u32,
            timestamp: row.timestamp as u64,
            l2_tx_count: row.l2_tx_count as u32,
            l1_tx_count: row.l1_tx_count as u32,
        })
        .collect())
    }

    async fn get_storage_l1_batch(
        &mut self,
        number: L1BatchNumber,
    ) -> DalResult<Option<StorageL1Batch>> {
        sqlx::query_as!(
            StorageL1Batch,
            r#"
            SELECT
                number,
                timestamp,
                l1_tx_count,
                l2_tx_count,
                bloom,
                priority_ops_onchain_data,
                hash,
                commitment,
                l2_to_l1_messages,
                used_contract_hashes,
                compressed_initial_writes,
                compressed_repeated_writes,
                l2_l1_merkle_root,
                rollup_last_leaf_index,
                zkporter_is_available,
                bootloader_code_hash,
                default_aa_code_hash,
                evm_emulator_code_hash,
                aux_data_hash,
                pass_through_data_hash,
                meta_parameters_hash,
                protocol_version,
                system_logs,
                compressed_state_diffs,
                events_queue_commitment,
                bootloader_initial_content_commitment,
                pubdata_input,
                fee_address,
                aggregation_root,
                local_root,
                state_diff_hash,
                data_availability.inclusion_data,
                l1_gas_price,
                l2_fair_gas_price,
                fair_pubdata_price
            FROM
                l1_batches
            LEFT JOIN commitments ON commitments.l1_batch_number = l1_batches.number
            LEFT JOIN
                data_availability
                ON data_availability.l1_batch_number = l1_batches.number
            WHERE
                is_sealed
                AND number = $1
            "#,
            i64::from(number.0)
        )
        .instrument("get_storage_l1_batch")
        .with_arg("number", &number)
        .fetch_optional(self.storage)
        .await
    }

    pub async fn get_l1_batch_header(
        &mut self,
        number: L1BatchNumber,
    ) -> DalResult<Option<L1BatchHeader>> {
        let storage_l1_batch_header = sqlx::query_as!(
            StorageL1BatchHeader,
            r#"
            SELECT
                number,
                l1_tx_count,
                l2_tx_count,
                timestamp,
                l2_to_l1_messages,
                bloom,
                priority_ops_onchain_data,
                used_contract_hashes,
                bootloader_code_hash,
                default_aa_code_hash,
                evm_emulator_code_hash,
                protocol_version,
                system_logs,
                pubdata_input,
                fee_address,
                l1_gas_price,
                l2_fair_gas_price,
                fair_pubdata_price
            FROM
                l1_batches
            WHERE
                is_sealed
                AND number = $1
            "#,
            i64::from(number.0)
        )
        .instrument("get_l1_batch_header")
        .with_arg("number", &number)
        .fetch_optional(self.storage)
        .await?;

        if let Some(storage_l1_batch_header) = storage_l1_batch_header {
            let l2_to_l1_logs = self
                .get_l2_to_l1_logs_for_batch::<UserL2ToL1Log>(number)
                .await?;
            return Ok(Some(
                storage_l1_batch_header.into_l1_batch_header_with_logs(l2_to_l1_logs),
            ));
        }

        Ok(None)
    }

    /// Returns initial bootloader heap content for the specified L1 batch.
    pub async fn get_initial_bootloader_heap(
        &mut self,
        number: L1BatchNumber,
    ) -> anyhow::Result<Option<Vec<(usize, U256)>>> {
        let Some(row) = sqlx::query!(
            r#"
            SELECT
                initial_bootloader_heap_content
            FROM
                l1_batches
            WHERE
                is_sealed
                AND number = $1
            "#,
            i64::from(number.0)
        )
        .instrument("get_initial_bootloader_heap")
        .report_latency()
        .with_arg("number", &number)
        .fetch_optional(self.storage)
        .await?
        else {
            return Ok(None);
        };

        let heap = serde_json::from_value(row.initial_bootloader_heap_content)
            .context("invalid value for initial_bootloader_heap_content in the DB")?;
        Ok(Some(heap))
    }

    pub async fn get_storage_oracle_info(
        &mut self,
        number: L1BatchNumber,
    ) -> anyhow::Result<Option<StorageOracleInfo>> {
        let storage_oracle_info = sqlx::query_as!(
            DbStorageOracleInfo,
            r#"
            SELECT
                storage_refunds,
                pubdata_costs
            FROM
                l1_batches
            WHERE
                is_sealed
                AND number = $1
            "#,
            i64::from(number.0)
        )
        .instrument("get_storage_refunds")
        .report_latency()
        .with_arg("number", &number)
        .fetch_optional(self.storage)
        .await?;

        Ok(storage_oracle_info.and_then(DbStorageOracleInfo::into_optional_batch_oracle_info))
    }

    /// The server is doing precommits based on the txs.
    /// That means, that the last fictive l2 block will never be included into precommit txs and it's the only way how the miniblock will have no txs.
    /// So we have to check if the last 2 rolling txs hashes for miniblocks are equal and if yes, we can set the final precommit tx id for the batch,
    /// and that will mean we can commit the batch.
    pub async fn set_final_precommit_operation(&mut self) -> DalResult<()> {
        let rows = sqlx::query!(
            r#"
            SELECT
                l1_batches.number AS l1_batch_number,
                miniblocks.eth_precommit_tx_id,
                miniblocks.rolling_txs_hash,
                miniblocks.number AS miniblock_number
            FROM
                l1_batches
            JOIN LATERAL (
                SELECT
                    eth_precommit_tx_id,
                    rolling_txs_hash,
                    number
                FROM miniblocks
<<<<<<< HEAD
                WHERE l1_batch_number = l1_batches.number
=======
                LEFT JOIN
                    eth_txs_history
                    ON eth_txs_history.eth_tx_id = miniblocks.eth_precommit_tx_id
                WHERE
                    l1_batch_number = l1_batches.number
                    AND (
                        eth_txs_history.finality_status != 'pending'
                        OR eth_precommit_tx_id IS NULL
                    )
>>>>>>> 98022847
                ORDER BY number DESC
                LIMIT 2
            ) miniblocks ON TRUE
            WHERE
                l1_batches.number > 0
                AND l1_batches.is_sealed
                AND l1_batches.eth_commit_tx_id IS NULL
                AND l1_batches.final_precommit_eth_tx_id IS NULL
                AND miniblocks.rolling_txs_hash IS NOT NULL
            ORDER BY l1_batches.number, miniblocks.number DESC;
            "#
        )
        .instrument("unified_l1_miniblocks_query")
        .report_latency()
        .fetch_all(self.storage)
        .await?;

        // Group by l1_batch_number
        let mut miniblocks_by_batch: HashMap<_, Vec<_>> = HashMap::new();
        for row in rows {
            miniblocks_by_batch
                .entry(row.l1_batch_number)
                .or_default()
                .push(row);
        }

        for (batch_number, miniblocks) in miniblocks_by_batch {
<<<<<<< HEAD
            assert_eq!(
                miniblocks.len(),
                2,
                "Expected exactly 2 miniblocks for each batch"
            );
=======
            if miniblocks.len() != 2 {
                // We expect exactly 2 miniblocks for each batch. If not we will wait for the next iteration
                continue;
            }
>>>>>>> 98022847
            // miniblocks[0] is the newest, [1] is previous (because of DESC order)
            if miniblocks[0].rolling_txs_hash == miniblocks[1].rolling_txs_hash {
                if let Some(eth_tx_id) = miniblocks[1].eth_precommit_tx_id {
                    sqlx::query!(
                        r#"
                        UPDATE l1_batches
                        SET final_precommit_eth_tx_id = $1
                        WHERE number = $2
                        "#,
                        eth_tx_id,
                        batch_number,
                    )
                    .instrument("update_final_precommit_eth_tx_id")
                    .report_latency()
                    .execute(self.storage)
                    .await?;
                }
            }
        }
        Ok(())
    }

    pub async fn set_eth_tx_id_for_l2_blocks(
        &mut self,
        number_range: ops::RangeInclusive<L2BlockNumber>,
        eth_tx_id: u32,
        aggregation_type: L2BlockAggregatedActionType,
    ) -> DalResult<()> {
        match aggregation_type {
            L2BlockAggregatedActionType::Precommit => {
                let instrumentation = Instrumented::new("set_eth_tx_id#precommit")
                    .with_arg("number_range", &number_range)
                    .with_arg("eth_tx_id", &eth_tx_id);

                let query = sqlx::query!(
                    r#"
                    UPDATE miniblocks
                    SET
                        eth_precommit_tx_id = $1,
                        updated_at = NOW()
                    WHERE
                        number BETWEEN $2 AND $3
                        AND eth_precommit_tx_id IS NULL
                    "#,
                    eth_tx_id as i32,
                    i64::from(number_range.start().0),
                    i64::from(number_range.end().0)
                );
                let result = instrumentation
                    .clone()
                    .with(query)
                    .execute(self.storage)
                    .await?;

                if result.rows_affected() == 0 {
                    let err = instrumentation.constraint_error(anyhow::anyhow!(
                        "Update eth_tx_id that is is not null is not allowed"
                    ));
                    return Err(err);
                }
            }
        }
        Ok(())
    }

    pub async fn set_eth_tx_id(
        &mut self,
        number_range: ops::RangeInclusive<L1BatchNumber>,
        eth_tx_id: u32,
        aggregation_type: L1BatchAggregatedActionType,
    ) -> DalResult<()> {
        match aggregation_type {
            L1BatchAggregatedActionType::Commit => {
                let instrumentation = Instrumented::new("set_eth_tx_id#commit")
                    .with_arg("number_range", &number_range)
                    .with_arg("eth_tx_id", &eth_tx_id);

                let query = sqlx::query!(
                    r#"
                    UPDATE l1_batches
                    SET
                        eth_commit_tx_id = $1,
                        updated_at = NOW()
                    WHERE
                        number BETWEEN $2 AND $3
                        AND eth_commit_tx_id IS NULL
                    "#,
                    eth_tx_id as i32,
                    i64::from(number_range.start().0),
                    i64::from(number_range.end().0)
                );
                let result = instrumentation
                    .clone()
                    .with(query)
                    .execute(self.storage)
                    .await?;

                if result.rows_affected() == 0 {
                    let err = instrumentation.constraint_error(anyhow::anyhow!(
                        "Update eth_commit_tx_id that is is not null is not allowed"
                    ));
                    return Err(err);
                }
            }
            L1BatchAggregatedActionType::PublishProofOnchain => {
                let instrumentation = Instrumented::new("set_eth_tx_id#prove")
                    .with_arg("number_range", &number_range)
                    .with_arg("eth_tx_id", &eth_tx_id);
                let query = sqlx::query!(
                    r#"
                    UPDATE l1_batches
                    SET
                        eth_prove_tx_id = $1,
                        updated_at = NOW()
                    WHERE
                        number BETWEEN $2 AND $3
                        AND eth_prove_tx_id IS NULL
                    "#,
                    eth_tx_id as i32,
                    i64::from(number_range.start().0),
                    i64::from(number_range.end().0)
                );

                let result = instrumentation
                    .clone()
                    .with(query)
                    .execute(self.storage)
                    .await?;

                if result.rows_affected() == 0 {
                    let err = instrumentation.constraint_error(anyhow::anyhow!(
                        "Update eth_prove_tx_id that is is not null is not allowed"
                    ));
                    return Err(err);
                }
            }
            L1BatchAggregatedActionType::Execute => {
                let instrumentation = Instrumented::new("set_eth_tx_id#execute")
                    .with_arg("number_range", &number_range)
                    .with_arg("eth_tx_id", &eth_tx_id);

                let query = sqlx::query!(
                    r#"
                    UPDATE l1_batches
                    SET
                        eth_execute_tx_id = $1,
                        updated_at = NOW()
                    WHERE
                        number BETWEEN $2 AND $3
                        AND eth_execute_tx_id IS NULL
                    "#,
                    eth_tx_id as i32,
                    i64::from(number_range.start().0),
                    i64::from(number_range.end().0)
                );

                let result = instrumentation
                    .clone()
                    .with(query)
                    .execute(self.storage)
                    .await?;

                if result.rows_affected() == 0 {
                    let err = instrumentation.constraint_error(anyhow::anyhow!(
                        "Update eth_execute_tx_id that is is not null is not allowed"
                    ));
                    return Err(err);
                }
            }
        }
        Ok(())
    }

    /// Inserts an unsealed L1 batch with some basic information (i.e. runtime related data is either
    /// null or set to default value for the corresponding type).
    pub async fn insert_l1_batch(
        &mut self,
        unsealed_batch_header: UnsealedL1BatchHeader,
    ) -> DalResult<()> {
        Self::insert_l1_batch_inner(unsealed_batch_header, self.storage).await
    }

    async fn insert_l1_batch_inner(
        unsealed_batch_header: UnsealedL1BatchHeader,
        conn: &mut Connection<'_, Core>,
    ) -> DalResult<()> {
        sqlx::query!(
            r#"
            INSERT INTO
            l1_batches (
                number,
                timestamp,
                protocol_version,
                fee_address,
                l1_gas_price,
                l2_fair_gas_price,
                fair_pubdata_price,
                l1_tx_count,
                l2_tx_count,
                bloom,
                priority_ops_onchain_data,
                initial_bootloader_heap_content,
                used_contract_hashes,
                created_at,
                updated_at,
                is_sealed
            )
            VALUES
            (
                $1,
                $2,
                $3,
                $4,
                $5,
                $6,
                $7,
                0,
                0,
                ''::bytea,
                '{}'::bytea [],
                '{}'::jsonb,
                '{}'::jsonb,
                NOW(),
                NOW(),
                FALSE
            )
            "#,
            i64::from(unsealed_batch_header.number.0),
            unsealed_batch_header.timestamp as i64,
            unsealed_batch_header.protocol_version.map(|v| v as i32),
            unsealed_batch_header.fee_address.as_bytes(),
            unsealed_batch_header.fee_input.l1_gas_price() as i64,
            unsealed_batch_header.fee_input.fair_l2_gas_price() as i64,
            unsealed_batch_header.fee_input.fair_pubdata_price() as i64,
        )
        .instrument("insert_l1_batch")
        .with_arg("number", &unsealed_batch_header.number)
        .execute(conn)
        .await?;
        Ok(())
    }

    pub async fn ensure_unsealed_l1_batch_exists(
        &mut self,
        unsealed_batch: UnsealedL1BatchHeader,
    ) -> anyhow::Result<()> {
        let mut transaction = self.storage.start_transaction().await?;
        let unsealed_batch_fetched = Self::get_unsealed_l1_batch_inner(&mut transaction).await?;

        match unsealed_batch_fetched {
            None => {
                tracing::info!(
                    "Unsealed batch #{} could not be found; inserting",
                    unsealed_batch.number
                );
                Self::insert_l1_batch_inner(unsealed_batch, &mut transaction).await?;
            }
            Some(unsealed_batch_fetched) => {
                if unsealed_batch_fetched.number != unsealed_batch.number {
                    anyhow::bail!(
                        "fetched unsealed L1 batch #{} does not conform to expected L1 batch #{}",
                        unsealed_batch_fetched.number,
                        unsealed_batch.number
                    )
                }
            }
        }

        transaction.commit().await?;
        Ok(())
    }

    pub async fn get_ready_for_precommit_txs(
        &mut self,
        l1_batch_number: Option<L1BatchNumber>,
    ) -> DalResult<Vec<TxForPrecommit>> {
        let mut tx = self.storage.start_transaction().await?;
        // Miniblocks belongs to the non sealed batches don't have batch number,
        // so for the pending batch we use None

        let txs = sqlx::query!(
            r#"
            SELECT
                transactions.hash, transactions.error,
                miniblock_number AS "miniblock_number!",
                miniblocks.timestamp
            FROM transactions
            JOIN miniblocks ON transactions.miniblock_number = miniblocks.number
            WHERE
                (
                    transactions.l1_batch_number IS NULL AND $2
                    OR transactions.l1_batch_number = $1
                )
                AND
                miniblocks.rolling_txs_hash IS NOT NULL
                AND
                miniblocks.eth_precommit_tx_id IS NULL
            ORDER BY miniblock_number, index_in_block
            "#,
            l1_batch_number.map(|l1| i64::from(l1.0)),
            l1_batch_number.is_none(),
        )
        .instrument("get_ready_for_precommit_txs")
        .report_latency()
        .fetch_all(&mut tx)
        .await?
        .into_iter()
        .map(|row| TxForPrecommit {
            l2block_number: L2BlockNumber(row.miniblock_number as u32),
            timestamp: row.timestamp,
            tx_hash: H256::from_slice(&row.hash),
            is_success: row.error.is_none(),
        })
        .collect();

        Ok(txs)
    }

    /// Marks provided L1 batch as sealed and populates it with all the runtime information.
    ///
    /// Errors if the batch does not exist.
    pub async fn mark_l1_batch_as_sealed(
        &mut self,
        header: &L1BatchHeader,
        initial_bootloader_contents: &[(usize, U256)],
        storage_refunds: &[u32],
        pubdata_costs: &[i32],
        predicted_circuits_by_type: CircuitStatistic, // predicted number of circuits for each circuit type
    ) -> anyhow::Result<()> {
        let initial_bootloader_contents_len = initial_bootloader_contents.len();
        let instrumentation = Instrumented::new("mark_l1_batch_as_sealed")
            .with_arg("number", &header.number)
            .with_arg(
                "initial_bootloader_contents.len",
                &initial_bootloader_contents_len,
            );

        let priority_onchain_data: Vec<Vec<u8>> = header
            .priority_ops_onchain_data
            .iter()
            .map(|data| data.clone().into())
            .collect();
        let system_logs = header
            .system_logs
            .iter()
            .map(|log| log.0.to_bytes().to_vec())
            .collect::<Vec<Vec<u8>>>();
        let pubdata_input = header.pubdata_input.clone();
        let initial_bootloader_contents = serde_json::to_value(initial_bootloader_contents)
            .map_err(|err| instrumentation.arg_error("initial_bootloader_contents", err))?;
        let used_contract_hashes = serde_json::to_value(&header.used_contract_hashes)
            .map_err(|err| instrumentation.arg_error("header.used_contract_hashes", err))?;
        let storage_refunds: Vec<_> = storage_refunds.iter().copied().map(i64::from).collect();
        let pubdata_costs: Vec<_> = pubdata_costs.iter().copied().map(i64::from).collect();

        let query = sqlx::query!(
            r#"
            UPDATE l1_batches
            SET
                l1_tx_count = $2,
                l2_tx_count = $3,
                l2_to_l1_messages = $4,
                bloom = $5,
                priority_ops_onchain_data = $6,
                initial_bootloader_heap_content = $7,
                used_contract_hashes = $8,
                bootloader_code_hash = $9,
                default_aa_code_hash = $10,
                evm_emulator_code_hash = $11,
                protocol_version = $12,
                system_logs = $13,
                storage_refunds = $14,
                pubdata_costs = $15,
                pubdata_input = $16,
                predicted_circuits_by_type = $17,
                updated_at = NOW(),
                sealed_at = NOW(),
                is_sealed = TRUE
            WHERE
                number = $1
            "#,
            i64::from(header.number.0),
            i32::from(header.l1_tx_count),
            i32::from(header.l2_tx_count),
            &header.l2_to_l1_messages,
            header.bloom.as_bytes(),
            &priority_onchain_data,
            initial_bootloader_contents,
            used_contract_hashes,
            header.base_system_contracts_hashes.bootloader.as_bytes(),
            header.base_system_contracts_hashes.default_aa.as_bytes(),
            header
                .base_system_contracts_hashes
                .evm_emulator
                .as_ref()
                .map(H256::as_bytes),
            header.protocol_version.map(|v| v as i32),
            &system_logs,
            &storage_refunds,
            &pubdata_costs,
            pubdata_input,
            serde_json::to_value(predicted_circuits_by_type).unwrap(),
        );
        let update_result = instrumentation.with(query).execute(self.storage).await?;

        if update_result.rows_affected() == 0 {
            anyhow::bail!(
                "L1 batch sealing failed: batch #{} was not found",
                header.number
            );
        }

        Ok(())
    }

    pub async fn get_unsealed_l1_batch(&mut self) -> DalResult<Option<UnsealedL1BatchHeader>> {
        Self::get_unsealed_l1_batch_inner(self.storage).await
    }

    async fn get_unsealed_l1_batch_inner(
        conn: &mut Connection<'_, Core>,
    ) -> DalResult<Option<UnsealedL1BatchHeader>> {
        let batch = sqlx::query_as!(
            UnsealedStorageL1Batch,
            r#"
            SELECT
                number,
                timestamp,
                protocol_version,
                fee_address,
                l1_gas_price,
                l2_fair_gas_price,
                fair_pubdata_price
            FROM (
                SELECT
                    number,
                    timestamp,
                    protocol_version,
                    fee_address,
                    l1_gas_price,
                    l2_fair_gas_price,
                    fair_pubdata_price,
                    is_sealed
                FROM l1_batches
                ORDER BY number DESC
                LIMIT 1
            ) AS u
            WHERE NOT is_sealed
            "#,
        )
        .instrument("get_unsealed_l1_batch")
        .fetch_optional(conn)
        .await?;

        Ok(batch.map(|b| b.into()))
    }

    pub async fn insert_l2_block(&mut self, l2_block_header: &L2BlockHeader) -> DalResult<()> {
        let instrumentation =
            Instrumented::new("insert_l2_block").with_arg("number", &l2_block_header.number);

        let base_fee_per_gas =
            BigDecimal::from_u64(l2_block_header.base_fee_per_gas).ok_or_else(|| {
                instrumentation.arg_error(
                    "header.base_fee_per_gas",
                    anyhow::anyhow!("doesn't fit in u64"),
                )
            })?;

        let query = sqlx::query!(
            r#"
            INSERT INTO
            miniblocks (
                number,
                timestamp,
                hash,
                l1_tx_count,
                l2_tx_count,
                fee_account_address,
                base_fee_per_gas,
                l1_gas_price,
                l2_fair_gas_price,
                gas_per_pubdata_limit,
                bootloader_code_hash,
                default_aa_code_hash,
                evm_emulator_code_hash,
                protocol_version,
                virtual_blocks,
                fair_pubdata_price,
                gas_limit,
                logs_bloom,
                l2_da_validator_address,
                pubdata_type,
                rolling_txs_hash,
                created_at,
                updated_at
            )
            VALUES
            (
                $1,
                $2,
                $3,
                $4,
                $5,
                $6,
                $7,
                $8,
                $9,
                $10,
                $11,
                $12,
                $13,
                $14,
                $15,
                $16,
                $17,
                $18,
                $19,
                $20,
                $21,
                NOW(),
                NOW()
            )
            "#,
            i64::from(l2_block_header.number.0),
            l2_block_header.timestamp as i64,
            l2_block_header.hash.as_bytes(),
            i32::from(l2_block_header.l1_tx_count),
            i32::from(l2_block_header.l2_tx_count),
            l2_block_header.fee_account_address.as_bytes(),
            base_fee_per_gas,
            l2_block_header.batch_fee_input.l1_gas_price() as i64,
            l2_block_header.batch_fee_input.fair_l2_gas_price() as i64,
            l2_block_header.gas_per_pubdata_limit as i64,
            l2_block_header
                .base_system_contracts_hashes
                .bootloader
                .as_bytes(),
            l2_block_header
                .base_system_contracts_hashes
                .default_aa
                .as_bytes(),
            l2_block_header
                .base_system_contracts_hashes
                .evm_emulator
                .as_ref()
                .map(H256::as_bytes),
            l2_block_header.protocol_version.map(|v| v as i32),
            i64::from(l2_block_header.virtual_blocks),
            l2_block_header.batch_fee_input.fair_pubdata_price() as i64,
            l2_block_header.gas_limit as i64,
            l2_block_header.logs_bloom.as_bytes(),
            l2_block_header
                .pubdata_params
                .l2_da_validator_address
                .as_bytes(),
            l2_block_header.pubdata_params.pubdata_type.to_string(),
            l2_block_header
                .rolling_txs_hash
                .map(|h| h.as_bytes().to_vec())
        );

        instrumentation.with(query).execute(self.storage).await?;
        Ok(())
    }

    pub async fn get_last_sealed_l2_block_header(&mut self) -> DalResult<Option<L2BlockHeader>> {
        let header = sqlx::query_as!(
            StorageL2BlockHeader,
            r#"
            SELECT
                number,
                timestamp,
                hash,
                l1_tx_count,
                l2_tx_count,
                fee_account_address AS "fee_account_address!",
                base_fee_per_gas,
                l1_gas_price,
                l2_fair_gas_price,
                gas_per_pubdata_limit,
                bootloader_code_hash,
                default_aa_code_hash,
                evm_emulator_code_hash,
                protocol_version,
                virtual_blocks,
                fair_pubdata_price,
                gas_limit,
                logs_bloom,
                l2_da_validator_address,
                pubdata_type,
                rolling_txs_hash
            FROM
                miniblocks
            ORDER BY
                number DESC
            LIMIT
                1
            "#,
        )
        .instrument("get_last_sealed_l2_block_header")
        .fetch_optional(self.storage)
        .await?;

        Ok(header.map(Into::into))
    }

    pub async fn get_l2_block_header(
        &mut self,
        l2_block_number: L2BlockNumber,
    ) -> DalResult<Option<L2BlockHeader>> {
        let header = sqlx::query_as!(
            StorageL2BlockHeader,
            r#"
            SELECT
                number,
                timestamp,
                hash,
                l1_tx_count,
                l2_tx_count,
                fee_account_address AS "fee_account_address!",
                base_fee_per_gas,
                l1_gas_price,
                l2_fair_gas_price,
                gas_per_pubdata_limit,
                bootloader_code_hash,
                default_aa_code_hash,
                evm_emulator_code_hash,
                protocol_version,
                virtual_blocks,
                fair_pubdata_price,
                gas_limit,
                logs_bloom,
                l2_da_validator_address,
                pubdata_type,
                rolling_txs_hash
            FROM
                miniblocks
            WHERE
                number = $1
            "#,
            i64::from(l2_block_number.0),
        )
        .instrument("get_l2_block_header")
        .with_arg("l2_block_number", &l2_block_number)
        .fetch_optional(self.storage)
        .await?;

        Ok(header.map(Into::into))
    }

    pub async fn mark_l2_blocks_as_executed_in_l1_batch(
        &mut self,
        l1_batch_number: L1BatchNumber,
    ) -> DalResult<()> {
        sqlx::query!(
            r#"
            UPDATE miniblocks
            SET
                l1_batch_number = $1
            WHERE
                l1_batch_number IS NULL
            "#,
            l1_batch_number.0 as i32,
        )
        .instrument("mark_l2_blocks_as_executed_in_l1_batch")
        .with_arg("l1_batch_number", &l1_batch_number)
        .execute(self.storage)
        .await?;
        Ok(())
    }

    pub async fn save_l1_batch_tree_data(
        &mut self,
        number: L1BatchNumber,
        tree_data: &L1BatchTreeData,
    ) -> anyhow::Result<()> {
        let update_result = sqlx::query!(
            r#"
            UPDATE l1_batches
            SET
                hash = $1,
                rollup_last_leaf_index = $2,
                updated_at = NOW()
            WHERE
                number = $3
                AND hash IS NULL
            "#,
            tree_data.hash.as_bytes(),
            tree_data.rollup_last_leaf_index as i64,
            i64::from(number.0),
        )
        .instrument("save_batch_tree_data")
        .with_arg("number", &number)
        .report_latency()
        .execute(self.storage)
        .await?;

        if update_result.rows_affected() == 0 {
            tracing::debug!("L1 batch #{number}: tree data wasn't updated as it's already present");

            // Batch was already processed. Verify that the existing tree data matches.
            let existing_tree_data = self.get_l1_batch_tree_data(number).await?;
            anyhow::ensure!(
                existing_tree_data.as_ref() == Some(tree_data),
                "Root hash verification failed. Tree data for L1 batch #{number} does not match the expected value \
                 (expected: {tree_data:?}, existing: {existing_tree_data:?})",
            );
        }
        Ok(())
    }

    pub async fn save_l1_batch_commitment_artifacts(
        &mut self,
        number: L1BatchNumber,
        commitment_artifacts: &L1BatchCommitmentArtifacts,
    ) -> anyhow::Result<()> {
        let mut transaction = self.storage.start_transaction().await?;

        let update_result = sqlx::query!(
            r#"
            UPDATE l1_batches
            SET
                commitment = $1,
                aux_data_hash = $2,
                pass_through_data_hash = $3,
                meta_parameters_hash = $4,
                l2_l1_merkle_root = $5,
                zkporter_is_available = $6,
                compressed_state_diffs = $7,
                compressed_initial_writes = $8,
                compressed_repeated_writes = $9,
                state_diff_hash = $10,
                aggregation_root = $11,
                local_root = $12,
                updated_at = NOW()
            WHERE
                number = $13
                AND commitment IS NULL
            "#,
            commitment_artifacts.commitment_hash.commitment.as_bytes(),
            commitment_artifacts.commitment_hash.aux_output.as_bytes(),
            commitment_artifacts
                .commitment_hash
                .pass_through_data
                .as_bytes(),
            commitment_artifacts
                .commitment_hash
                .meta_parameters
                .as_bytes(),
            commitment_artifacts.l2_l1_merkle_root.as_bytes(),
            commitment_artifacts.zkporter_is_available,
            commitment_artifacts.compressed_state_diffs,
            commitment_artifacts.compressed_initial_writes,
            commitment_artifacts.compressed_repeated_writes,
            commitment_artifacts.state_diff_hash.as_bytes(),
            commitment_artifacts.aggregation_root.as_bytes(),
            commitment_artifacts.local_root.as_bytes(),
            i64::from(number.0),
        )
        .instrument("save_l1_batch_commitment_artifacts")
        .with_arg("number", &number)
        .report_latency()
        .execute(&mut transaction)
        .await?;
        if update_result.rows_affected() == 0 {
            tracing::debug!(
                "L1 batch #{number}: commitment info wasn't updated as it's already present"
            );

            // Batch was already processed. Verify that existing commitment matches
            let matched: i64 = sqlx::query!(
                r#"
                SELECT
                    COUNT(*) AS "count!"
                FROM
                    l1_batches
                WHERE
                    number = $1
                    AND commitment = $2
                "#,
                i64::from(number.0),
                commitment_artifacts.commitment_hash.commitment.as_bytes(),
            )
            .instrument("get_matching_batch_commitment")
            .with_arg("number", &number)
            .report_latency()
            .fetch_one(&mut transaction)
            .await?
            .count;

            anyhow::ensure!(
                matched == 1,
                "Commitment verification failed. Commitment for L1 batch #{} does not match the expected value \
                 (expected commitment: {:?})",
                number,
                commitment_artifacts.commitment_hash.commitment
            );
        }

        sqlx::query!(
            r#"
            INSERT INTO
            commitments (
                l1_batch_number,
                events_queue_commitment,
                bootloader_initial_content_commitment
            )
            VALUES
            ($1, $2, $3)
            ON CONFLICT (l1_batch_number) DO NOTHING
            "#,
            i64::from(number.0),
            commitment_artifacts
                .aux_commitments
                .map(|a| a.events_queue_commitment.0.to_vec()),
            commitment_artifacts
                .aux_commitments
                .map(|a| a.bootloader_initial_content_commitment.0.to_vec()),
        )
        .instrument("save_batch_aux_commitments")
        .with_arg("number", &number)
        .report_latency()
        .execute(&mut transaction)
        .await?;

        transaction.commit().await?;
        Ok(())
    }

    pub async fn get_last_committed_to_eth_l1_batch(
        &mut self,
    ) -> DalResult<Option<L1BatchWithMetadata>> {
        // We can get 0 batch for the first transaction
        let batch = sqlx::query_as!(
            StorageL1Batch,
            r#"
            SELECT
                number,
                timestamp,
                l1_tx_count,
                l2_tx_count,
                bloom,
                priority_ops_onchain_data,
                hash,
                commitment,
                l2_to_l1_messages,
                used_contract_hashes,
                compressed_initial_writes,
                compressed_repeated_writes,
                l2_l1_merkle_root,
                rollup_last_leaf_index,
                zkporter_is_available,
                bootloader_code_hash,
                default_aa_code_hash,
                evm_emulator_code_hash,
                aux_data_hash,
                pass_through_data_hash,
                meta_parameters_hash,
                protocol_version,
                compressed_state_diffs,
                system_logs,
                events_queue_commitment,
                bootloader_initial_content_commitment,
                pubdata_input,
                fee_address,
                aggregation_root,
                local_root,
                state_diff_hash,
                data_availability.inclusion_data,
                l1_gas_price,
                l2_fair_gas_price,
                fair_pubdata_price
            FROM
                l1_batches
            LEFT JOIN commitments ON commitments.l1_batch_number = l1_batches.number
            LEFT JOIN
                data_availability
                ON data_availability.l1_batch_number = l1_batches.number
            WHERE
                number = 0
                OR eth_commit_tx_id IS NOT NULL
                AND commitment IS NOT NULL
            ORDER BY
                number DESC
            LIMIT
                1
            "#,
        )
        .instrument("get_last_committed_to_eth_l1_batch")
        .fetch_one(self.storage)
        .await?;
        // genesis batch is first generated without commitment, we should wait for the tree to set it.
        if batch.commitment.is_none() {
            return Ok(None);
        }

        self.map_storage_l1_batch(batch).await
    }

    /// Returns the number of the last L1 batch for which an Ethereum commit tx was sent and confirmed.
    pub async fn get_number_of_last_l1_batch_committed_on_eth(
        &mut self,
    ) -> DalResult<Option<L1BatchNumber>> {
        Ok(sqlx::query!(
            r#"
            SELECT
                number
            FROM
                l1_batches
            LEFT JOIN
                eth_txs_history AS commit_tx
                ON (l1_batches.eth_commit_tx_id = commit_tx.eth_tx_id)
            WHERE
                commit_tx.finality_status != 'pending'
            ORDER BY
                number DESC
            LIMIT
                1
            "#
        )
        .instrument("get_number_of_last_l1_batch_committed_on_eth")
        .fetch_optional(self.storage)
        .await?
        .map(|row| L1BatchNumber(row.number as u32)))
    }

    /// Returns the number of the last L1 batch for which an Ethereum prove tx exists in the database.
    pub async fn get_last_l1_batch_with_prove_tx(&mut self) -> DalResult<L1BatchNumber> {
        let row = sqlx::query!(
            r#"
            SELECT
                COALESCE(MAX(number), 0) AS "number!"
            FROM
                l1_batches
            WHERE
                eth_prove_tx_id IS NOT NULL
            "#
        )
        .instrument("get_last_l1_batch_with_prove_tx")
        .fetch_one(self.storage)
        .await?;

        Ok(L1BatchNumber(row.number as u32))
    }

    pub async fn get_eth_commit_tx_id(
        &mut self,
        l1_batch_number: L1BatchNumber,
    ) -> DalResult<Option<u64>> {
        let row = sqlx::query!(
            r#"
            SELECT
                eth_commit_tx_id
            FROM
                l1_batches
            WHERE
                number = $1
            "#,
            i64::from(l1_batch_number.0)
        )
        .instrument("get_eth_commit_tx_id")
        .with_arg("l1_batch_number", &l1_batch_number)
        .fetch_optional(self.storage)
        .await?;

        Ok(row.and_then(|row| row.eth_commit_tx_id.map(|n| n as u64)))
    }

    /// Returns the number of the last L1 batch for which an Ethereum prove tx was sent and confirmed.
    pub async fn get_number_of_last_l1_batch_proven_on_eth(
        &mut self,
    ) -> DalResult<Option<L1BatchNumber>> {
        Ok(sqlx::query!(
            r#"
            SELECT
                number
            FROM
                l1_batches
            LEFT JOIN
                eth_txs_history AS prove_tx
                ON (l1_batches.eth_prove_tx_id = prove_tx.eth_tx_id)
            WHERE
                prove_tx.confirmed_at IS NOT NULL
            ORDER BY
                number DESC
            LIMIT
                1
            "#
        )
        .instrument("get_number_of_last_l1_batch_proven_on_eth")
        .fetch_optional(self.storage)
        .await?
        .map(|record| L1BatchNumber(record.number as u32)))
    }

    /// Returns the number of the last L1 batch for which an Ethereum execute tx was sent and confirmed.
    pub async fn get_number_of_last_l1_batch_executed_on_eth(
        &mut self,
    ) -> DalResult<Option<L1BatchNumber>> {
        Ok(sqlx::query!(
            r#"
            SELECT
                number
            FROM
                l1_batches
            LEFT JOIN
                eth_txs_history AS execute_tx
                ON (l1_batches.eth_execute_tx_id = execute_tx.eth_tx_id)
            WHERE
                execute_tx.confirmed_at IS NOT NULL
            ORDER BY
                number DESC
            LIMIT
                1
            "#
        )
        .instrument("get_number_of_last_l1_batch_executed_on_eth")
        .fetch_optional(self.storage)
        .await?
        .map(|row| L1BatchNumber(row.number as u32)))
    }

    /// This method returns batches that are confirmed on L1. That is, it doesn't wait for the proofs to be generated.
    ///
    /// # Params:
    /// * `commited_tx_confirmed`: whether to look for ready proofs only for txs for which
    ///   respective commit transactions have been confirmed by the network.
    pub async fn get_ready_for_dummy_proof_l1_batches(
        &mut self,
        limit: usize,
    ) -> anyhow::Result<Vec<L1BatchWithMetadata>> {
        let raw_batches = sqlx::query_as!(
            StorageL1Batch,
            r#"
            SELECT
                number,
                timestamp,
                l1_tx_count,
                l2_tx_count,
                bloom,
                priority_ops_onchain_data,
                hash,
                commitment,
                l2_to_l1_messages,
                used_contract_hashes,
                compressed_initial_writes,
                compressed_repeated_writes,
                l2_l1_merkle_root,
                rollup_last_leaf_index,
                zkporter_is_available,
                bootloader_code_hash,
                default_aa_code_hash,
                evm_emulator_code_hash,
                aux_data_hash,
                pass_through_data_hash,
                meta_parameters_hash,
                protocol_version,
                compressed_state_diffs,
                system_logs,
                events_queue_commitment,
                bootloader_initial_content_commitment,
                pubdata_input,
                fee_address,
                aggregation_root,
                local_root,
                state_diff_hash,
                data_availability.inclusion_data,
                l1_gas_price,
                l2_fair_gas_price,
                fair_pubdata_price
            FROM
                l1_batches
            LEFT JOIN commitments ON commitments.l1_batch_number = l1_batches.number
            LEFT JOIN
                data_availability
                ON data_availability.l1_batch_number = l1_batches.number
            WHERE
                eth_commit_tx_id IS NOT NULL
                AND eth_prove_tx_id IS NULL
            ORDER BY
                number
            LIMIT
                $1
            "#,
            limit as i32
        )
        .instrument("get_ready_for_dummy_proof_l1_batches")
        .with_arg("limit", &limit)
        .fetch_all(self.storage)
        .await?;

        self.map_l1_batches(raw_batches)
            .await
            .context("map_l1_batches()")
    }

    async fn map_l1_batches(
        &mut self,
        raw_batches: Vec<StorageL1Batch>,
    ) -> anyhow::Result<Vec<L1BatchWithMetadata>> {
        let mut l1_batches_with_metadata = Vec::with_capacity(raw_batches.len());
        for raw_batch in raw_batches {
            let batch = self
                .map_storage_l1_batch(raw_batch)
                .await
                .context("map_storage_l1_batch()")?
                .context("Batch should be complete")?;
            l1_batches_with_metadata.push(batch);
        }
        Ok(l1_batches_with_metadata)
    }

    /// This method returns batches that are committed on L1 and witness jobs for them are skipped.
    pub async fn get_skipped_for_proof_l1_batches(
        &mut self,
        limit: usize,
    ) -> anyhow::Result<Vec<L1BatchWithMetadata>> {
        let last_proved_batch_number = self
            .get_last_l1_batch_with_prove_tx()
            .await
            .context("get_last_l1_batch_with_prove_tx()")?;
        // Witness jobs can be processed out of order, so `WHERE l1_batches.number - row_number = $1`
        // is used to avoid having gaps in the list of batches to send dummy proofs for.
        let raw_batches = sqlx::query_as!(
            StorageL1Batch,
            r#"
            SELECT
                number,
                timestamp,
                l1_tx_count,
                l2_tx_count,
                bloom,
                priority_ops_onchain_data,
                hash,
                commitment,
                l2_to_l1_messages,
                used_contract_hashes,
                compressed_initial_writes,
                compressed_repeated_writes,
                l2_l1_merkle_root,
                rollup_last_leaf_index,
                zkporter_is_available,
                bootloader_code_hash,
                default_aa_code_hash,
                evm_emulator_code_hash,
                aux_data_hash,
                pass_through_data_hash,
                meta_parameters_hash,
                system_logs,
                compressed_state_diffs,
                protocol_version,
                events_queue_commitment,
                bootloader_initial_content_commitment,
                pubdata_input,
                fee_address,
                aggregation_root,
                local_root,
                state_diff_hash,
                data_availability.inclusion_data,
                l1_gas_price,
                l2_fair_gas_price,
                fair_pubdata_price
            FROM
                (
                    SELECT
                        l1_batches.*,
                        ROW_NUMBER() OVER (
                            ORDER BY
                                number ASC
                        ) AS row_number
                    FROM
                        l1_batches
                    WHERE
                        eth_commit_tx_id IS NOT NULL
                        AND l1_batches.skip_proof = TRUE
                        AND l1_batches.number > $1
                    ORDER BY
                        number
                    LIMIT
                        $2
                ) inn
            LEFT JOIN commitments ON commitments.l1_batch_number = inn.number
            LEFT JOIN data_availability ON data_availability.l1_batch_number = inn.number
            WHERE
                number - row_number = $1
            "#,
            last_proved_batch_number.0 as i32,
            limit as i32
        )
        .instrument("get_skipped_for_proof_l1_batches")
        .with_arg("limit", &limit)
        .fetch_all(self.storage)
        .await?;

        self.map_l1_batches(raw_batches)
            .await
            .context("map_l1_batches()")
    }

    pub async fn get_ready_for_execute_l1_batches(
        &mut self,
        limit: usize,
        max_l1_batch_timestamp_millis: Option<u64>,
    ) -> anyhow::Result<Vec<L1BatchWithMetadata>> {
        let raw_batches = match max_l1_batch_timestamp_millis {
            None => {
                sqlx::query_as!(
                    StorageL1Batch,
                    r#"
                    SELECT
                        number,
                        timestamp,
                        l1_tx_count,
                        l2_tx_count,
                        bloom,
                        priority_ops_onchain_data,
                        hash,
                        commitment,
                        l2_to_l1_messages,
                        used_contract_hashes,
                        compressed_initial_writes,
                        compressed_repeated_writes,
                        l2_l1_merkle_root,
                        rollup_last_leaf_index,
                        zkporter_is_available,
                        bootloader_code_hash,
                        default_aa_code_hash,
                        evm_emulator_code_hash,
                        aux_data_hash,
                        pass_through_data_hash,
                        meta_parameters_hash,
                        protocol_version,
                        compressed_state_diffs,
                        system_logs,
                        events_queue_commitment,
                        bootloader_initial_content_commitment,
                        pubdata_input,
                        fee_address,
                        aggregation_root,
                        local_root,
                        state_diff_hash,
                        data_availability.inclusion_data,
                        l1_gas_price,
                        l2_fair_gas_price,
                        fair_pubdata_price
                    FROM
                        l1_batches
                    LEFT JOIN commitments ON commitments.l1_batch_number = l1_batches.number
                    LEFT JOIN
                        data_availability
                        ON data_availability.l1_batch_number = l1_batches.number
                    WHERE
                        eth_prove_tx_id IS NOT NULL
                        AND eth_execute_tx_id IS NULL
                    ORDER BY
                        number
                    LIMIT
                        $1
                    "#,
                    limit as i32,
                )
                .instrument("get_ready_for_execute_l1_batches/no_max_timestamp")
                .with_arg("limit", &limit)
                .fetch_all(self.storage)
                .await?
            }

            Some(max_l1_batch_timestamp_millis) => {
                // Do not lose the precision here, otherwise we can skip some L1 batches.
                // Mostly needed for tests.
                let max_l1_batch_timestamp_seconds = max_l1_batch_timestamp_millis as f64 / 1_000.0;
                self.raw_ready_for_execute_l1_batches(max_l1_batch_timestamp_seconds, limit)
                    .await
                    .context("raw_ready_for_execute_l1_batches()")?
            }
        };

        self.map_l1_batches(raw_batches)
            .await
            .context("map_l1_batches()")
    }

    pub async fn get_batch_first_priority_op_id(
        &mut self,
        batch_number: L1BatchNumber,
    ) -> DalResult<Option<usize>> {
        let Some((from_l2_block, to_l2_block)) = self
            .storage
            .blocks_web3_dal()
            .get_l2_block_range_of_l1_batch(batch_number)
            .await?
        else {
            return Ok(None);
        };
        let row = sqlx::query!(
            r#"
            SELECT
                MIN(priority_op_id) AS "id?"
            FROM
                transactions
            WHERE
                miniblock_number BETWEEN $1 AND $2
                AND is_priority = TRUE
            "#,
            i64::from(from_l2_block.0),
            i64::from(to_l2_block.0),
        )
        .instrument("get_batch_first_priority_op_id")
        .with_arg("batch_number", &batch_number)
        .fetch_one(self.storage)
        .await?;

        Ok(row.id.map(|id| id as usize))
    }

    async fn raw_ready_for_execute_l1_batches(
        &mut self,
        max_l1_batch_timestamp_seconds: f64,
        limit: usize,
    ) -> anyhow::Result<Vec<StorageL1Batch>> {
        // We need to find the first L1 batch that is supposed to be executed.
        // Here we ignore the time delay, so we just take the first L1 batch that is ready for execution.
        let row = sqlx::query!(
            r#"
            SELECT
                number
            FROM
                l1_batches
            WHERE
                eth_prove_tx_id IS NOT NULL
                AND eth_execute_tx_id IS NULL
            ORDER BY
                number
            LIMIT
                1
            "#
        )
        .fetch_optional(self.storage.conn())
        .await?;

        let Some(row) = row else { return Ok(vec![]) };
        let expected_started_point = row.number;

        // After Postgres 12->14 upgrade this field is now f64
        let max_l1_batch_timestamp_seconds_bd =
            BigDecimal::from_f64(max_l1_batch_timestamp_seconds)
                .context("Failed to convert f64 to BigDecimal")?;

        // Find the last L1 batch that is ready for execution.
        let row = sqlx::query!(
            r#"
            SELECT
                MAX(l1_batches.number)
            FROM
                l1_batches
            JOIN eth_txs ON (l1_batches.eth_commit_tx_id = eth_txs.id)
            JOIN
                eth_txs_history AS commit_tx
                ON (eth_txs.confirmed_eth_tx_history_id = commit_tx.id)
            WHERE
                commit_tx.confirmed_at IS NOT NULL
                AND eth_prove_tx_id IS NOT NULL
                AND eth_execute_tx_id IS NULL
                AND EXTRACT(
                    EPOCH
                    FROM
                    commit_tx.confirmed_at
                ) < $1
            "#,
            max_l1_batch_timestamp_seconds_bd,
        )
        .fetch_one(self.storage.conn())
        .await?;

        Ok(if let Some(max_ready_to_send_batch) = row.max {
            // If we found at least one ready to execute batch then we can simply return all batches between
            // the expected started point and the max ready to send batch because we send them to the L1 sequentially.
            assert!(max_ready_to_send_batch >= expected_started_point);
            sqlx::query_as!(
                StorageL1Batch,
                r#"
                SELECT
                    number,
                    timestamp,
                    l1_tx_count,
                    l2_tx_count,
                    bloom,
                    priority_ops_onchain_data,
                    hash,
                    commitment,
                    l2_to_l1_messages,
                    used_contract_hashes,
                    compressed_initial_writes,
                    compressed_repeated_writes,
                    l2_l1_merkle_root,
                    rollup_last_leaf_index,
                    zkporter_is_available,
                    bootloader_code_hash,
                    default_aa_code_hash,
                    evm_emulator_code_hash,
                    aux_data_hash,
                    pass_through_data_hash,
                    meta_parameters_hash,
                    protocol_version,
                    compressed_state_diffs,
                    system_logs,
                    events_queue_commitment,
                    bootloader_initial_content_commitment,
                    pubdata_input,
                    fee_address,
                    aggregation_root,
                    local_root,
                    state_diff_hash,
                    data_availability.inclusion_data,
                    l1_gas_price,
                    l2_fair_gas_price,
                    fair_pubdata_price
                FROM
                    l1_batches
                LEFT JOIN commitments ON commitments.l1_batch_number = l1_batches.number
                LEFT JOIN
                    data_availability
                    ON data_availability.l1_batch_number = l1_batches.number
                WHERE
                    number BETWEEN $1 AND $2
                ORDER BY
                    number
                LIMIT
                    $3
                "#,
                expected_started_point as i32,
                max_ready_to_send_batch,
                limit as i32,
            )
            .instrument("get_ready_for_execute_l1_batches")
            .with_arg(
                "numbers",
                &(expected_started_point..=max_ready_to_send_batch),
            )
            .with_arg("limit", &limit)
            .fetch_all(self.storage)
            .await?
        } else {
            vec![]
        })
    }

    pub async fn pre_boojum_get_ready_for_commit_l1_batches(
        &mut self,
        limit: usize,
        bootloader_hash: H256,
        default_aa_hash: H256,
        protocol_version_id: ProtocolVersionId,
    ) -> anyhow::Result<Vec<L1BatchWithMetadata>> {
        let raw_batches = sqlx::query_as!(
            StorageL1Batch,
            r#"
            SELECT
                number,
                l1_batches.timestamp,
                l1_tx_count,
                l2_tx_count,
                bloom,
                priority_ops_onchain_data,
                hash,
                commitment,
                l2_to_l1_messages,
                used_contract_hashes,
                compressed_initial_writes,
                compressed_repeated_writes,
                l2_l1_merkle_root,
                rollup_last_leaf_index,
                zkporter_is_available,
                l1_batches.bootloader_code_hash,
                l1_batches.default_aa_code_hash,
                l1_batches.evm_emulator_code_hash,
                aux_data_hash,
                pass_through_data_hash,
                meta_parameters_hash,
                protocol_version,
                compressed_state_diffs,
                system_logs,
                events_queue_commitment,
                bootloader_initial_content_commitment,
                pubdata_input,
                fee_address,
                aggregation_root,
                local_root,
                state_diff_hash,
                data_availability.inclusion_data,
                l1_gas_price,
                l2_fair_gas_price,
                fair_pubdata_price
            FROM
                l1_batches
            LEFT JOIN commitments ON commitments.l1_batch_number = l1_batches.number
            JOIN protocol_versions ON protocol_versions.id = l1_batches.protocol_version
            LEFT JOIN
                data_availability
                ON data_availability.l1_batch_number = l1_batches.number
            WHERE
                eth_commit_tx_id IS NULL
                AND number != 0
                AND protocol_versions.bootloader_code_hash = $1
                AND protocol_versions.default_account_code_hash = $2
                AND commitment IS NOT NULL
                AND (
                    protocol_versions.id = $3
                    OR protocol_versions.upgrade_tx_hash IS NULL
                )
            ORDER BY
                number
            LIMIT
                $4
            "#,
            bootloader_hash.as_bytes(),
            default_aa_hash.as_bytes(),
            protocol_version_id as i32,
            limit as i64,
        )
        .instrument("get_ready_for_commit_l1_batches")
        .with_arg("limit", &limit)
        .with_arg("bootloader_hash", &bootloader_hash)
        .with_arg("default_aa_hash", &default_aa_hash)
        .with_arg("protocol_version_id", &protocol_version_id)
        .fetch_all(self.storage)
        .await?;

        self.map_l1_batches(raw_batches)
            .await
            .context("map_l1_batches()")
    }

    /// When `with_da_inclusion_info` is true, only batches for which custom DA inclusion
    /// information has already been provided will be included
    pub async fn get_ready_for_commit_l1_batches(
        &mut self,
        limit: usize,
        bootloader_hash: H256,
        default_aa_hash: H256,
        protocol_version_id: ProtocolVersionId,
        with_da_inclusion_info: bool,
        send_precommit_txs: bool,
    ) -> anyhow::Result<Vec<L1BatchWithMetadata>> {
        let raw_batches = sqlx::query_as!(
            StorageL1Batch,
            r#"
            SELECT
                number,
                l1_batches.timestamp,
                l1_tx_count,
                l2_tx_count,
                bloom,
                priority_ops_onchain_data,
                hash,
                commitment,
                l2_to_l1_messages,
                used_contract_hashes,
                compressed_initial_writes,
                compressed_repeated_writes,
                l2_l1_merkle_root,
                rollup_last_leaf_index,
                zkporter_is_available,
                l1_batches.bootloader_code_hash,
                l1_batches.default_aa_code_hash,
                l1_batches.evm_emulator_code_hash,
                aux_data_hash,
                pass_through_data_hash,
                meta_parameters_hash,
                protocol_version,
                compressed_state_diffs,
                system_logs,
                events_queue_commitment,
                bootloader_initial_content_commitment,
                pubdata_input,
                fee_address,
                aggregation_root,
                local_root,
                state_diff_hash,
                data_availability.inclusion_data,
                l1_gas_price,
                l2_fair_gas_price,
                fair_pubdata_price
            FROM
                l1_batches
            LEFT JOIN commitments ON commitments.l1_batch_number = l1_batches.number
            LEFT JOIN
                data_availability
                ON data_availability.l1_batch_number = l1_batches.number
            JOIN protocol_versions ON protocol_versions.id = l1_batches.protocol_version
            WHERE
                eth_commit_tx_id IS NULL
                AND number != 0
                AND protocol_versions.bootloader_code_hash = $1
                AND protocol_versions.default_account_code_hash = $2
                AND commitment IS NOT NULL
                AND (
                    protocol_versions.id = $3
                    OR protocol_versions.upgrade_tx_hash IS NULL
                )
                AND events_queue_commitment IS NOT NULL
                AND bootloader_initial_content_commitment IS NOT NULL
                AND (
                    data_availability.inclusion_data IS NOT NULL
                    OR $4 IS FALSE
                )
                AND (
                    final_precommit_eth_tx_id IS NOT NULL
                    OR $5 IS FALSE
                )
            ORDER BY
                number
            LIMIT
                $6
            "#,
            bootloader_hash.as_bytes(),
            default_aa_hash.as_bytes(),
            protocol_version_id as i32,
            with_da_inclusion_info,
            send_precommit_txs,
            limit as i64,
        )
        .instrument("get_ready_for_commit_l1_batches")
        .with_arg("limit", &limit)
        .with_arg("bootloader_hash", &bootloader_hash)
        .with_arg("default_aa_hash", &default_aa_hash)
        .with_arg("protocol_version_id", &protocol_version_id)
        .with_arg("with_da_inclusion_info", &with_da_inclusion_info)
        .fetch_all(self.storage)
        .await?;

        self.map_l1_batches(raw_batches)
            .await
            .context("map_l1_batches()")
    }

    pub async fn get_l1_batch_state_root(
        &mut self,
        number: L1BatchNumber,
    ) -> DalResult<Option<H256>> {
        Ok(sqlx::query!(
            r#"
            SELECT
                hash
            FROM
                l1_batches
            WHERE
                number = $1
            "#,
            i64::from(number.0)
        )
        .instrument("get_l1_batch_state_root")
        .with_arg("number", &number)
        .fetch_optional(self.storage)
        .await?
        .and_then(|row| row.hash)
        .map(|hash| H256::from_slice(&hash)))
    }

    pub async fn get_l1_batch_state_root_and_timestamp(
        &mut self,
        number: L1BatchNumber,
    ) -> DalResult<Option<(H256, u64)>> {
        let Some(row) = sqlx::query!(
            r#"
            SELECT
                timestamp,
                hash
            FROM
                l1_batches
            WHERE
                number = $1
            "#,
            i64::from(number.0)
        )
        .instrument("get_l1_batch_state_root_and_timestamp")
        .with_arg("number", &number)
        .fetch_optional(self.storage)
        .await?
        else {
            return Ok(None);
        };
        let Some(hash) = row.hash else {
            return Ok(None);
        };
        Ok(Some((H256::from_slice(&hash), row.timestamp as u64)))
    }

    pub async fn get_l1_batch_local_root(
        &mut self,
        number: L1BatchNumber,
    ) -> DalResult<Option<H256>> {
        let Some(row) = sqlx::query!(
            r#"
            SELECT
                local_root
            FROM
                l1_batches
            WHERE
                number = $1
            "#,
            i64::from(number.0)
        )
        .instrument("get_l1_batch_local_root")
        .with_arg("number", &number)
        .fetch_optional(self.storage)
        .await?
        else {
            return Ok(None);
        };
        let Some(local_root) = row.local_root else {
            return Ok(None);
        };
        Ok(Some(H256::from_slice(&local_root)))
    }

    pub async fn get_l1_batch_l2_l1_merkle_root(
        &mut self,
        number: L1BatchNumber,
    ) -> DalResult<Option<H256>> {
        let Some(row) = sqlx::query!(
            r#"
            SELECT
                l2_l1_merkle_root
            FROM
                l1_batches
            WHERE
                number = $1
            "#,
            i64::from(number.0)
        )
        .instrument("get_l1_batch_l2_l1_merkle_root")
        .with_arg("number", &number)
        .fetch_optional(self.storage)
        .await?
        else {
            return Ok(None);
        };
        let Some(l2_l1_merkle_root) = row.l2_l1_merkle_root else {
            return Ok(None);
        };
        Ok(Some(H256::from_slice(&l2_l1_merkle_root)))
    }

    pub async fn get_l1_batch_chain_merkle_path(
        &mut self,
        number: L1BatchNumber,
    ) -> DalResult<Option<BatchAndChainMerklePath>> {
        let Some(row) = sqlx::query!(
            r#"
            SELECT
                batch_chain_merkle_path
            FROM
                l1_batches
            WHERE
                number = $1
            "#,
            i64::from(number.0)
        )
        .instrument("get_l1_batch_chain_merkle_path")
        .with_arg("number", &number)
        .fetch_optional(self.storage)
        .await?
        else {
            return Ok(None);
        };
        let Some(batch_chain_merkle_path) = row.batch_chain_merkle_path else {
            return Ok(None);
        };
        Ok(Some(
            bincode::deserialize(&batch_chain_merkle_path).unwrap(),
        ))
    }

    pub async fn get_gw_interop_batch_chain_merkle_path(
        &mut self,
        number: L1BatchNumber,
    ) -> DalResult<Option<BatchAndChainMerklePath>> {
        let Some(row) = sqlx::query!(
            r#"
            SELECT
                gw_interop_batch_chain_merkle_path
            FROM
                l1_batches
            WHERE
                number = $1
            "#,
            i64::from(number.0)
        )
        .instrument("get_gw_interop_batch_chain_merkle_path")
        .with_arg("number", &number)
        .fetch_optional(self.storage)
        .await?
        else {
            return Ok(None);
        };
        let Some(gw_interop_batch_chain_merkle_path) = row.gw_interop_batch_chain_merkle_path
        else {
            return Ok(None);
        };
        Ok(Some(
            bincode::deserialize(&gw_interop_batch_chain_merkle_path).unwrap(),
        ))
    }

    pub async fn get_l1_batch_pubdata_params(
        &mut self,
        number: L1BatchNumber,
    ) -> DalResult<Option<PubdataParams>> {
        Ok(sqlx::query_as!(
            StoragePubdataParams,
            r#"
            SELECT
                l2_da_validator_address, pubdata_type
            FROM
                miniblocks
            WHERE
                l1_batch_number = $1
            ORDER BY number ASC
            LIMIT 1
            "#,
            i64::from(number.0)
        )
        .instrument("get_l1_batch_pubdata_params")
        .with_arg("number", &number)
        .fetch_optional(self.storage)
        .await?
        .map(|row| row.into()))
    }

    pub async fn get_executed_batch_roots_on_sl(
        &mut self,
        sl_chain_id: SLChainId,
    ) -> DalResult<Vec<(L1BatchNumber, H256)>> {
        let result = sqlx::query!(
            r#"
            SELECT
                number, l2_l1_merkle_root
            FROM
                l1_batches
            JOIN eth_txs ON eth_txs.id = l1_batches.eth_execute_tx_id
            WHERE
                batch_chain_merkle_path IS NOT NULL
                AND chain_id = $1
            ORDER BY number
            "#,
            sl_chain_id.0 as i64
        )
        .instrument("get_executed_batch_roots_on_sl")
        .with_arg("sl_chain_id", &sl_chain_id)
        .fetch_all(self.storage)
        .await?
        .into_iter()
        .map(|row| {
            let number = L1BatchNumber(row.number as u32);
            let root = H256::from_slice(&row.l2_l1_merkle_root.unwrap());
            (number, root)
        })
        .collect();
        Ok(result)
    }

    pub async fn set_batch_chain_merkle_path(
        &mut self,
        number: L1BatchNumber,
        proof: BatchAndChainMerklePath,
    ) -> DalResult<()> {
        let proof_bin = bincode::serialize(&proof).unwrap();
        sqlx::query!(
            r#"
            UPDATE
            l1_batches
            SET
                batch_chain_merkle_path = $2
            WHERE
                number = $1
            "#,
            i64::from(number.0),
            &proof_bin
        )
        .instrument("set_batch_chain_merkle_path")
        .with_arg("number", &number)
        .execute(self.storage)
        .await?;

        Ok(())
    }

    pub async fn set_gw_interop_batch_chain_merkle_path(
        &mut self,
        number: L1BatchNumber,
        proof: BatchAndChainMerklePath,
    ) -> DalResult<()> {
        let proof_bin = bincode::serialize(&proof).unwrap();
        sqlx::query!(
            r#"
            UPDATE
            l1_batches
            SET
                gw_interop_batch_chain_merkle_path = $2
            WHERE
                number = $1
            "#,
            i64::from(number.0),
            &proof_bin
        )
        .instrument("set_gw_interop_batch_chain_merkle_path")
        .with_arg("number", &number)
        .execute(self.storage)
        .await?;

        Ok(())
    }

    pub async fn set_batch_chain_global_merkle_path(
        &mut self,
        number: L1BatchNumber,
        proof: BatchAndChainMerklePath,
    ) -> DalResult<()> {
        let proof_bin = bincode::serialize(&proof).unwrap();
        sqlx::query!(
            r#"
            UPDATE
            l1_batches
            SET
                batch_chain_global_merkle_path = $2
            WHERE
                number = $1
            "#,
            i64::from(number.0),
            &proof_bin
        )
        .instrument("set_batch_chain_global_merkle_path")
        .with_arg("number", &number)
        .execute(self.storage)
        .await?;

        Ok(())
    }

    pub async fn get_l1_batch_metadata(
        &mut self,
        number: L1BatchNumber,
    ) -> DalResult<Option<L1BatchWithMetadata>> {
        let Some(l1_batch) = self.get_storage_l1_batch(number).await? else {
            return Ok(None);
        };
        self.map_storage_l1_batch(l1_batch).await
    }

    /// Returns the header and optional metadata for an L1 batch with the specified number. If a batch exists
    /// but does not have all metadata, it's possible to inspect which metadata is missing.
    pub async fn get_optional_l1_batch_metadata(
        &mut self,
        number: L1BatchNumber,
    ) -> DalResult<Option<L1BatchWithOptionalMetadata>> {
        let Some(l1_batch) = self.get_storage_l1_batch(number).await? else {
            return Ok(None);
        };

        let l2_to_l1_logs = self
            .get_l2_to_l1_logs_for_batch::<UserL2ToL1Log>(number)
            .await?;
        Ok(Some(L1BatchWithOptionalMetadata {
            header: l1_batch
                .clone()
                .into_l1_batch_header_with_logs(l2_to_l1_logs),
            metadata: l1_batch.try_into(),
        }))
    }

    pub async fn get_l1_batch_tree_data(
        &mut self,
        number: L1BatchNumber,
    ) -> DalResult<Option<L1BatchTreeData>> {
        let row = sqlx::query!(
            r#"
            SELECT
                hash,
                rollup_last_leaf_index
            FROM
                l1_batches
            WHERE
                number = $1
            "#,
            i64::from(number.0)
        )
        .instrument("get_l1_batch_tree_data")
        .with_arg("number", &number)
        .fetch_optional(self.storage)
        .await?;

        Ok(row.and_then(|row| {
            Some(L1BatchTreeData {
                hash: H256::from_slice(&row.hash?),
                rollup_last_leaf_index: row.rollup_last_leaf_index? as u64,
            })
        }))
    }

    async fn map_storage_l1_batch(
        &mut self,
        storage_batch: StorageL1Batch,
    ) -> DalResult<Option<L1BatchWithMetadata>> {
        let unsorted_factory_deps = self
            .get_l1_batch_factory_deps(L1BatchNumber(storage_batch.number as u32))
            .await?;

        let l2_to_l1_logs = self
            .get_l2_to_l1_logs_for_batch::<UserL2ToL1Log>(L1BatchNumber(
                storage_batch.number as u32,
            ))
            .await?;

        let Ok(metadata) = storage_batch.clone().try_into() else {
            return Ok(None);
        };

        let header: L1BatchHeader = storage_batch.into_l1_batch_header_with_logs(l2_to_l1_logs);

        let raw_published_bytecode_hashes = self
            .storage
            .events_dal()
            .get_l1_batch_raw_published_bytecode_hashes(header.number)
            .await?;

        Ok(Some(L1BatchWithMetadata::new(
            header,
            metadata,
            unsorted_factory_deps,
            &raw_published_bytecode_hashes,
        )))
    }

    pub async fn get_l1_batch_factory_deps(
        &mut self,
        l1_batch_number: L1BatchNumber,
    ) -> DalResult<HashMap<H256, Vec<u8>>> {
        let Some((from_l2_block, to_l2_block)) = self
            .storage
            .blocks_web3_dal()
            .get_l2_block_range_of_l1_batch(l1_batch_number)
            .await?
        else {
            return Ok(Default::default());
        };

        Ok(sqlx::query!(
            r#"
            SELECT
                bytecode_hash,
                bytecode
            FROM
                factory_deps
            WHERE
                miniblock_number BETWEEN $1 AND $2
            "#,
            i64::from(from_l2_block.0),
            i64::from(to_l2_block.0),
        )
        .instrument("get_l1_batch_factory_deps")
        .with_arg("l1_batch_number", &l1_batch_number)
        .fetch_all(self.storage)
        .await?
        .into_iter()
        .map(|row| (H256::from_slice(&row.bytecode_hash), row.bytecode))
        .collect())
    }

    pub async fn delete_initial_writes(
        &mut self,
        last_batch_to_keep: L1BatchNumber,
    ) -> DalResult<()> {
        self.delete_initial_writes_inner(Some(last_batch_to_keep))
            .await
    }

    async fn delete_initial_writes_inner(
        &mut self,
        last_batch_to_keep: Option<L1BatchNumber>,
    ) -> DalResult<()> {
        let l1_batch_number = last_batch_to_keep.map_or(-1, |number| i64::from(number.0));
        sqlx::query!(
            r#"
            DELETE FROM initial_writes
            WHERE
                l1_batch_number > $1
            "#,
            l1_batch_number
        )
        .instrument("delete_initial_writes")
        .with_arg("l1_batch_number", &l1_batch_number)
        .execute(self.storage)
        .await?;
        Ok(())
    }

    /// Deletes the unsealed L1 batch from the storage. Expects the caller to make sure there are no
    /// associated L2 blocks.
    ///
    /// Accepts `batch_to_keep` as a safety mechanism.
    pub async fn delete_unsealed_l1_batch(
        &mut self,
        batch_to_keep: L1BatchNumber,
    ) -> DalResult<()> {
        let deleted_row = sqlx::query!(
            r#"
            DELETE FROM l1_batches
            WHERE
                number > $1
                AND NOT is_sealed
            RETURNING number
            "#,
            i64::from(batch_to_keep.0)
        )
        .instrument("delete_unsealed_l1_batch")
        .with_arg("batch_to_keep", &batch_to_keep)
        .fetch_optional(self.storage)
        .await?;
        if let Some(deleted_row) = deleted_row {
            tracing::info!(
                l1_batch_number = %deleted_row.number,
                "Deleted unsealed batch"
            );
        }
        Ok(())
    }

    /// Deletes all L1 batches from the storage so that the specified batch number is the last one left.
    pub async fn delete_l1_batches(&mut self, last_batch_to_keep: L1BatchNumber) -> DalResult<()> {
        self.delete_l1_batches_inner(Some(last_batch_to_keep)).await
    }

    async fn delete_l1_batches_inner(
        &mut self,
        last_batch_to_keep: Option<L1BatchNumber>,
    ) -> DalResult<()> {
        let l1_batch_number = last_batch_to_keep.map_or(-1, |number| i64::from(number.0));
        sqlx::query!(
            r#"
            DELETE FROM l1_batches
            WHERE
                number > $1
            "#,
            l1_batch_number
        )
        .instrument("delete_l1_batches")
        .with_arg("l1_batch_number", &l1_batch_number)
        .execute(self.storage)
        .await?;
        Ok(())
    }

    /// Deletes all L2 blocks from the storage so that the specified L2 block number is the last one left.
    pub async fn delete_l2_blocks(
        &mut self,
        last_l2_block_to_keep: L2BlockNumber,
    ) -> DalResult<()> {
        self.delete_l2_blocks_inner(Some(last_l2_block_to_keep))
            .await
    }

    async fn delete_l2_blocks_inner(
        &mut self,
        last_l2_block_to_keep: Option<L2BlockNumber>,
    ) -> DalResult<()> {
        let block_number = last_l2_block_to_keep.map_or(-1, |number| i64::from(number.0));
        sqlx::query!(
            r#"
            DELETE FROM miniblocks
            WHERE
                number > $1
            "#,
            block_number
        )
        .instrument("delete_l2_blocks")
        .with_arg("block_number", &block_number)
        .execute(self.storage)
        .await?;
        Ok(())
    }

    async fn delete_logs_inner(&mut self) -> DalResult<()> {
        sqlx::query!(
            r#"
            DELETE FROM storage_logs
            "#,
        )
        .instrument("delete_logs")
        .execute(self.storage)
        .await?;
        Ok(())
    }

    pub async fn get_l2_block_range_of_l1_batch(
        &mut self,
        l1_batch_number: L1BatchNumber,
    ) -> DalResult<Option<(L2BlockNumber, L2BlockNumber)>> {
        let row = sqlx::query!(
            r#"
            SELECT
                MIN(miniblocks.number) AS "min?",
                MAX(miniblocks.number) AS "max?"
            FROM
                miniblocks
            WHERE
                l1_batch_number = $1
            "#,
            i64::from(l1_batch_number.0)
        )
        .instrument("get_l2_block_range_of_l1_batch")
        .with_arg("l1_batch_number", &l1_batch_number)
        .fetch_one(self.storage)
        .await?;

        let Some(min) = row.min else { return Ok(None) };
        let Some(max) = row.max else { return Ok(None) };
        Ok(Some((L2BlockNumber(min as u32), L2BlockNumber(max as u32))))
    }

    /// Returns `true` if there exists a non-sealed batch (i.e. there is one+ stored L2 block that isn't assigned
    /// to any batch yet).
    pub async fn pending_batch_exists(&mut self) -> DalResult<bool> {
        let count = sqlx::query_scalar!(
            "SELECT COUNT(miniblocks.number) FROM miniblocks WHERE l1_batch_number IS NULL"
        )
        .instrument("pending_batch_exists")
        .fetch_one(self.storage)
        .await?
        .unwrap_or(0);

        Ok(count != 0)
    }

    // methods used for measuring Eth tx stage transition latencies
    // and emitting metrics base on these measured data
    pub async fn oldest_uncommitted_batch_timestamp(&mut self) -> DalResult<Option<u64>> {
        Ok(sqlx::query!(
            r#"
            SELECT
                timestamp
            FROM
                l1_batches
            WHERE
                is_sealed
                AND eth_commit_tx_id IS NULL
                AND number > 0
            ORDER BY
                number
            LIMIT
                1
            "#,
        )
        .instrument("oldest_uncommitted_batch_timestamp")
        .fetch_optional(self.storage)
        .await?
        .map(|row| row.timestamp as u64))
    }

    pub async fn oldest_unproved_batch_timestamp(&mut self) -> DalResult<Option<u64>> {
        Ok(sqlx::query!(
            r#"
            SELECT
                timestamp
            FROM
                l1_batches
            WHERE
                is_sealed
                AND eth_prove_tx_id IS NULL
                AND number > 0
            ORDER BY
                number
            LIMIT
                1
            "#,
        )
        .instrument("oldest_unproved_batch_timestamp")
        .fetch_optional(self.storage)
        .await?
        .map(|row| row.timestamp as u64))
    }

    pub async fn oldest_unexecuted_batch_timestamp(&mut self) -> DalResult<Option<u64>> {
        Ok(sqlx::query!(
            r#"
            SELECT
                timestamp
            FROM
                l1_batches
            WHERE
                is_sealed
                AND eth_execute_tx_id IS NULL
                AND number > 0
            ORDER BY
                number
            LIMIT
                1
            "#,
        )
        .instrument("oldest_unexecuted_batch_timestamp")
        .fetch_optional(self.storage)
        .await?
        .map(|row| row.timestamp as u64))
    }

    pub async fn get_batch_protocol_version_id(
        &mut self,
        l1_batch_number: L1BatchNumber,
    ) -> DalResult<Option<ProtocolVersionId>> {
        Ok(sqlx::query!(
            r#"
            SELECT
                protocol_version
            FROM
                l1_batches
            WHERE
                is_sealed
                AND number = $1
            "#,
            i64::from(l1_batch_number.0)
        )
        .try_map(|row| row.protocol_version.map(parse_protocol_version).transpose())
        .instrument("get_batch_protocol_version_id")
        .with_arg("l1_batch_number", &l1_batch_number)
        .fetch_optional(self.storage)
        .await?
        .flatten())
    }

    pub async fn get_batch_sealed_at(
        &mut self,
        l1_batch_number: L1BatchNumber,
    ) -> DalResult<Option<DateTime<Utc>>> {
        Ok(sqlx::query!(
            r#"
            SELECT
                sealed_at
            FROM
                l1_batches
            WHERE
                number = $1
            "#,
            i64::from(l1_batch_number.0)
        )
        .instrument("get_batch_sealed_at")
        .with_arg("l1_batch_number", &l1_batch_number)
        .fetch_optional(self.storage)
        .await?
        .and_then(|row| row.sealed_at.map(|d| d.and_utc())))
    }

    pub async fn set_protocol_version_for_pending_l2_blocks(
        &mut self,
        id: ProtocolVersionId,
    ) -> DalResult<()> {
        sqlx::query!(
            r#"
            UPDATE miniblocks
            SET
                protocol_version = $1
            WHERE
                l1_batch_number IS NULL
            "#,
            id as i32,
        )
        .instrument("set_protocol_version_for_pending_l2_blocks")
        .with_arg("id", &id)
        .execute(self.storage)
        .await?;
        Ok(())
    }

    pub async fn get_fee_address_for_l2_block(
        &mut self,
        number: L2BlockNumber,
    ) -> DalResult<Option<Address>> {
        let Some(row) = sqlx::query!(
            r#"
            SELECT
                fee_account_address
            FROM
                miniblocks
            WHERE
                number = $1
            "#,
            number.0 as i32
        )
        .instrument("get_fee_address_for_l2_block")
        .with_arg("number", &number)
        .fetch_optional(self.storage)
        .await?
        else {
            return Ok(None);
        };

        Ok(Some(Address::from_slice(&row.fee_account_address)))
    }

    pub async fn get_first_l1_batch_number_for_version(
        &mut self,
        protocol_version: ProtocolVersionId,
    ) -> DalResult<Option<L1BatchNumber>> {
        Ok(sqlx::query!(
            r#"
            SELECT
                MIN(number) AS "min?"
            FROM
                l1_batches
            WHERE
                is_sealed
                AND protocol_version = $1
            "#,
            protocol_version as i32
        )
        .instrument("get_first_l1_batch_number_for_version")
        .with_arg("protocol_version", &protocol_version)
        .fetch_optional(self.storage)
        .await?
        .and_then(|row| row.min)
        .map(|min| L1BatchNumber(min as u32)))
    }

    pub async fn reset_protocol_version_for_l1_batches(
        &mut self,
        l1_batch_range: ops::RangeInclusive<L1BatchNumber>,
        protocol_version: ProtocolVersionId,
    ) -> DalResult<()> {
        sqlx::query!(
            r#"
            UPDATE l1_batches
            SET
                protocol_version = $1
            WHERE
                number BETWEEN $2 AND $3
            "#,
            protocol_version as i32,
            i64::from(l1_batch_range.start().0),
            i64::from(l1_batch_range.end().0),
        )
        .instrument("reset_protocol_version_for_l1_batches")
        .with_arg("l1_batch_range", &l1_batch_range)
        .with_arg("protocol_version", &protocol_version)
        .execute(self.storage)
        .await?;
        Ok(())
    }

    pub async fn reset_protocol_version_for_l2_blocks(
        &mut self,
        l2_block_range: ops::RangeInclusive<L2BlockNumber>,
        protocol_version: ProtocolVersionId,
    ) -> DalResult<()> {
        sqlx::query!(
            r#"
            UPDATE miniblocks
            SET
                protocol_version = $1
            WHERE
                number BETWEEN $2 AND $3
            "#,
            protocol_version as i32,
            i64::from(l2_block_range.start().0),
            i64::from(l2_block_range.end().0),
        )
        .instrument("reset_protocol_version_for_l2_blocks")
        .with_arg("l2_block_range", &l2_block_range)
        .with_arg("protocol_version", &protocol_version)
        .execute(self.storage)
        .await?;
        Ok(())
    }

    pub async fn set_tree_writes(
        &mut self,
        l1_batch_number: L1BatchNumber,
        tree_writes: Vec<TreeWrite>,
    ) -> DalResult<()> {
        let instrumentation =
            Instrumented::new("set_tree_writes").with_arg("l1_batch_number", &l1_batch_number);
        let tree_writes = bincode::serialize(&tree_writes)
            .map_err(|err| instrumentation.arg_error("tree_writes", err))?;

        let query = sqlx::query!(
            r#"
            UPDATE l1_batches
            SET
                tree_writes = $1
            WHERE
                number = $2
            "#,
            &tree_writes,
            i64::from(l1_batch_number.0),
        );

        instrumentation.with(query).execute(self.storage).await?;

        Ok(())
    }

    pub async fn get_tree_writes(
        &mut self,
        l1_batch_number: L1BatchNumber,
    ) -> DalResult<Option<Vec<TreeWrite>>> {
        Ok(sqlx::query!(
            r#"
            SELECT
                tree_writes
            FROM
                l1_batches
            WHERE
                number = $1
            "#,
            i64::from(l1_batch_number.0),
        )
        .try_map(|row| {
            row.tree_writes
                .map(|data| bincode::deserialize(&data).decode_column("tree_writes"))
                .transpose()
        })
        .instrument("get_tree_writes")
        .with_arg("l1_batch_number", &l1_batch_number)
        .fetch_optional(self.storage)
        .await?
        .flatten())
    }

    pub async fn check_tree_writes_presence(
        &mut self,
        l1_batch_number: L1BatchNumber,
    ) -> DalResult<bool> {
        Ok(sqlx::query!(
            r#"
            SELECT
                (tree_writes IS NOT NULL) AS "tree_writes_are_present!"
            FROM
                l1_batches
            WHERE
                number = $1
            "#,
            i64::from(l1_batch_number.0),
        )
        .instrument("check_tree_writes_presence")
        .with_arg("l1_batch_number", &l1_batch_number)
        .fetch_optional(self.storage)
        .await?
        .map(|row| row.tree_writes_are_present)
        .unwrap_or(false))
    }

    pub(crate) async fn get_l2_to_l1_logs_for_batch<L>(
        &mut self,
        l1_batch_number: L1BatchNumber,
    ) -> DalResult<Vec<L>>
    where
        L: From<StorageL2ToL1Log>,
    {
        let Some((from_l2_block, to_l2_block)) = self
            .storage
            .blocks_web3_dal()
            .get_l2_block_range_of_l1_batch(l1_batch_number)
            .await?
        else {
            return Ok(Vec::new());
        };
        let results = sqlx::query_as!(
            StorageL2ToL1Log,
            r#"
            SELECT
                miniblock_number,
                log_index_in_miniblock,
                log_index_in_tx,
                tx_hash,
                miniblocks.l1_batch_number,
                shard_id,
                is_service,
                tx_index_in_miniblock,
                tx_index_in_l1_batch,
                sender,
                key,
                value
            FROM
                l2_to_l1_logs
            JOIN miniblocks ON l2_to_l1_logs.miniblock_number = miniblocks.number
            WHERE
                miniblock_number BETWEEN $1 AND $2
            ORDER BY
                miniblock_number,
                log_index_in_miniblock
            "#,
            i64::from(from_l2_block.0),
            i64::from(to_l2_block.0),
        )
        .instrument("get_l2_to_l1_logs_by_number")
        .with_arg("l1_batch_number", &l1_batch_number)
        .fetch_all(self.storage)
        .await?;

        Ok(results.into_iter().map(L::from).collect())
    }

    pub async fn has_l2_block_bloom(&mut self, l2_block_number: L2BlockNumber) -> DalResult<bool> {
        let row = sqlx::query!(
            r#"
            SELECT
                (logs_bloom IS NOT NULL) AS "logs_bloom_not_null!"
            FROM
                miniblocks
            WHERE
                number = $1
            "#,
            i64::from(l2_block_number.0),
        )
        .instrument("has_l2_block_bloom")
        .fetch_optional(self.storage)
        .await?;

        Ok(row.map(|row| row.logs_bloom_not_null).unwrap_or(false))
    }

    pub async fn has_last_l2_block_bloom(&mut self) -> DalResult<bool> {
        let row = sqlx::query!(
            r#"
            SELECT
                (logs_bloom IS NOT NULL) AS "logs_bloom_not_null!"
            FROM
                miniblocks
            ORDER BY
                number DESC
            LIMIT
                1
            "#,
        )
        .instrument("has_last_l2_block_bloom")
        .fetch_optional(self.storage)
        .await?;

        Ok(row.map(|row| row.logs_bloom_not_null).unwrap_or(false))
    }

    pub async fn get_max_l2_block_without_bloom(&mut self) -> DalResult<Option<L2BlockNumber>> {
        let row = sqlx::query!(
            r#"
            SELECT
                MAX(number) AS "max?"
            FROM
                miniblocks
            WHERE
                logs_bloom IS NULL
            "#,
        )
        .instrument("get_max_l2_block_without_bloom")
        .fetch_one(self.storage)
        .await?;

        Ok(row.max.map(|n| L2BlockNumber(n as u32)))
    }

    pub async fn range_update_logs_bloom(
        &mut self,
        from_l2_block: L2BlockNumber,
        blooms: &[Bloom],
    ) -> DalResult<()> {
        if blooms.is_empty() {
            return Ok(());
        }

        let to_l2_block = from_l2_block + (blooms.len() - 1) as u32;
        let numbers: Vec<_> = (i64::from(from_l2_block.0)..=i64::from(to_l2_block.0)).collect();

        let blooms = blooms
            .iter()
            .map(|blooms| blooms.as_bytes())
            .collect::<Vec<_>>();
        sqlx::query!(
            r#"
            UPDATE miniblocks
            SET
                logs_bloom = data.logs_bloom
            FROM
                (
                    SELECT
                        UNNEST($1::BIGINT []) AS number,
                        UNNEST($2::BYTEA []) AS logs_bloom
                ) AS data
            WHERE
                miniblocks.number = data.number
            "#,
            &numbers,
            &blooms as &[&[u8]],
        )
        .instrument("range_update_logs_bloom")
        .execute(self.storage)
        .await?;

        Ok(())
    }
}

/// These methods should only be used for tests.
impl BlocksDal<'_, '_> {
    // The actual l1 batch hash is only set by the metadata calculator.
    pub async fn set_l1_batch_hash(
        &mut self,
        batch_number: L1BatchNumber,
        hash: H256,
    ) -> DalResult<()> {
        sqlx::query!(
            r#"
            UPDATE l1_batches
            SET
                hash = $1
            WHERE
                number = $2
            "#,
            hash.as_bytes(),
            i64::from(batch_number.0)
        )
        .instrument("set_l1_batch_hash")
        .with_arg("batch_number", &batch_number)
        .with_arg("hash", &hash)
        .execute(self.storage)
        .await?;
        Ok(())
    }

    pub async fn insert_mock_l1_batch(&mut self, header: &L1BatchHeader) -> anyhow::Result<()> {
        self.insert_l1_batch(header.to_unsealed_header()).await?;
        self.mark_l1_batch_as_sealed(header, &[], &[], &[], Default::default())
            .await
    }

    /// Deletes all L2 blocks and L1 batches, including the genesis ones. Should only be used in tests.
    pub async fn delete_genesis(&mut self) -> DalResult<()> {
        self.delete_l2_blocks_inner(None).await?;
        self.delete_l1_batches_inner(None).await?;
        self.delete_initial_writes_inner(None).await?;
        self.delete_logs_inner().await?;
        Ok(())
    }

    /// Obtains a protocol version projected to be applied for the next L2 block. This is either the version used by the last
    /// sealed L2 block, or (if there are no L2 blocks), one referenced in the snapshot recovery record.
    pub async fn pending_protocol_version(&mut self) -> anyhow::Result<ProtocolVersionId> {
        static WARNED_ABOUT_NO_VERSION: AtomicBool = AtomicBool::new(false);

        let last_l2_block = self
            .storage
            .blocks_dal()
            .get_last_sealed_l2_block_header()
            .await?;
        if let Some(last_l2_block) = last_l2_block {
            return Ok(last_l2_block.protocol_version.unwrap_or_else(|| {
                // Protocol version should be set for the most recent L2 block even in cases it's not filled
                // for old L2 blocks, hence the warning. We don't want to rely on this assumption, so we treat
                // the lack of it as in other similar places, replacing with the default value.
                if !WARNED_ABOUT_NO_VERSION.fetch_or(true, Ordering::Relaxed) {
                    tracing::warn!(
                        "Protocol version not set for recent L2 block: {last_l2_block:?}"
                    );
                }
                ProtocolVersionId::last_potentially_undefined()
            }));
        }
        // No L2 blocks in the storage; use snapshot recovery information.
        let snapshot_recovery = self
            .storage
            .snapshot_recovery_dal()
            .get_applied_snapshot_status()
            .await?
            .context("storage contains neither L2 blocks, nor snapshot recovery info")?;
        Ok(snapshot_recovery.protocol_version)
    }

    pub async fn drop_l2_block_bloom(&mut self, l2_block_number: L2BlockNumber) -> DalResult<()> {
        sqlx::query!(
            r#"
            UPDATE miniblocks
            SET
                logs_bloom = NULL
            WHERE
                number = $1
            "#,
            i64::from(l2_block_number.0)
        )
        .instrument("drop_l2_block_bloom")
        .with_arg("l2_block_number", &l2_block_number)
        .execute(self.storage)
        .await?;
        Ok(())
    }
}

#[cfg(test)]
mod tests {
    use zksync_types::{
        aggregated_operations::AggregatedActionType, tx::IncludedTxLocation, Address,
        ProtocolVersion,
    };

    use super::*;
    use crate::{
        tests::{create_l1_batch_header, create_l2_block_header, create_l2_to_l1_log},
        ConnectionPool, Core, CoreDal,
    };

    async fn save_mock_eth_tx(
        action_type: L1BatchAggregatedActionType,
        conn: &mut Connection<'_, Core>,
    ) {
        conn.eth_sender_dal()
            .save_eth_tx(
                1,
                vec![],
                AggregatedActionType::L1Batch(action_type),
                Address::default(),
                Some(1),
                None,
                None,
                false,
            )
            .await
            .unwrap();
    }

    fn mock_l1_batch_header() -> L1BatchHeader {
        let mut header = create_l1_batch_header(1);
        header.l1_tx_count = 3;
        header.l2_tx_count = 5;
        header.l2_to_l1_logs.push(create_l2_to_l1_log(0, 0));
        header.l2_to_l1_messages.push(vec![22; 22]);
        header.l2_to_l1_messages.push(vec![33; 33]);

        header
    }

    async fn insert_mock_l1_batch_header(conn: &mut Connection<'_, Core>, header: &L1BatchHeader) {
        conn.blocks_dal()
            .insert_mock_l1_batch(header)
            .await
            .unwrap();
    }

    #[tokio::test]
    async fn set_tx_id_works_correctly() {
        let pool = ConnectionPool::<Core>::test_pool().await;
        let mut conn = pool.connection().await.unwrap();

        conn.protocol_versions_dal()
            .save_protocol_version_with_tx(&ProtocolVersion::default())
            .await
            .unwrap();

        let header = mock_l1_batch_header();

        insert_mock_l1_batch_header(&mut conn, &header).await;

        save_mock_eth_tx(L1BatchAggregatedActionType::Commit, &mut conn).await;
        save_mock_eth_tx(L1BatchAggregatedActionType::PublishProofOnchain, &mut conn).await;
        save_mock_eth_tx(L1BatchAggregatedActionType::Execute, &mut conn).await;

        assert!(conn
            .blocks_dal()
            .set_eth_tx_id(
                L1BatchNumber(1)..=L1BatchNumber(1),
                1,
                L1BatchAggregatedActionType::Commit,
            )
            .await
            .is_ok());

        assert!(conn
            .blocks_dal()
            .set_eth_tx_id(
                L1BatchNumber(1)..=L1BatchNumber(1),
                2,
                L1BatchAggregatedActionType::Commit,
            )
            .await
            .is_err());

        assert!(conn
            .blocks_dal()
            .set_eth_tx_id(
                L1BatchNumber(1)..=L1BatchNumber(1),
                1,
                L1BatchAggregatedActionType::PublishProofOnchain,
            )
            .await
            .is_ok());

        assert!(conn
            .blocks_dal()
            .set_eth_tx_id(
                L1BatchNumber(1)..=L1BatchNumber(1),
                2,
                L1BatchAggregatedActionType::PublishProofOnchain,
            )
            .await
            .is_err());

        assert!(conn
            .blocks_dal()
            .set_eth_tx_id(
                L1BatchNumber(1)..=L1BatchNumber(1),
                1,
                L1BatchAggregatedActionType::Execute,
            )
            .await
            .is_ok());

        assert!(conn
            .blocks_dal()
            .set_eth_tx_id(
                L1BatchNumber(1)..=L1BatchNumber(1),
                2,
                L1BatchAggregatedActionType::Execute,
            )
            .await
            .is_err());
    }

    #[tokio::test]
    async fn persisting_evm_emulator_hash() {
        let pool = ConnectionPool::<Core>::test_pool().await;
        let mut conn = pool.connection().await.unwrap();

        conn.protocol_versions_dal()
            .save_protocol_version_with_tx(&ProtocolVersion::default())
            .await
            .unwrap();

        let mut l2_block_header = create_l2_block_header(1);
        l2_block_header.base_system_contracts_hashes.evm_emulator = Some(H256::repeat_byte(0x23));
        conn.blocks_dal()
            .insert_l2_block(&l2_block_header)
            .await
            .unwrap();

        let mut fetched_block_header = conn
            .blocks_dal()
            .get_last_sealed_l2_block_header()
            .await
            .unwrap()
            .expect("no block");
        // Batch fee input isn't restored exactly
        fetched_block_header.batch_fee_input = l2_block_header.batch_fee_input;

        assert_eq!(fetched_block_header, l2_block_header);
        // ...and a sanity check just to be sure
        assert!(fetched_block_header
            .base_system_contracts_hashes
            .evm_emulator
            .is_some());
    }

    #[tokio::test]
    async fn loading_l1_batch_header() {
        let pool = ConnectionPool::<Core>::test_pool().await;
        let mut conn = pool.connection().await.unwrap();

        conn.protocol_versions_dal()
            .save_protocol_version_with_tx(&ProtocolVersion::default())
            .await
            .unwrap();

        let header = mock_l1_batch_header();

        insert_mock_l1_batch_header(&mut conn, &header).await;

        let l2_block_header = create_l2_block_header(1);

        conn.blocks_dal()
            .insert_l2_block(&l2_block_header)
            .await
            .unwrap();

        conn.blocks_dal()
            .mark_l2_blocks_as_executed_in_l1_batch(L1BatchNumber(1))
            .await
            .unwrap();

        let first_location = IncludedTxLocation {
            tx_hash: H256([1; 32]),
            tx_index_in_l2_block: 0,
        };
        let first_logs = [create_l2_to_l1_log(0, 0)];

        let all_logs = vec![(first_location, first_logs.iter().collect())];
        conn.events_dal()
            .save_user_l2_to_l1_logs(L2BlockNumber(1), &all_logs)
            .await
            .unwrap();

        let loaded_header = conn
            .blocks_dal()
            .get_l1_batch_header(L1BatchNumber(1))
            .await
            .unwrap()
            .unwrap();

        assert_eq!(loaded_header.number, header.number);
        assert_eq!(loaded_header.timestamp, header.timestamp);
        assert_eq!(loaded_header.l1_tx_count, header.l1_tx_count);
        assert_eq!(loaded_header.l2_tx_count, header.l2_tx_count);
        assert_eq!(loaded_header.l2_to_l1_logs, header.l2_to_l1_logs);
        assert_eq!(loaded_header.l2_to_l1_messages, header.l2_to_l1_messages);

        assert!(conn
            .blocks_dal()
            .get_l1_batch_header(L1BatchNumber(2))
            .await
            .unwrap()
            .is_none());
    }
}<|MERGE_RESOLUTION|>--- conflicted
+++ resolved
@@ -608,9 +608,6 @@
                     rolling_txs_hash,
                     number
                 FROM miniblocks
-<<<<<<< HEAD
-                WHERE l1_batch_number = l1_batches.number
-=======
                 LEFT JOIN
                     eth_txs_history
                     ON eth_txs_history.eth_tx_id = miniblocks.eth_precommit_tx_id
@@ -620,7 +617,6 @@
                         eth_txs_history.finality_status != 'pending'
                         OR eth_precommit_tx_id IS NULL
                     )
->>>>>>> 98022847
                 ORDER BY number DESC
                 LIMIT 2
             ) miniblocks ON TRUE
@@ -648,18 +644,10 @@
         }
 
         for (batch_number, miniblocks) in miniblocks_by_batch {
-<<<<<<< HEAD
-            assert_eq!(
-                miniblocks.len(),
-                2,
-                "Expected exactly 2 miniblocks for each batch"
-            );
-=======
             if miniblocks.len() != 2 {
                 // We expect exactly 2 miniblocks for each batch. If not we will wait for the next iteration
                 continue;
             }
->>>>>>> 98022847
             // miniblocks[0] is the newest, [1] is previous (because of DESC order)
             if miniblocks[0].rolling_txs_hash == miniblocks[1].rolling_txs_hash {
                 if let Some(eth_tx_id) = miniblocks[1].eth_precommit_tx_id {
