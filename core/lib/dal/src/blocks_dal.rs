use std::{
    collections::HashMap,
    convert::{Into, TryInto},
    ops,
    sync::atomic::{AtomicBool, Ordering},
};

use anyhow::Context as _;
use bigdecimal::{BigDecimal, FromPrimitive, ToPrimitive};
use serde_json::Value;
use sqlx::types::chrono::{DateTime, Utc};
use zksync_db_connection::{
    connection::Connection,
    error::{DalResult, SqlxContext},
    instrument::{InstrumentExt, Instrumented},
};
use zksync_types::{
    aggregated_operations::AggregatedActionType,
    block::{
        CommonL1BatchHeader, L1BatchHeader, L1BatchStatistics, L1BatchTreeData, L2BlockHeader,
        StorageOracleInfo, UnsealedL1BatchHeader,
    },
<<<<<<< HEAD
    commitment::{L1BatchCommitmentArtifacts, L1BatchMetadata, L1BatchWithMetadata},
    fee_model::BatchFeeInput,
=======
    commitment::{L1BatchCommitmentArtifacts, L1BatchWithMetadata, PubdataParams},
>>>>>>> d27390e1
    l2_to_l1_log::{BatchAndChainMerklePath, UserL2ToL1Log},
    writes::TreeWrite,
    Address, Bloom, L1BatchNumber, L2BlockNumber, ProtocolVersionId, SLChainId, H256, U256,
};
use zksync_vm_interface::CircuitStatistic;

pub use crate::models::storage_block::{L1BatchMetadataError, L1BatchWithOptionalMetadata};
use crate::{
    models::{
        parse_protocol_version,
        storage_block::{
            CommonStorageL1BatchHeader, StorageL1Batch, StorageL1BatchHeader, StorageL2BlockHeader,
            StoragePubdataParams, UnsealedStorageL1Batch,
        },
        storage_event::StorageL2ToL1Log,
        storage_oracle_info::DbStorageOracleInfo,
    },
    Core, CoreDal,
};

#[derive(Debug)]
pub struct BlocksDal<'a, 'c> {
    pub(crate) storage: &'a mut Connection<'c, Core>,
}

impl BlocksDal<'_, '_> {
    pub async fn get_consistency_checker_last_processed_l1_batch(
        &mut self,
    ) -> DalResult<L1BatchNumber> {
        let row = sqlx::query!(
            r#"
            SELECT
                last_processed_l1_batch AS "last_processed_l1_batch!"
            FROM
                consistency_checker_info
            "#
        )
        .instrument("get_consistency_checker_last_processed_l1_batch")
        .report_latency()
        .fetch_one(self.storage)
        .await?;
        Ok(L1BatchNumber(row.last_processed_l1_batch as u32))
    }

    pub async fn set_consistency_checker_last_processed_l1_batch(
        &mut self,
        l1_batch_number: L1BatchNumber,
    ) -> DalResult<()> {
        sqlx::query!(
            r#"
            UPDATE consistency_checker_info
            SET
                last_processed_l1_batch = $1,
                updated_at = NOW()
            "#,
            l1_batch_number.0 as i32,
        )
        .instrument("set_consistency_checker_last_processed_l1_batch")
        .report_latency()
        .with_arg("l1_batch_number", &l1_batch_number)
        .execute(self.storage)
        .await?;
        Ok(())
    }

    pub async fn is_genesis_needed(&mut self) -> DalResult<bool> {
        let count = sqlx::query!(
            r#"
            SELECT
                COUNT(*) AS "count!"
            FROM
                l1_batches
            WHERE
                is_sealed
            "#
        )
        .instrument("is_genesis_needed")
        .fetch_one(self.storage)
        .await?
        .count;
        Ok(count == 0)
    }

    /// Returns the number of the last sealed L1 batch present in the DB, or `None` if there are no L1 batches.
    pub async fn get_sealed_l1_batch_number(&mut self) -> DalResult<Option<L1BatchNumber>> {
        let row = sqlx::query!(
            r#"
            SELECT
                MAX(number) AS "number"
            FROM
                l1_batches
            WHERE
                is_sealed
            "#
        )
        .instrument("get_sealed_l1_batch_number")
        .report_latency()
        .fetch_one(self.storage)
        .await?;

        Ok(row.number.map(|num| L1BatchNumber(num as u32)))
    }

    /// Returns latest L1 batch's header (could be unsealed). The header contains fields that are
    /// common for both unsealed and sealed batches. Returns `None` if there are no L1 batches.
    pub async fn get_latest_l1_batch_header(&mut self) -> DalResult<Option<CommonL1BatchHeader>> {
        let Some(header) = sqlx::query_as!(
            CommonStorageL1BatchHeader,
            r#"
            SELECT
                number,
                is_sealed,
                timestamp,
                protocol_version,
                fee_address,
                l1_gas_price,
                l2_fair_gas_price,
                fair_pubdata_price
            FROM
                l1_batches
            ORDER BY
                number DESC
            LIMIT
                1
            "#,
        )
        .instrument("get_latest_l1_batch_header")
        .fetch_optional(self.storage)
        .await?
        else {
            return Ok(None);
        };

        Ok(Some(header.into()))
    }

    pub async fn get_sealed_l2_block_number(&mut self) -> DalResult<Option<L2BlockNumber>> {
        let row = sqlx::query!(
            r#"
            SELECT
                MAX(number) AS "number"
            FROM
                miniblocks
            "#
        )
        .instrument("get_sealed_l2_block_number")
        .report_latency()
        .fetch_one(self.storage)
        .await?;

        Ok(row.number.map(|number| L2BlockNumber(number as u32)))
    }

    /// Returns the number of the earliest L1 batch present in the DB, or `None` if there are no L1 batches.
    pub async fn get_earliest_l1_batch_number(&mut self) -> DalResult<Option<L1BatchNumber>> {
        let row = sqlx::query!(
            r#"
            SELECT
                MIN(number) AS "number"
            FROM
                l1_batches
            WHERE
                is_sealed
            "#
        )
        .instrument("get_earliest_l1_batch_number")
        .report_latency()
        .fetch_one(self.storage)
        .await?;

        Ok(row.number.map(|num| L1BatchNumber(num as u32)))
    }

    /// Returns the first validium batch with a number higher than the provided one.
    /// The query might look inefficient, but it is slow only when there is a large range of
    /// "Rollup" batches, i.e. during the first lookup of Rollup->Validium transition, otherwise it
    /// is only 2 index scans.
    pub async fn get_first_validium_l1_batch_number(
        &mut self,
        last_processed_batch: L1BatchNumber,
    ) -> DalResult<Option<L1BatchNumber>> {
        let row = sqlx::query!(
            r#"
            SELECT
                MIN(number) AS "number"
            FROM
                l1_batches
            WHERE
                is_sealed
                AND number > $1
                AND (
                    SELECT pubdata_type
                    FROM miniblocks
                    WHERE l1_batch_number = l1_batches.number
                    ORDER BY miniblocks.number
                    LIMIT 1
                ) != 'Rollup'
            "#,
            last_processed_batch.0 as i32
        )
        .instrument("get_earliest_l1_batch_number")
        .with_arg("last_processed_batch", &last_processed_batch)
        .report_latency()
        .fetch_one(self.storage)
        .await?;

        Ok(row.number.map(|num| L1BatchNumber(num as u32)))
    }

    pub async fn get_earliest_l2_block_number(&mut self) -> DalResult<Option<L2BlockNumber>> {
        let row = sqlx::query!(
            r#"
            SELECT
                MIN(number) AS "number"
            FROM
                miniblocks
            "#
        )
        .instrument("get_earliest_l2_block_number")
        .fetch_one(self.storage)
        .await?;

        Ok(row.number.map(|num| L2BlockNumber(num as u32)))
    }

    pub async fn get_last_l1_batch_number_with_tree_data(
        &mut self,
    ) -> DalResult<Option<L1BatchNumber>> {
        let row = sqlx::query!(
            r#"
            SELECT
                MAX(number) AS "number"
            FROM
                l1_batches
            WHERE
                hash IS NOT NULL
            "#
        )
        .instrument("get_last_l1_batch_number_with_tree_data")
        .report_latency()
        .fetch_one(self.storage)
        .await?;

        Ok(row.number.map(|num| L1BatchNumber(num as u32)))
    }

    /// Gets a number of the earliest L1 batch that is ready for commitment generation (i.e., doesn't have commitment
    /// yet, and has tree data).
    pub async fn get_next_l1_batch_ready_for_commitment_generation(
        &mut self,
    ) -> DalResult<Option<L1BatchNumber>> {
        let row = sqlx::query!(
            r#"
            SELECT
                number
            FROM
                l1_batches
            WHERE
                hash IS NOT NULL
                AND commitment IS NULL
            ORDER BY
                number
            LIMIT
                1
            "#
        )
        .instrument("get_next_l1_batch_ready_for_commitment_generation")
        .report_latency()
        .fetch_optional(self.storage)
        .await?;

        Ok(row.map(|row| L1BatchNumber(row.number as u32)))
    }

    /// Gets a number of the last L1 batch that is ready for commitment generation (i.e., doesn't have commitment
    /// yet, and has tree data).
    pub async fn get_last_l1_batch_ready_for_commitment_generation(
        &mut self,
    ) -> DalResult<Option<L1BatchNumber>> {
        let row = sqlx::query!(
            r#"
            SELECT
                number
            FROM
                l1_batches
            WHERE
                hash IS NOT NULL
                AND commitment IS NULL
            ORDER BY
                number DESC
            LIMIT
                1
            "#
        )
        .instrument("get_last_l1_batch_ready_for_commitment_generation")
        .report_latency()
        .fetch_optional(self.storage)
        .await?;

        Ok(row.map(|row| L1BatchNumber(row.number as u32)))
    }

    /// Returns the number of the earliest L1 batch with metadata (= state hash) present in the DB,
    /// or `None` if there are no such L1 batches.
    pub async fn get_earliest_l1_batch_number_with_metadata(
        &mut self,
    ) -> DalResult<Option<L1BatchNumber>> {
        let row = sqlx::query!(
            r#"
            SELECT
                MIN(number) AS "number"
            FROM
                l1_batches
            WHERE
                hash IS NOT NULL
            "#
        )
        .instrument("get_earliest_l1_batch_number_with_metadata")
        .report_latency()
        .fetch_one(self.storage)
        .await?;

        Ok(row.number.map(|num| L1BatchNumber(num as u32)))
    }

    pub async fn get_l1_batches_statistics_for_eth_tx_id(
        &mut self,
        eth_tx_id: u32,
    ) -> DalResult<Vec<L1BatchStatistics>> {
        Ok(sqlx::query!(
            r#"
            SELECT
                number,
                l1_tx_count,
                l2_tx_count,
                timestamp
            FROM
                l1_batches
            WHERE
                eth_commit_tx_id = $1
                OR eth_prove_tx_id = $1
                OR eth_execute_tx_id = $1
            "#,
            eth_tx_id as i32
        )
        .instrument("get_l1_batch_statistics_for_eth_tx_id")
        .with_arg("eth_tx_id", &eth_tx_id)
        .fetch_all(self.storage)
        .await?
        .into_iter()
        .map(|row| L1BatchStatistics {
            number: L1BatchNumber(row.number as u32),
            timestamp: row.timestamp as u64,
            l2_tx_count: row.l2_tx_count as u32,
            l1_tx_count: row.l1_tx_count as u32,
        })
        .collect())
    }

    async fn get_storage_l1_batch(
        &mut self,
        number: L1BatchNumber,
    ) -> DalResult<Option<StorageL1Batch>> {
        sqlx::query_as!(
            StorageL1Batch,
            r#"
            SELECT
                number,
                timestamp,
                l1_tx_count,
                l2_tx_count,
                bloom,
                priority_ops_onchain_data,
                hash,
                commitment,
                l2_to_l1_messages,
                used_contract_hashes,
                compressed_initial_writes,
                compressed_repeated_writes,
                l2_l1_merkle_root,
                rollup_last_leaf_index,
                zkporter_is_available,
                bootloader_code_hash,
                default_aa_code_hash,
                evm_emulator_code_hash,
                aux_data_hash,
                pass_through_data_hash,
                meta_parameters_hash,
                protocol_version,
                system_logs,
                compressed_state_diffs,
                events_queue_commitment,
                bootloader_initial_content_commitment,
                pubdata_input,
                fee_address,
                aggregation_root,
                local_root,
                state_diff_hash,
                data_availability.inclusion_data,
                l1_gas_price,
                l2_fair_gas_price,
                fair_pubdata_price
            FROM
                l1_batches
            LEFT JOIN commitments ON commitments.l1_batch_number = l1_batches.number
            LEFT JOIN
                data_availability
                ON data_availability.l1_batch_number = l1_batches.number
            WHERE
                is_sealed
                AND number = $1
            "#,
            i64::from(number.0)
        )
        .instrument("get_storage_l1_batch")
        .with_arg("number", &number)
        .fetch_optional(self.storage)
        .await
    }

    pub async fn get_l1_batch_header(
        &mut self,
        number: L1BatchNumber,
    ) -> DalResult<Option<L1BatchHeader>> {
        let storage_l1_batch_header = sqlx::query_as!(
            StorageL1BatchHeader,
            r#"
            SELECT
                number,
                l1_tx_count,
                l2_tx_count,
                timestamp,
                l2_to_l1_messages,
                bloom,
                priority_ops_onchain_data,
                used_contract_hashes,
                bootloader_code_hash,
                default_aa_code_hash,
                evm_emulator_code_hash,
                protocol_version,
                system_logs,
                pubdata_input,
                fee_address,
                l1_gas_price,
                l2_fair_gas_price,
                fair_pubdata_price
            FROM
                l1_batches
            WHERE
                is_sealed
                AND number = $1
            "#,
            i64::from(number.0)
        )
        .instrument("get_l1_batch_header")
        .with_arg("number", &number)
        .fetch_optional(self.storage)
        .await?;

        if let Some(storage_l1_batch_header) = storage_l1_batch_header {
            let l2_to_l1_logs = self
                .get_l2_to_l1_logs_for_batch::<UserL2ToL1Log>(number)
                .await?;
            return Ok(Some(
                storage_l1_batch_header.into_l1_batch_header_with_logs(l2_to_l1_logs),
            ));
        }

        Ok(None)
    }

    /// Returns initial bootloader heap content for the specified L1 batch.
    pub async fn get_initial_bootloader_heap(
        &mut self,
        number: L1BatchNumber,
    ) -> anyhow::Result<Option<Vec<(usize, U256)>>> {
        let Some(row) = sqlx::query!(
            r#"
            SELECT
                initial_bootloader_heap_content
            FROM
                l1_batches
            WHERE
                is_sealed
                AND number = $1
            "#,
            i64::from(number.0)
        )
        .instrument("get_initial_bootloader_heap")
        .report_latency()
        .with_arg("number", &number)
        .fetch_optional(self.storage)
        .await?
        else {
            return Ok(None);
        };

        let heap = serde_json::from_value(row.initial_bootloader_heap_content)
            .context("invalid value for initial_bootloader_heap_content in the DB")?;
        Ok(Some(heap))
    }

    pub async fn get_storage_oracle_info(
        &mut self,
        number: L1BatchNumber,
    ) -> anyhow::Result<Option<StorageOracleInfo>> {
        let storage_oracle_info = sqlx::query_as!(
            DbStorageOracleInfo,
            r#"
            SELECT
                storage_refunds,
                pubdata_costs
            FROM
                l1_batches
            WHERE
                is_sealed
                AND number = $1
            "#,
            i64::from(number.0)
        )
        .instrument("get_storage_refunds")
        .report_latency()
        .with_arg("number", &number)
        .fetch_optional(self.storage)
        .await?;

        Ok(storage_oracle_info.and_then(DbStorageOracleInfo::into_optional_batch_oracle_info))
    }

    pub async fn set_eth_tx_id(
        &mut self,
        number_range: ops::RangeInclusive<L1BatchNumber>,
        eth_tx_id: u32,
        aggregation_type: AggregatedActionType,
    ) -> DalResult<()> {
        match aggregation_type {
            AggregatedActionType::Commit => {
                let instrumentation = Instrumented::new("set_eth_tx_id#commit")
                    .with_arg("number_range", &number_range)
                    .with_arg("eth_tx_id", &eth_tx_id);

                let query = sqlx::query!(
                    r#"
                    UPDATE l1_batches
                    SET
                        eth_commit_tx_id = $1,
                        updated_at = NOW()
                    WHERE
                        number BETWEEN $2 AND $3
                        AND eth_commit_tx_id IS NULL
                    "#,
                    eth_tx_id as i32,
                    i64::from(number_range.start().0),
                    i64::from(number_range.end().0)
                );
                let result = instrumentation
                    .clone()
                    .with(query)
                    .execute(self.storage)
                    .await?;

                if result.rows_affected() == 0 {
                    let err = instrumentation.constraint_error(anyhow::anyhow!(
                        "Update eth_commit_tx_id that is is not null is not allowed"
                    ));
                    return Err(err);
                }
            }
            AggregatedActionType::PublishProofOnchain => {
                let instrumentation = Instrumented::new("set_eth_tx_id#prove")
                    .with_arg("number_range", &number_range)
                    .with_arg("eth_tx_id", &eth_tx_id);
                let query = sqlx::query!(
                    r#"
                    UPDATE l1_batches
                    SET
                        eth_prove_tx_id = $1,
                        updated_at = NOW()
                    WHERE
                        number BETWEEN $2 AND $3
                        AND eth_prove_tx_id IS NULL
                    "#,
                    eth_tx_id as i32,
                    i64::from(number_range.start().0),
                    i64::from(number_range.end().0)
                );

                let result = instrumentation
                    .clone()
                    .with(query)
                    .execute(self.storage)
                    .await?;

                if result.rows_affected() == 0 {
                    let err = instrumentation.constraint_error(anyhow::anyhow!(
                        "Update eth_prove_tx_id that is is not null is not allowed"
                    ));
                    return Err(err);
                }
            }
            AggregatedActionType::Execute => {
                let instrumentation = Instrumented::new("set_eth_tx_id#execute")
                    .with_arg("number_range", &number_range)
                    .with_arg("eth_tx_id", &eth_tx_id);

                let query = sqlx::query!(
                    r#"
                    UPDATE l1_batches
                    SET
                        eth_execute_tx_id = $1,
                        updated_at = NOW()
                    WHERE
                        number BETWEEN $2 AND $3
                        AND eth_execute_tx_id IS NULL
                    "#,
                    eth_tx_id as i32,
                    i64::from(number_range.start().0),
                    i64::from(number_range.end().0)
                );

                let result = instrumentation
                    .clone()
                    .with(query)
                    .execute(self.storage)
                    .await?;

                if result.rows_affected() == 0 {
                    let err = instrumentation.constraint_error(anyhow::anyhow!(
                        "Update eth_execute_tx_id that is is not null is not allowed"
                    ));
                    return Err(err);
                }
            }
        }
        Ok(())
    }

    /// Inserts an unsealed L1 batch with some basic information (i.e. runtime related data is either
    /// null or set to default value for the corresponding type).
    pub async fn insert_l1_batch(
        &mut self,
        unsealed_batch_header: UnsealedL1BatchHeader,
    ) -> DalResult<()> {
        Self::insert_l1_batch_inner(unsealed_batch_header, self.storage).await
    }

    async fn insert_l1_batch_inner(
        unsealed_batch_header: UnsealedL1BatchHeader,
        conn: &mut Connection<'_, Core>,
    ) -> DalResult<()> {
        sqlx::query!(
            r#"
            INSERT INTO
            l1_batches (
                number,
                timestamp,
                protocol_version,
                fee_address,
                l1_gas_price,
                l2_fair_gas_price,
                fair_pubdata_price,
                l1_tx_count,
                l2_tx_count,
                bloom,
                priority_ops_onchain_data,
                initial_bootloader_heap_content,
                used_contract_hashes,
                created_at,
                updated_at,
                is_sealed
            )
            VALUES
            (
                $1,
                $2,
                $3,
                $4,
                $5,
                $6,
                $7,
                0,
                0,
                ''::bytea,
                '{}'::bytea [],
                '{}'::jsonb,
                '{}'::jsonb,
                NOW(),
                NOW(),
                FALSE
            )
            "#,
            i64::from(unsealed_batch_header.number.0),
            unsealed_batch_header.timestamp as i64,
            unsealed_batch_header.protocol_version.map(|v| v as i32),
            unsealed_batch_header.fee_address.as_bytes(),
            unsealed_batch_header.fee_input.l1_gas_price() as i64,
            unsealed_batch_header.fee_input.fair_l2_gas_price() as i64,
            unsealed_batch_header.fee_input.fair_pubdata_price() as i64,
        )
        .instrument("insert_l1_batch")
        .with_arg("number", &unsealed_batch_header.number)
        .execute(conn)
        .await?;
        Ok(())
    }

    pub async fn ensure_unsealed_l1_batch_exists(
        &mut self,
        unsealed_batch: UnsealedL1BatchHeader,
    ) -> anyhow::Result<()> {
        let mut transaction = self.storage.start_transaction().await?;
        let unsealed_batch_fetched = Self::get_unsealed_l1_batch_inner(&mut transaction).await?;

        match unsealed_batch_fetched {
            None => {
                tracing::info!(
                    "Unsealed batch #{} could not be found; inserting",
                    unsealed_batch.number
                );
                Self::insert_l1_batch_inner(unsealed_batch, &mut transaction).await?;
            }
            Some(unsealed_batch_fetched) => {
                if unsealed_batch_fetched.number != unsealed_batch.number {
                    anyhow::bail!(
                        "fetched unsealed L1 batch #{} does not conform to expected L1 batch #{}",
                        unsealed_batch_fetched.number,
                        unsealed_batch.number
                    )
                }
            }
        }

        transaction.commit().await?;
        Ok(())
    }

    /// Marks provided L1 batch as sealed and populates it with all the runtime information.
    ///
    /// Errors if the batch does not exist.
    pub async fn mark_l1_batch_as_sealed(
        &mut self,
        header: &L1BatchHeader,
        initial_bootloader_contents: &[(usize, U256)],
        storage_refunds: &[u32],
        pubdata_costs: &[i32],
        predicted_circuits_by_type: CircuitStatistic, // predicted number of circuits for each circuit type
    ) -> anyhow::Result<()> {
        let initial_bootloader_contents_len = initial_bootloader_contents.len();
        let instrumentation = Instrumented::new("mark_l1_batch_as_sealed")
            .with_arg("number", &header.number)
            .with_arg(
                "initial_bootloader_contents.len",
                &initial_bootloader_contents_len,
            );

        let priority_onchain_data: Vec<Vec<u8>> = header
            .priority_ops_onchain_data
            .iter()
            .map(|data| data.clone().into())
            .collect();
        let system_logs = header
            .system_logs
            .iter()
            .map(|log| log.0.to_bytes().to_vec())
            .collect::<Vec<Vec<u8>>>();
        let pubdata_input = header.pubdata_input.clone();
        let initial_bootloader_contents = serde_json::to_value(initial_bootloader_contents)
            .map_err(|err| instrumentation.arg_error("initial_bootloader_contents", err))?;
        let used_contract_hashes = serde_json::to_value(&header.used_contract_hashes)
            .map_err(|err| instrumentation.arg_error("header.used_contract_hashes", err))?;
        let storage_refunds: Vec<_> = storage_refunds.iter().copied().map(i64::from).collect();
        let pubdata_costs: Vec<_> = pubdata_costs.iter().copied().map(i64::from).collect();

        let query = sqlx::query!(
            r#"
            UPDATE l1_batches
            SET
                l1_tx_count = $2,
                l2_tx_count = $3,
                l2_to_l1_messages = $4,
                bloom = $5,
                priority_ops_onchain_data = $6,
                initial_bootloader_heap_content = $7,
                used_contract_hashes = $8,
                bootloader_code_hash = $9,
                default_aa_code_hash = $10,
                evm_emulator_code_hash = $11,
                protocol_version = $12,
                system_logs = $13,
                storage_refunds = $14,
                pubdata_costs = $15,
                pubdata_input = $16,
                predicted_circuits_by_type = $17,
                updated_at = NOW(),
                sealed_at = NOW(),
                is_sealed = TRUE
            WHERE
                number = $1
            "#,
            i64::from(header.number.0),
            i32::from(header.l1_tx_count),
            i32::from(header.l2_tx_count),
            &header.l2_to_l1_messages,
            header.bloom.as_bytes(),
            &priority_onchain_data,
            initial_bootloader_contents,
            used_contract_hashes,
            header.base_system_contracts_hashes.bootloader.as_bytes(),
            header.base_system_contracts_hashes.default_aa.as_bytes(),
            header
                .base_system_contracts_hashes
                .evm_emulator
                .as_ref()
                .map(H256::as_bytes),
            header.protocol_version.map(|v| v as i32),
            &system_logs,
            &storage_refunds,
            &pubdata_costs,
            pubdata_input,
            serde_json::to_value(predicted_circuits_by_type).unwrap(),
        );
        let update_result = instrumentation.with(query).execute(self.storage).await?;

        if update_result.rows_affected() == 0 {
            anyhow::bail!(
                "L1 batch sealing failed: batch #{} was not found",
                header.number
            );
        }

        Ok(())
    }

    pub async fn get_unsealed_l1_batch(&mut self) -> DalResult<Option<UnsealedL1BatchHeader>> {
        Self::get_unsealed_l1_batch_inner(self.storage).await
    }

    async fn get_unsealed_l1_batch_inner(
        conn: &mut Connection<'_, Core>,
    ) -> DalResult<Option<UnsealedL1BatchHeader>> {
        let batch = sqlx::query_as!(
            UnsealedStorageL1Batch,
            r#"
            SELECT
                number,
                timestamp,
                protocol_version,
                fee_address,
                l1_gas_price,
                l2_fair_gas_price,
                fair_pubdata_price
            FROM (
                SELECT
                    number,
                    timestamp,
                    protocol_version,
                    fee_address,
                    l1_gas_price,
                    l2_fair_gas_price,
                    fair_pubdata_price,
                    is_sealed
                FROM l1_batches
                ORDER BY number DESC
                LIMIT 1
            ) AS u
            WHERE NOT is_sealed
            "#,
        )
        .instrument("get_unsealed_l1_batch")
        .fetch_optional(conn)
        .await?;

        Ok(batch.map(|b| b.into()))
    }

    pub async fn get_unsealed_l1_batch_by_number(
        &mut self,
        number: L1BatchNumber,
    ) -> DalResult<Option<UnsealedL1BatchHeader>> {
        let batch = sqlx::query_as!(
            UnsealedStorageL1Batch,
            r#"
            SELECT
                number,
                timestamp,
                protocol_version,
                fee_address,
                l1_gas_price,
                l2_fair_gas_price,
                fair_pubdata_price
            FROM l1_batches
            WHERE number = $1 AND is_sealed = FALSE
            "#,
            i64::from(number.0),
        )
        .instrument("get_unsealed_l1_batch_by_number")
        .fetch_optional(self.storage)
        .await?;

        Ok(batch.map(|b| b.into()))
    }

    pub async fn insert_l2_block(&mut self, l2_block_header: &L2BlockHeader) -> DalResult<()> {
        let instrumentation =
            Instrumented::new("insert_l2_block").with_arg("number", &l2_block_header.number);

        let base_fee_per_gas =
            BigDecimal::from_u64(l2_block_header.base_fee_per_gas).ok_or_else(|| {
                instrumentation.arg_error(
                    "header.base_fee_per_gas",
                    anyhow::anyhow!("doesn't fit in u64"),
                )
            })?;

        let query = sqlx::query!(
            r#"
            INSERT INTO
            miniblocks (
                number,
                timestamp,
                hash,
                l1_tx_count,
                l2_tx_count,
                fee_account_address,
                base_fee_per_gas,
                l1_gas_price,
                l2_fair_gas_price,
                gas_per_pubdata_limit,
                bootloader_code_hash,
                default_aa_code_hash,
                evm_emulator_code_hash,
                protocol_version,
                virtual_blocks,
                fair_pubdata_price,
                gas_limit,
                logs_bloom,
                l2_da_validator_address,
                pubdata_type,
                created_at,
                updated_at
            )
            VALUES
            (
                $1,
                $2,
                $3,
                $4,
                $5,
                $6,
                $7,
                $8,
                $9,
                $10,
                $11,
                $12,
                $13,
                $14,
                $15,
                $16,
                $17,
                $18,
                $19,
                $20,
                NOW(),
                NOW()
            )
            "#,
            i64::from(l2_block_header.number.0),
            l2_block_header.timestamp as i64,
            l2_block_header.hash.as_bytes(),
            i32::from(l2_block_header.l1_tx_count),
            i32::from(l2_block_header.l2_tx_count),
            l2_block_header.fee_account_address.as_bytes(),
            base_fee_per_gas,
            l2_block_header.batch_fee_input.l1_gas_price() as i64,
            l2_block_header.batch_fee_input.fair_l2_gas_price() as i64,
            l2_block_header.gas_per_pubdata_limit as i64,
            l2_block_header
                .base_system_contracts_hashes
                .bootloader
                .as_bytes(),
            l2_block_header
                .base_system_contracts_hashes
                .default_aa
                .as_bytes(),
            l2_block_header
                .base_system_contracts_hashes
                .evm_emulator
                .as_ref()
                .map(H256::as_bytes),
            l2_block_header.protocol_version.map(|v| v as i32),
            i64::from(l2_block_header.virtual_blocks),
            l2_block_header.batch_fee_input.fair_pubdata_price() as i64,
            l2_block_header.gas_limit as i64,
            l2_block_header.logs_bloom.as_bytes(),
            l2_block_header
                .pubdata_params
                .l2_da_validator_address
                .as_bytes(),
            l2_block_header.pubdata_params.pubdata_type.to_string(),
        );

        instrumentation.with(query).execute(self.storage).await?;
        Ok(())
    }

    pub async fn get_last_sealed_l2_block_header(&mut self) -> DalResult<Option<L2BlockHeader>> {
        let header = sqlx::query_as!(
            StorageL2BlockHeader,
            r#"
            SELECT
                number,
                timestamp,
                hash,
                l1_tx_count,
                l2_tx_count,
                fee_account_address AS "fee_account_address!",
                base_fee_per_gas,
                l1_gas_price,
                l2_fair_gas_price,
                gas_per_pubdata_limit,
                bootloader_code_hash,
                default_aa_code_hash,
                evm_emulator_code_hash,
                protocol_version,
                virtual_blocks,
                fair_pubdata_price,
                gas_limit,
                logs_bloom,
                l2_da_validator_address,
                pubdata_type
            FROM
                miniblocks
            ORDER BY
                number DESC
            LIMIT
                1
            "#,
        )
        .instrument("get_last_sealed_l2_block_header")
        .fetch_optional(self.storage)
        .await?;

        Ok(header.map(Into::into))
    }

    pub async fn get_l2_block_header(
        &mut self,
        l2_block_number: L2BlockNumber,
    ) -> DalResult<Option<L2BlockHeader>> {
        let header = sqlx::query_as!(
            StorageL2BlockHeader,
            r#"
            SELECT
                number,
                timestamp,
                hash,
                l1_tx_count,
                l2_tx_count,
                fee_account_address AS "fee_account_address!",
                base_fee_per_gas,
                l1_gas_price,
                l2_fair_gas_price,
                gas_per_pubdata_limit,
                bootloader_code_hash,
                default_aa_code_hash,
                evm_emulator_code_hash,
                protocol_version,
                virtual_blocks,
                fair_pubdata_price,
                gas_limit,
                logs_bloom,
                l2_da_validator_address,
                pubdata_type
            FROM
                miniblocks
            WHERE
                number = $1
            "#,
            i64::from(l2_block_number.0),
        )
        .instrument("get_l2_block_header")
        .with_arg("l2_block_number", &l2_block_number)
        .fetch_optional(self.storage)
        .await?;

        Ok(header.map(Into::into))
    }

    pub async fn mark_l2_blocks_as_executed_in_l1_batch(
        &mut self,
        l1_batch_number: L1BatchNumber,
    ) -> DalResult<()> {
        sqlx::query!(
            r#"
            UPDATE miniblocks
            SET
                l1_batch_number = $1
            WHERE
                l1_batch_number IS NULL
            "#,
            l1_batch_number.0 as i32,
        )
        .instrument("mark_l2_blocks_as_executed_in_l1_batch")
        .with_arg("l1_batch_number", &l1_batch_number)
        .execute(self.storage)
        .await?;
        Ok(())
    }

    pub async fn save_l1_batch_tree_data(
        &mut self,
        number: L1BatchNumber,
        tree_data: &L1BatchTreeData,
    ) -> anyhow::Result<()> {
        let update_result = sqlx::query!(
            r#"
            UPDATE l1_batches
            SET
                hash = $1,
                rollup_last_leaf_index = $2,
                updated_at = NOW()
            WHERE
                number = $3
                AND hash IS NULL
            "#,
            tree_data.hash.as_bytes(),
            tree_data.rollup_last_leaf_index as i64,
            i64::from(number.0),
        )
        .instrument("save_batch_tree_data")
        .with_arg("number", &number)
        .report_latency()
        .execute(self.storage)
        .await?;

        if update_result.rows_affected() == 0 {
            tracing::debug!("L1 batch #{number}: tree data wasn't updated as it's already present");

            // Batch was already processed. Verify that the existing tree data matches.
            let existing_tree_data = self.get_l1_batch_tree_data(number).await?;
            anyhow::ensure!(
                existing_tree_data.as_ref() == Some(tree_data),
                "Root hash verification failed. Tree data for L1 batch #{number} does not match the expected value \
                 (expected: {tree_data:?}, existing: {existing_tree_data:?})",
            );
        }
        Ok(())
    }

    pub async fn save_l1_batch_commitment_artifacts(
        &mut self,
        number: L1BatchNumber,
        commitment_artifacts: &L1BatchCommitmentArtifacts,
    ) -> anyhow::Result<()> {
        let mut transaction = self.storage.start_transaction().await?;

        let update_result = sqlx::query!(
            r#"
            UPDATE l1_batches
            SET
                commitment = $1,
                aux_data_hash = $2,
                pass_through_data_hash = $3,
                meta_parameters_hash = $4,
                l2_l1_merkle_root = $5,
                zkporter_is_available = $6,
                compressed_state_diffs = $7,
                compressed_initial_writes = $8,
                compressed_repeated_writes = $9,
                state_diff_hash = $10,
                aggregation_root = $11,
                local_root = $12,
                updated_at = NOW()
            WHERE
                number = $13
                AND commitment IS NULL
            "#,
            commitment_artifacts.commitment_hash.commitment.as_bytes(),
            commitment_artifacts.commitment_hash.aux_output.as_bytes(),
            commitment_artifacts
                .commitment_hash
                .pass_through_data
                .as_bytes(),
            commitment_artifacts
                .commitment_hash
                .meta_parameters
                .as_bytes(),
            commitment_artifacts.l2_l1_merkle_root.as_bytes(),
            commitment_artifacts.zkporter_is_available,
            commitment_artifacts.compressed_state_diffs,
            commitment_artifacts.compressed_initial_writes,
            commitment_artifacts.compressed_repeated_writes,
            commitment_artifacts.state_diff_hash.as_bytes(),
            commitment_artifacts.aggregation_root.as_bytes(),
            commitment_artifacts.local_root.as_bytes(),
            i64::from(number.0),
        )
        .instrument("save_l1_batch_commitment_artifacts")
        .with_arg("number", &number)
        .report_latency()
        .execute(&mut transaction)
        .await?;
        if update_result.rows_affected() == 0 {
            tracing::debug!(
                "L1 batch #{number}: commitment info wasn't updated as it's already present"
            );

            // Batch was already processed. Verify that existing commitment matches
            let matched: i64 = sqlx::query!(
                r#"
                SELECT
                    COUNT(*) AS "count!"
                FROM
                    l1_batches
                WHERE
                    number = $1
                    AND commitment = $2
                "#,
                i64::from(number.0),
                commitment_artifacts.commitment_hash.commitment.as_bytes(),
            )
            .instrument("get_matching_batch_commitment")
            .with_arg("number", &number)
            .report_latency()
            .fetch_one(&mut transaction)
            .await?
            .count;

            anyhow::ensure!(
                matched == 1,
                "Commitment verification failed. Commitment for L1 batch #{} does not match the expected value \
                 (expected commitment: {:?})",
                number,
                commitment_artifacts.commitment_hash.commitment
            );
        }

        sqlx::query!(
            r#"
            INSERT INTO
            commitments (
                l1_batch_number,
                events_queue_commitment,
                bootloader_initial_content_commitment
            )
            VALUES
            ($1, $2, $3)
            ON CONFLICT (l1_batch_number) DO NOTHING
            "#,
            i64::from(number.0),
            commitment_artifacts
                .aux_commitments
                .map(|a| a.events_queue_commitment.0.to_vec()),
            commitment_artifacts
                .aux_commitments
                .map(|a| a.bootloader_initial_content_commitment.0.to_vec()),
        )
        .instrument("save_batch_aux_commitments")
        .with_arg("number", &number)
        .report_latency()
        .execute(&mut transaction)
        .await?;

        transaction.commit().await?;
        Ok(())
    }

    pub async fn get_last_committed_to_eth_l1_batch(
        &mut self,
    ) -> DalResult<Option<L1BatchWithMetadata>> {
        // TODO(zk os): update for zk os

        // We can get 0 batch for the first transaction
        let batch = sqlx::query_as!(
            StorageL1Batch,
            r#"
            SELECT
                number,
                timestamp,
                l1_tx_count,
                l2_tx_count,
                bloom,
                priority_ops_onchain_data,
                hash,
                commitment,
                l2_to_l1_messages,
                used_contract_hashes,
                compressed_initial_writes,
                compressed_repeated_writes,
                l2_l1_merkle_root,
                rollup_last_leaf_index,
                zkporter_is_available,
                bootloader_code_hash,
                default_aa_code_hash,
                evm_emulator_code_hash,
                aux_data_hash,
                pass_through_data_hash,
                meta_parameters_hash,
                protocol_version,
                compressed_state_diffs,
                system_logs,
                events_queue_commitment,
                bootloader_initial_content_commitment,
                pubdata_input,
                fee_address,
                aggregation_root,
                local_root,
                state_diff_hash,
                data_availability.inclusion_data,
                l1_gas_price,
                l2_fair_gas_price,
                fair_pubdata_price
            FROM
                l1_batches
            LEFT JOIN commitments ON commitments.l1_batch_number = l1_batches.number
            LEFT JOIN
                data_availability
                ON data_availability.l1_batch_number = l1_batches.number
            WHERE
                number = 0
                OR eth_commit_tx_id IS NOT NULL
            ORDER BY
                number DESC
            LIMIT
                1
            "#,
        )
        .instrument("get_last_committed_to_eth_l1_batch")
        .fetch_one(self.storage)
        .await?;
        // TODO(zk os): uncomment/update for zk os
        // // genesis batch is first generated without commitment, we should wait for the tree to set it.
        // if batch.commitment.is_none() {
        //     return Ok(None);
        // }

        self.map_storage_l1_batch(batch).await
    }

    /// Returns the number of the last L1 batch for which an Ethereum commit tx was sent and confirmed.
    pub async fn get_number_of_last_l1_batch_committed_on_eth(
        &mut self,
    ) -> DalResult<Option<L1BatchNumber>> {
        Ok(sqlx::query!(
            r#"
            SELECT
                number
            FROM
                l1_batches
            LEFT JOIN
                eth_txs_history AS commit_tx
                ON (l1_batches.eth_commit_tx_id = commit_tx.eth_tx_id)
            WHERE
                commit_tx.confirmed_at IS NOT NULL
            ORDER BY
                number DESC
            LIMIT
                1
            "#
        )
        .instrument("get_number_of_last_l1_batch_committed_on_eth")
        .fetch_optional(self.storage)
        .await?
        .map(|row| L1BatchNumber(row.number as u32)))
    }

    /// Returns the number of the last L1 batch for which an Ethereum prove tx exists in the database.
    pub async fn get_last_l1_batch_with_prove_tx(&mut self) -> DalResult<L1BatchNumber> {
        let row = sqlx::query!(
            r#"
            SELECT
                COALESCE(MAX(number), 0) AS "number!"
            FROM
                l1_batches
            WHERE
                eth_prove_tx_id IS NOT NULL
            "#
        )
        .instrument("get_last_l1_batch_with_prove_tx")
        .fetch_one(self.storage)
        .await?;

        Ok(L1BatchNumber(row.number as u32))
    }

    pub async fn get_eth_commit_tx_id(
        &mut self,
        l1_batch_number: L1BatchNumber,
    ) -> DalResult<Option<u64>> {
        let row = sqlx::query!(
            r#"
            SELECT
                eth_commit_tx_id
            FROM
                l1_batches
            WHERE
                number = $1
            "#,
            i64::from(l1_batch_number.0)
        )
        .instrument("get_eth_commit_tx_id")
        .with_arg("l1_batch_number", &l1_batch_number)
        .fetch_optional(self.storage)
        .await?;

        Ok(row.and_then(|row| row.eth_commit_tx_id.map(|n| n as u64)))
    }

    /// Returns the number of the last L1 batch for which an Ethereum prove tx was sent and confirmed.
    pub async fn get_number_of_last_l1_batch_proven_on_eth(
        &mut self,
    ) -> DalResult<Option<L1BatchNumber>> {
        Ok(sqlx::query!(
            r#"
            SELECT
                number
            FROM
                l1_batches
            LEFT JOIN
                eth_txs_history AS prove_tx
                ON (l1_batches.eth_prove_tx_id = prove_tx.eth_tx_id)
            WHERE
                prove_tx.confirmed_at IS NOT NULL
            ORDER BY
                number DESC
            LIMIT
                1
            "#
        )
        .instrument("get_number_of_last_l1_batch_proven_on_eth")
        .fetch_optional(self.storage)
        .await?
        .map(|record| L1BatchNumber(record.number as u32)))
    }

    /// Returns the number of the last L1 batch for which an Ethereum execute tx was sent and confirmed.
    pub async fn get_number_of_last_l1_batch_executed_on_eth(
        &mut self,
    ) -> DalResult<Option<L1BatchNumber>> {
        Ok(sqlx::query!(
            r#"
            SELECT
                number
            FROM
                l1_batches
            LEFT JOIN
                eth_txs_history AS execute_tx
                ON (l1_batches.eth_execute_tx_id = execute_tx.eth_tx_id)
            WHERE
                execute_tx.confirmed_at IS NOT NULL
            ORDER BY
                number DESC
            LIMIT
                1
            "#
        )
        .instrument("get_number_of_last_l1_batch_executed_on_eth")
        .fetch_optional(self.storage)
        .await?
        .map(|row| L1BatchNumber(row.number as u32)))
    }

    /// This method returns batches that are confirmed on L1. That is, it doesn't wait for the proofs to be generated.
    ///
    /// # Params:
    /// * `commited_tx_confirmed`: whether to look for ready proofs only for txs for which
    ///   respective commit transactions have been confirmed by the network.
    pub async fn get_ready_for_dummy_proof_l1_batches(
        &mut self,
        limit: usize,
    ) -> anyhow::Result<Vec<L1BatchWithMetadata>> {
        let raw_batches = sqlx::query_as!(
            StorageL1Batch,
            r#"
            SELECT
                number,
                timestamp,
                l1_tx_count,
                l2_tx_count,
                bloom,
                priority_ops_onchain_data,
                hash,
                commitment,
                l2_to_l1_messages,
                used_contract_hashes,
                compressed_initial_writes,
                compressed_repeated_writes,
                l2_l1_merkle_root,
                rollup_last_leaf_index,
                zkporter_is_available,
                bootloader_code_hash,
                default_aa_code_hash,
                evm_emulator_code_hash,
                aux_data_hash,
                pass_through_data_hash,
                meta_parameters_hash,
                protocol_version,
                compressed_state_diffs,
                system_logs,
                events_queue_commitment,
                bootloader_initial_content_commitment,
                pubdata_input,
                fee_address,
                aggregation_root,
                local_root,
                state_diff_hash,
                data_availability.inclusion_data,
                l1_gas_price,
                l2_fair_gas_price,
                fair_pubdata_price
            FROM
                l1_batches
            LEFT JOIN commitments ON commitments.l1_batch_number = l1_batches.number
            LEFT JOIN
                data_availability
                ON data_availability.l1_batch_number = l1_batches.number
            WHERE
                eth_commit_tx_id IS NOT NULL
                AND eth_prove_tx_id IS NULL
            ORDER BY
                number
            LIMIT
                $1
            "#,
            limit as i32
        )
        .instrument("get_ready_for_dummy_proof_l1_batches")
        .with_arg("limit", &limit)
        .fetch_all(self.storage)
        .await?;

        self.map_l1_batches(raw_batches)
            .await
            .context("map_l1_batches()")
    }

    async fn map_l1_batches(
        &mut self,
        raw_batches: Vec<StorageL1Batch>,
    ) -> anyhow::Result<Vec<L1BatchWithMetadata>> {
        let mut l1_batches_with_metadata = Vec::with_capacity(raw_batches.len());
        for raw_batch in raw_batches {
            let batch = self
                .map_storage_l1_batch(raw_batch)
                .await
                .context("map_storage_l1_batch()")?
                .context("Batch should be complete")?;
            l1_batches_with_metadata.push(batch);
        }
        Ok(l1_batches_with_metadata)
    }

    /// This method returns batches that are committed on L1 and witness jobs for them are skipped.
    pub async fn get_skipped_for_proof_l1_batches(
        &mut self,
        limit: usize,
    ) -> anyhow::Result<Vec<L1BatchWithMetadata>> {
        let last_proved_batch_number = self
            .get_last_l1_batch_with_prove_tx()
            .await
            .context("get_last_l1_batch_with_prove_tx()")?;
        // Witness jobs can be processed out of order, so `WHERE l1_batches.number - row_number = $1`
        // is used to avoid having gaps in the list of batches to send dummy proofs for.
        let raw_batches = sqlx::query_as!(
            StorageL1Batch,
            r#"
            SELECT
                number,
                timestamp,
                l1_tx_count,
                l2_tx_count,
                bloom,
                priority_ops_onchain_data,
                hash,
                commitment,
                l2_to_l1_messages,
                used_contract_hashes,
                compressed_initial_writes,
                compressed_repeated_writes,
                l2_l1_merkle_root,
                rollup_last_leaf_index,
                zkporter_is_available,
                bootloader_code_hash,
                default_aa_code_hash,
                evm_emulator_code_hash,
                aux_data_hash,
                pass_through_data_hash,
                meta_parameters_hash,
                system_logs,
                compressed_state_diffs,
                protocol_version,
                events_queue_commitment,
                bootloader_initial_content_commitment,
                pubdata_input,
                fee_address,
                aggregation_root,
                local_root,
                state_diff_hash,
                data_availability.inclusion_data,
                l1_gas_price,
                l2_fair_gas_price,
                fair_pubdata_price
            FROM
                (
                    SELECT
                        l1_batches.*,
                        ROW_NUMBER() OVER (
                            ORDER BY
                                number ASC
                        ) AS row_number
                    FROM
                        l1_batches
                    WHERE
                        eth_commit_tx_id IS NOT NULL
                        AND l1_batches.skip_proof = TRUE
                        AND l1_batches.number > $1
                    ORDER BY
                        number
                    LIMIT
                        $2
                ) inn
            LEFT JOIN commitments ON commitments.l1_batch_number = inn.number
            LEFT JOIN data_availability ON data_availability.l1_batch_number = inn.number
            WHERE
                number - row_number = $1
            "#,
            last_proved_batch_number.0 as i32,
            limit as i32
        )
        .instrument("get_skipped_for_proof_l1_batches")
        .with_arg("limit", &limit)
        .fetch_all(self.storage)
        .await?;

        self.map_l1_batches(raw_batches)
            .await
            .context("map_l1_batches()")
    }

    pub async fn get_ready_for_execute_l1_batches(
        &mut self,
        limit: usize,
        max_l1_batch_timestamp_millis: Option<u64>,
    ) -> anyhow::Result<Vec<L1BatchWithMetadata>> {
        let raw_batches = match max_l1_batch_timestamp_millis {
            None => {
                sqlx::query_as!(
                    StorageL1Batch,
                    r#"
                    SELECT
                        number,
                        timestamp,
                        l1_tx_count,
                        l2_tx_count,
                        bloom,
                        priority_ops_onchain_data,
                        hash,
                        commitment,
                        l2_to_l1_messages,
                        used_contract_hashes,
                        compressed_initial_writes,
                        compressed_repeated_writes,
                        l2_l1_merkle_root,
                        rollup_last_leaf_index,
                        zkporter_is_available,
                        bootloader_code_hash,
                        default_aa_code_hash,
                        evm_emulator_code_hash,
                        aux_data_hash,
                        pass_through_data_hash,
                        meta_parameters_hash,
                        protocol_version,
                        compressed_state_diffs,
                        system_logs,
                        events_queue_commitment,
                        bootloader_initial_content_commitment,
                        pubdata_input,
                        fee_address,
                        aggregation_root,
                        local_root,
                        state_diff_hash,
                        data_availability.inclusion_data,
                        l1_gas_price,
                        l2_fair_gas_price,
                        fair_pubdata_price
                    FROM
                        l1_batches
                    LEFT JOIN commitments ON commitments.l1_batch_number = l1_batches.number
                    LEFT JOIN
                        data_availability
                        ON data_availability.l1_batch_number = l1_batches.number
                    WHERE
                        eth_prove_tx_id IS NOT NULL
                        AND eth_execute_tx_id IS NULL
                    ORDER BY
                        number
                    LIMIT
                        $1
                    "#,
                    limit as i32,
                )
                .instrument("get_ready_for_execute_l1_batches/no_max_timestamp")
                .with_arg("limit", &limit)
                .fetch_all(self.storage)
                .await?
            }

            Some(max_l1_batch_timestamp_millis) => {
                // Do not lose the precision here, otherwise we can skip some L1 batches.
                // Mostly needed for tests.
                let max_l1_batch_timestamp_seconds = max_l1_batch_timestamp_millis as f64 / 1_000.0;
                self.raw_ready_for_execute_l1_batches(max_l1_batch_timestamp_seconds, limit)
                    .await
                    .context("raw_ready_for_execute_l1_batches()")?
            }
        };

        self.map_l1_batches(raw_batches)
            .await
            .context("map_l1_batches()")
    }

    pub async fn get_batch_first_priority_op_id(
        &mut self,
        batch_number: L1BatchNumber,
    ) -> DalResult<Option<usize>> {
        let Some((from_l2_block, to_l2_block)) = self
            .storage
            .blocks_web3_dal()
            .get_l2_block_range_of_l1_batch(batch_number)
            .await?
        else {
            return Ok(None);
        };
        let row = sqlx::query!(
            r#"
            SELECT
                MIN(priority_op_id) AS "id?"
            FROM
                transactions
            WHERE
                miniblock_number BETWEEN $1 AND $2
                AND is_priority = TRUE
            "#,
            i64::from(from_l2_block.0),
            i64::from(to_l2_block.0),
        )
        .instrument("get_batch_first_priority_op_id")
        .with_arg("batch_number", &batch_number)
        .fetch_one(self.storage)
        .await?;

        Ok(row.id.map(|id| id as usize))
    }

    async fn raw_ready_for_execute_l1_batches(
        &mut self,
        max_l1_batch_timestamp_seconds: f64,
        limit: usize,
    ) -> anyhow::Result<Vec<StorageL1Batch>> {
        // We need to find the first L1 batch that is supposed to be executed.
        // Here we ignore the time delay, so we just take the first L1 batch that is ready for execution.
        let row = sqlx::query!(
            r#"
            SELECT
                number
            FROM
                l1_batches
            WHERE
                eth_prove_tx_id IS NOT NULL
                AND eth_execute_tx_id IS NULL
            ORDER BY
                number
            LIMIT
                1
            "#
        )
        .fetch_optional(self.storage.conn())
        .await?;

        let Some(row) = row else { return Ok(vec![]) };
        let expected_started_point = row.number;

        // After Postgres 12->14 upgrade this field is now f64
        let max_l1_batch_timestamp_seconds_bd =
            BigDecimal::from_f64(max_l1_batch_timestamp_seconds)
                .context("Failed to convert f64 to BigDecimal")?;

        // Find the last L1 batch that is ready for execution.
        let row = sqlx::query!(
            r#"
            SELECT
                MAX(l1_batches.number)
            FROM
                l1_batches
            JOIN eth_txs ON (l1_batches.eth_commit_tx_id = eth_txs.id)
            JOIN
                eth_txs_history AS commit_tx
                ON (eth_txs.confirmed_eth_tx_history_id = commit_tx.id)
            WHERE
                commit_tx.confirmed_at IS NOT NULL
                AND eth_prove_tx_id IS NOT NULL
                AND eth_execute_tx_id IS NULL
                AND EXTRACT(
                    EPOCH
                    FROM
                    commit_tx.confirmed_at
                ) < $1
            "#,
            max_l1_batch_timestamp_seconds_bd,
        )
        .fetch_one(self.storage.conn())
        .await?;

        Ok(if let Some(max_ready_to_send_batch) = row.max {
            // If we found at least one ready to execute batch then we can simply return all batches between
            // the expected started point and the max ready to send batch because we send them to the L1 sequentially.
            assert!(max_ready_to_send_batch >= expected_started_point);
            sqlx::query_as!(
                StorageL1Batch,
                r#"
                SELECT
                    number,
                    timestamp,
                    l1_tx_count,
                    l2_tx_count,
                    bloom,
                    priority_ops_onchain_data,
                    hash,
                    commitment,
                    l2_to_l1_messages,
                    used_contract_hashes,
                    compressed_initial_writes,
                    compressed_repeated_writes,
                    l2_l1_merkle_root,
                    rollup_last_leaf_index,
                    zkporter_is_available,
                    bootloader_code_hash,
                    default_aa_code_hash,
                    evm_emulator_code_hash,
                    aux_data_hash,
                    pass_through_data_hash,
                    meta_parameters_hash,
                    protocol_version,
                    compressed_state_diffs,
                    system_logs,
                    events_queue_commitment,
                    bootloader_initial_content_commitment,
                    pubdata_input,
                    fee_address,
                    aggregation_root,
                    local_root,
                    state_diff_hash,
                    data_availability.inclusion_data,
                    l1_gas_price,
                    l2_fair_gas_price,
                    fair_pubdata_price
                FROM
                    l1_batches
                LEFT JOIN commitments ON commitments.l1_batch_number = l1_batches.number
                LEFT JOIN
                    data_availability
                    ON data_availability.l1_batch_number = l1_batches.number
                WHERE
                    number BETWEEN $1 AND $2
                ORDER BY
                    number
                LIMIT
                    $3
                "#,
                expected_started_point as i32,
                max_ready_to_send_batch,
                limit as i32,
            )
            .instrument("get_ready_for_execute_l1_batches")
            .with_arg(
                "numbers",
                &(expected_started_point..=max_ready_to_send_batch),
            )
            .with_arg("limit", &limit)
            .fetch_all(self.storage)
            .await?
        } else {
            vec![]
        })
    }

    pub async fn pre_boojum_get_ready_for_commit_l1_batches(
        &mut self,
        limit: usize,
        bootloader_hash: H256,
        default_aa_hash: H256,
        protocol_version_id: ProtocolVersionId,
    ) -> anyhow::Result<Vec<L1BatchWithMetadata>> {
        let raw_batches = sqlx::query_as!(
            StorageL1Batch,
            r#"
            SELECT
                number,
                l1_batches.timestamp,
                l1_tx_count,
                l2_tx_count,
                bloom,
                priority_ops_onchain_data,
                hash,
                commitment,
                l2_to_l1_messages,
                used_contract_hashes,
                compressed_initial_writes,
                compressed_repeated_writes,
                l2_l1_merkle_root,
                rollup_last_leaf_index,
                zkporter_is_available,
                l1_batches.bootloader_code_hash,
                l1_batches.default_aa_code_hash,
                l1_batches.evm_emulator_code_hash,
                aux_data_hash,
                pass_through_data_hash,
                meta_parameters_hash,
                protocol_version,
                compressed_state_diffs,
                system_logs,
                events_queue_commitment,
                bootloader_initial_content_commitment,
                pubdata_input,
                fee_address,
                aggregation_root,
                local_root,
                state_diff_hash,
                data_availability.inclusion_data,
                l1_gas_price,
                l2_fair_gas_price,
                fair_pubdata_price
            FROM
                l1_batches
            LEFT JOIN commitments ON commitments.l1_batch_number = l1_batches.number
            JOIN protocol_versions ON protocol_versions.id = l1_batches.protocol_version
            LEFT JOIN
                data_availability
                ON data_availability.l1_batch_number = l1_batches.number
            WHERE
                eth_commit_tx_id IS NULL
                AND number != 0
                AND protocol_versions.bootloader_code_hash = $1
                AND protocol_versions.default_account_code_hash = $2
                AND commitment IS NOT NULL
                AND (
                    protocol_versions.id = $3
                    OR protocol_versions.upgrade_tx_hash IS NULL
                )
            ORDER BY
                number
            LIMIT
                $4
            "#,
            bootloader_hash.as_bytes(),
            default_aa_hash.as_bytes(),
            protocol_version_id as i32,
            limit as i64,
        )
        .instrument("get_ready_for_commit_l1_batches")
        .with_arg("limit", &limit)
        .with_arg("bootloader_hash", &bootloader_hash)
        .with_arg("default_aa_hash", &default_aa_hash)
        .with_arg("protocol_version_id", &protocol_version_id)
        .fetch_all(self.storage)
        .await?;

        self.map_l1_batches(raw_batches)
            .await
            .context("map_l1_batches()")
    }

    /// When `with_da_inclusion_info` is true, only batches for which custom DA inclusion
    /// information has already been provided will be included
    pub async fn get_ready_for_commit_l1_batches(
        &mut self,
        limit: usize,
        bootloader_hash: H256,
        default_aa_hash: H256,
        protocol_version_id: ProtocolVersionId,

        with_da_inclusion_info: bool,
    ) -> anyhow::Result<Vec<L1BatchWithMetadata>> {
        // TODO(zk os): uncomment/update for zk os

        let raw_batches = sqlx::query_as!(
            StorageL1Batch,
            r#"
            SELECT
                number,
                l1_batches.timestamp,
                l1_tx_count,
                l2_tx_count,
                bloom,
                priority_ops_onchain_data,
                hash,
                commitment,
                l2_to_l1_messages,
                used_contract_hashes,
                compressed_initial_writes,
                compressed_repeated_writes,
                l2_l1_merkle_root,
                rollup_last_leaf_index,
                zkporter_is_available,
                l1_batches.bootloader_code_hash,
                l1_batches.default_aa_code_hash,
                l1_batches.evm_emulator_code_hash,
                aux_data_hash,
                pass_through_data_hash,
                meta_parameters_hash,
                protocol_version,
                compressed_state_diffs,
                system_logs,
                events_queue_commitment,
                bootloader_initial_content_commitment,
                pubdata_input,
                fee_address,
                aggregation_root,
                local_root,
                state_diff_hash,
                data_availability.inclusion_data,
                l1_gas_price,
                l2_fair_gas_price,
                fair_pubdata_price
            FROM
                l1_batches
            LEFT JOIN commitments ON commitments.l1_batch_number = l1_batches.number
            LEFT JOIN
                data_availability
                ON data_availability.l1_batch_number = l1_batches.number
            JOIN protocol_versions ON protocol_versions.id = l1_batches.protocol_version
            WHERE
                eth_commit_tx_id IS NULL
                AND number != 0
                AND hash IS NOT NULL
            ORDER BY
                number
            LIMIT
                $1
            "#,
            // bootloader_hash.as_bytes(),
            // default_aa_hash.as_bytes(),
            // protocol_version_id as i32,
            // with_da_inclusion_info,
            limit as i64,
        )
        .instrument("get_ready_for_commit_l1_batches")
        .with_arg("limit", &limit)
        .with_arg("bootloader_hash", &bootloader_hash)
        .with_arg("default_aa_hash", &default_aa_hash)
        .with_arg("protocol_version_id", &protocol_version_id)
        .with_arg("with_da_inclusion_info", &with_da_inclusion_info)
        .fetch_all(self.storage)
        .await?;

        self.map_l1_batches(raw_batches)
            .await
            .context("map_l1_batches()")
    }

    pub async fn get_l1_batch_state_root(
        &mut self,
        number: L1BatchNumber,
    ) -> DalResult<Option<H256>> {
        Ok(sqlx::query!(
            r#"
            SELECT
                hash
            FROM
                l1_batches
            WHERE
                number = $1
            "#,
            i64::from(number.0)
        )
        .instrument("get_l1_batch_state_root")
        .with_arg("number", &number)
        .fetch_optional(self.storage)
        .await?
        .and_then(|row| row.hash)
        .map(|hash| H256::from_slice(&hash)))
    }

    pub async fn get_l1_batch_state_root_and_timestamp(
        &mut self,
        number: L1BatchNumber,
    ) -> DalResult<Option<(H256, u64)>> {
        let Some(row) = sqlx::query!(
            r#"
            SELECT
                timestamp,
                hash
            FROM
                l1_batches
            WHERE
                number = $1
            "#,
            i64::from(number.0)
        )
        .instrument("get_l1_batch_state_root_and_timestamp")
        .with_arg("number", &number)
        .fetch_optional(self.storage)
        .await?
        else {
            return Ok(None);
        };
        let Some(hash) = row.hash else {
            return Ok(None);
        };
        Ok(Some((H256::from_slice(&hash), row.timestamp as u64)))
    }

    pub async fn get_l1_batch_local_root(
        &mut self,
        number: L1BatchNumber,
    ) -> DalResult<Option<H256>> {
        let Some(row) = sqlx::query!(
            r#"
            SELECT
                local_root
            FROM
                l1_batches
            WHERE
                number = $1
            "#,
            i64::from(number.0)
        )
        .instrument("get_l1_batch_local_root")
        .with_arg("number", &number)
        .fetch_optional(self.storage)
        .await?
        else {
            return Ok(None);
        };
        let Some(local_root) = row.local_root else {
            return Ok(None);
        };
        Ok(Some(H256::from_slice(&local_root)))
    }

    pub async fn get_l1_batch_l2_l1_merkle_root(
        &mut self,
        number: L1BatchNumber,
    ) -> DalResult<Option<H256>> {
        let Some(row) = sqlx::query!(
            r#"
            SELECT
                l2_l1_merkle_root
            FROM
                l1_batches
            WHERE
                number = $1
            "#,
            i64::from(number.0)
        )
        .instrument("get_l1_batch_l2_l1_merkle_root")
        .with_arg("number", &number)
        .fetch_optional(self.storage)
        .await?
        else {
            return Ok(None);
        };
        let Some(l2_l1_merkle_root) = row.l2_l1_merkle_root else {
            return Ok(None);
        };
        Ok(Some(H256::from_slice(&l2_l1_merkle_root)))
    }

    pub async fn get_l1_batch_chain_merkle_path(
        &mut self,
        number: L1BatchNumber,
    ) -> DalResult<Option<BatchAndChainMerklePath>> {
        let Some(row) = sqlx::query!(
            r#"
            SELECT
                batch_chain_merkle_path
            FROM
                l1_batches
            WHERE
                number = $1
            "#,
            i64::from(number.0)
        )
        .instrument("get_l1_batch_chain_merkle_path")
        .with_arg("number", &number)
        .fetch_optional(self.storage)
        .await?
        else {
            return Ok(None);
        };
        let Some(batch_chain_merkle_path) = row.batch_chain_merkle_path else {
            return Ok(None);
        };
        Ok(Some(
            bincode::deserialize(&batch_chain_merkle_path).unwrap(),
        ))
    }

    pub async fn get_l1_batch_pubdata_params(
        &mut self,
        number: L1BatchNumber,
    ) -> DalResult<Option<PubdataParams>> {
        Ok(sqlx::query_as!(
            StoragePubdataParams,
            r#"
            SELECT
                l2_da_validator_address, pubdata_type
            FROM
                miniblocks
            WHERE
                l1_batch_number = $1
            ORDER BY number ASC
            LIMIT 1
            "#,
            i64::from(number.0)
        )
        .instrument("get_l1_batch_pubdata_params")
        .with_arg("number", &number)
        .fetch_optional(self.storage)
        .await?
        .map(|row| row.into()))
    }

    pub async fn get_executed_batch_roots_on_sl(
        &mut self,
        sl_chain_id: SLChainId,
    ) -> DalResult<Vec<(L1BatchNumber, H256)>> {
        let result = sqlx::query!(
            r#"
            SELECT
                number, l2_l1_merkle_root
            FROM
                l1_batches
            JOIN eth_txs ON eth_txs.id = l1_batches.eth_execute_tx_id
            WHERE
                batch_chain_merkle_path IS NOT NULL
                AND chain_id = $1
            ORDER BY number
            "#,
            sl_chain_id.0 as i64
        )
        .instrument("get_executed_batch_roots_on_sl")
        .with_arg("sl_chain_id", &sl_chain_id)
        .fetch_all(self.storage)
        .await?
        .into_iter()
        .map(|row| {
            let number = L1BatchNumber(row.number as u32);
            let root = H256::from_slice(&row.l2_l1_merkle_root.unwrap());
            (number, root)
        })
        .collect();
        Ok(result)
    }

    pub async fn set_batch_chain_merkle_path(
        &mut self,
        number: L1BatchNumber,
        proof: BatchAndChainMerklePath,
    ) -> DalResult<()> {
        let proof_bin = bincode::serialize(&proof).unwrap();
        sqlx::query!(
            r#"
            UPDATE
            l1_batches
            SET
                batch_chain_merkle_path = $2
            WHERE
                number = $1
            "#,
            i64::from(number.0),
            &proof_bin
        )
        .instrument("set_batch_chain_merkle_path")
        .with_arg("number", &number)
        .execute(self.storage)
        .await?;

        Ok(())
    }

    pub async fn get_l1_batch_metadata(
        &mut self,
        number: L1BatchNumber,
    ) -> DalResult<Option<L1BatchWithMetadata>> {
        let Some(l1_batch) = self.get_storage_l1_batch(number).await? else {
            return Ok(None);
        };
        self.map_storage_l1_batch(l1_batch).await
    }

    /// Returns the header and optional metadata for an L1 batch with the specified number. If a batch exists
    /// but does not have all metadata, it's possible to inspect which metadata is missing.
    pub async fn get_optional_l1_batch_metadata(
        &mut self,
        number: L1BatchNumber,
    ) -> DalResult<Option<L1BatchWithOptionalMetadata>> {
        let Some(l1_batch) = self.get_storage_l1_batch(number).await? else {
            return Ok(None);
        };

        let l2_to_l1_logs = self
            .get_l2_to_l1_logs_for_batch::<UserL2ToL1Log>(number)
            .await?;
        Ok(Some(L1BatchWithOptionalMetadata {
            header: l1_batch
                .clone()
                .into_l1_batch_header_with_logs(l2_to_l1_logs),
            metadata: l1_batch.try_into(),
        }))
    }

    pub async fn get_l1_batch_tree_data(
        &mut self,
        number: L1BatchNumber,
    ) -> DalResult<Option<L1BatchTreeData>> {
        let row = sqlx::query!(
            r#"
            SELECT
                hash,
                rollup_last_leaf_index
            FROM
                l1_batches
            WHERE
                number = $1
            "#,
            i64::from(number.0)
        )
        .instrument("get_l1_batch_tree_data")
        .with_arg("number", &number)
        .fetch_optional(self.storage)
        .await?;

        Ok(row.and_then(|row| {
            Some(L1BatchTreeData {
                hash: H256::from_slice(&row.hash?),
                rollup_last_leaf_index: row.rollup_last_leaf_index? as u64,
            })
        }))
    }

    async fn map_storage_l1_batch(
        &mut self,
        storage_batch: StorageL1Batch,
    ) -> DalResult<Option<L1BatchWithMetadata>> {
        let unsorted_factory_deps = self
            .get_l1_batch_factory_deps(L1BatchNumber(storage_batch.number as u32))
            .await?;

        let l2_to_l1_logs = self
            .get_l2_to_l1_logs_for_batch::<UserL2ToL1Log>(L1BatchNumber(
                storage_batch.number as u32,
            ))
            .await?;

        let Ok(metadata) = storage_batch.clone().try_into() else {
            println!("{:?}", L1BatchMetadata::try_from(storage_batch.clone()));
            return Ok(None);
        };

        let header: L1BatchHeader = storage_batch.into_l1_batch_header_with_logs(l2_to_l1_logs);

        let raw_published_bytecode_hashes = self
            .storage
            .events_dal()
            .get_l1_batch_raw_published_bytecode_hashes(header.number)
            .await?;

        Ok(Some(L1BatchWithMetadata::new(
            header,
            metadata,
            unsorted_factory_deps,
            &raw_published_bytecode_hashes,
        )))
    }

    pub async fn get_l1_batch_factory_deps(
        &mut self,
        l1_batch_number: L1BatchNumber,
    ) -> DalResult<HashMap<H256, Vec<u8>>> {
        let Some((from_l2_block, to_l2_block)) = self
            .storage
            .blocks_web3_dal()
            .get_l2_block_range_of_l1_batch(l1_batch_number)
            .await?
        else {
            return Ok(Default::default());
        };

        Ok(sqlx::query!(
            r#"
            SELECT
                bytecode_hash,
                bytecode
            FROM
                factory_deps
            WHERE
                miniblock_number BETWEEN $1 AND $2
            "#,
            i64::from(from_l2_block.0),
            i64::from(to_l2_block.0),
        )
        .instrument("get_l1_batch_factory_deps")
        .with_arg("l1_batch_number", &l1_batch_number)
        .fetch_all(self.storage)
        .await?
        .into_iter()
        .map(|row| (H256::from_slice(&row.bytecode_hash), row.bytecode))
        .collect())
    }

    pub async fn delete_initial_writes(
        &mut self,
        last_batch_to_keep: L1BatchNumber,
    ) -> DalResult<()> {
        self.delete_initial_writes_inner(Some(last_batch_to_keep))
            .await
    }

    async fn delete_initial_writes_inner(
        &mut self,
        last_batch_to_keep: Option<L1BatchNumber>,
    ) -> DalResult<()> {
        let l1_batch_number = last_batch_to_keep.map_or(-1, |number| i64::from(number.0));
        sqlx::query!(
            r#"
            DELETE FROM initial_writes
            WHERE
                l1_batch_number > $1
            "#,
            l1_batch_number
        )
        .instrument("delete_initial_writes")
        .with_arg("l1_batch_number", &l1_batch_number)
        .execute(self.storage)
        .await?;
        Ok(())
    }

    /// Deletes the unsealed L1 batch from the storage. Expects the caller to make sure there are no
    /// associated L2 blocks.
    ///
    /// Accepts `batch_to_keep` as a safety mechanism.
    pub async fn delete_unsealed_l1_batch(
        &mut self,
        batch_to_keep: L1BatchNumber,
    ) -> DalResult<()> {
        let deleted_row = sqlx::query!(
            r#"
            DELETE FROM l1_batches
            WHERE
                number > $1
                AND NOT is_sealed
            RETURNING number
            "#,
            i64::from(batch_to_keep.0)
        )
        .instrument("delete_unsealed_l1_batch")
        .with_arg("batch_to_keep", &batch_to_keep)
        .fetch_optional(self.storage)
        .await?;
        if let Some(deleted_row) = deleted_row {
            tracing::info!(
                l1_batch_number = %deleted_row.number,
                "Deleted unsealed batch"
            );
        }
        Ok(())
    }

    /// Deletes all L1 batches from the storage so that the specified batch number is the last one left.
    pub async fn delete_l1_batches(&mut self, last_batch_to_keep: L1BatchNumber) -> DalResult<()> {
        self.delete_l1_batches_inner(Some(last_batch_to_keep)).await
    }

    async fn delete_l1_batches_inner(
        &mut self,
        last_batch_to_keep: Option<L1BatchNumber>,
    ) -> DalResult<()> {
        let l1_batch_number = last_batch_to_keep.map_or(-1, |number| i64::from(number.0));
        sqlx::query!(
            r#"
            DELETE FROM l1_batches
            WHERE
                number > $1
            "#,
            l1_batch_number
        )
        .instrument("delete_l1_batches")
        .with_arg("l1_batch_number", &l1_batch_number)
        .execute(self.storage)
        .await?;
        Ok(())
    }

    /// Deletes all L2 blocks from the storage so that the specified L2 block number is the last one left.
    pub async fn delete_l2_blocks(
        &mut self,
        last_l2_block_to_keep: L2BlockNumber,
    ) -> DalResult<()> {
        self.delete_l2_blocks_inner(Some(last_l2_block_to_keep))
            .await
    }

    async fn delete_l2_blocks_inner(
        &mut self,
        last_l2_block_to_keep: Option<L2BlockNumber>,
    ) -> DalResult<()> {
        let block_number = last_l2_block_to_keep.map_or(-1, |number| i64::from(number.0));
        sqlx::query!(
            r#"
            DELETE FROM miniblocks
            WHERE
                number > $1
            "#,
            block_number
        )
        .instrument("delete_l2_blocks")
        .with_arg("block_number", &block_number)
        .execute(self.storage)
        .await?;
        Ok(())
    }

    async fn delete_logs_inner(&mut self) -> DalResult<()> {
        sqlx::query!(
            r#"
            DELETE FROM storage_logs
            "#,
        )
        .instrument("delete_logs")
        .execute(self.storage)
        .await?;
        Ok(())
    }

    pub async fn get_l2_block_range_of_l1_batch(
        &mut self,
        l1_batch_number: L1BatchNumber,
    ) -> DalResult<Option<(L2BlockNumber, L2BlockNumber)>> {
        let row = sqlx::query!(
            r#"
            SELECT
                MIN(miniblocks.number) AS "min?",
                MAX(miniblocks.number) AS "max?"
            FROM
                miniblocks
            WHERE
                l1_batch_number = $1
            "#,
            i64::from(l1_batch_number.0)
        )
        .instrument("get_l2_block_range_of_l1_batch")
        .with_arg("l1_batch_number", &l1_batch_number)
        .fetch_one(self.storage)
        .await?;

        let Some(min) = row.min else { return Ok(None) };
        let Some(max) = row.max else { return Ok(None) };
        Ok(Some((L2BlockNumber(min as u32), L2BlockNumber(max as u32))))
    }

    /// Returns `true` if there exists a non-sealed batch (i.e. there is one+ stored L2 block that isn't assigned
    /// to any batch yet).
    pub async fn pending_batch_exists(&mut self) -> DalResult<bool> {
        let count = sqlx::query_scalar!(
            "SELECT COUNT(miniblocks.number) FROM miniblocks WHERE l1_batch_number IS NULL"
        )
        .instrument("pending_batch_exists")
        .fetch_one(self.storage)
        .await?
        .unwrap_or(0);

        Ok(count != 0)
    }

    // methods used for measuring Eth tx stage transition latencies
    // and emitting metrics base on these measured data
    pub async fn oldest_uncommitted_batch_timestamp(&mut self) -> DalResult<Option<u64>> {
        Ok(sqlx::query!(
            r#"
            SELECT
                timestamp
            FROM
                l1_batches
            WHERE
                is_sealed
                AND eth_commit_tx_id IS NULL
                AND number > 0
            ORDER BY
                number
            LIMIT
                1
            "#,
        )
        .instrument("oldest_uncommitted_batch_timestamp")
        .fetch_optional(self.storage)
        .await?
        .map(|row| row.timestamp as u64))
    }

    pub async fn oldest_unproved_batch_timestamp(&mut self) -> DalResult<Option<u64>> {
        Ok(sqlx::query!(
            r#"
            SELECT
                timestamp
            FROM
                l1_batches
            WHERE
                is_sealed
                AND eth_prove_tx_id IS NULL
                AND number > 0
            ORDER BY
                number
            LIMIT
                1
            "#,
        )
        .instrument("oldest_unproved_batch_timestamp")
        .fetch_optional(self.storage)
        .await?
        .map(|row| row.timestamp as u64))
    }

    pub async fn oldest_unexecuted_batch_timestamp(&mut self) -> DalResult<Option<u64>> {
        Ok(sqlx::query!(
            r#"
            SELECT
                timestamp
            FROM
                l1_batches
            WHERE
                is_sealed
                AND eth_execute_tx_id IS NULL
                AND number > 0
            ORDER BY
                number
            LIMIT
                1
            "#,
        )
        .instrument("oldest_unexecuted_batch_timestamp")
        .fetch_optional(self.storage)
        .await?
        .map(|row| row.timestamp as u64))
    }

    pub async fn get_batch_protocol_version_id(
        &mut self,
        l1_batch_number: L1BatchNumber,
    ) -> DalResult<Option<ProtocolVersionId>> {
        Ok(sqlx::query!(
            r#"
            SELECT
                protocol_version
            FROM
                l1_batches
            WHERE
                is_sealed
                AND number = $1
            "#,
            i64::from(l1_batch_number.0)
        )
        .try_map(|row| row.protocol_version.map(parse_protocol_version).transpose())
        .instrument("get_batch_protocol_version_id")
        .with_arg("l1_batch_number", &l1_batch_number)
        .fetch_optional(self.storage)
        .await?
        .flatten())
    }

    pub async fn get_batch_sealed_at(
        &mut self,
        l1_batch_number: L1BatchNumber,
    ) -> DalResult<Option<DateTime<Utc>>> {
        Ok(sqlx::query!(
            r#"
            SELECT
                sealed_at
            FROM
                l1_batches
            WHERE
                number = $1
            "#,
            i64::from(l1_batch_number.0)
        )
        .instrument("get_batch_sealed_at")
        .with_arg("l1_batch_number", &l1_batch_number)
        .fetch_optional(self.storage)
        .await?
        .and_then(|row| row.sealed_at.map(|d| d.and_utc())))
    }

    pub async fn set_protocol_version_for_pending_l2_blocks(
        &mut self,
        id: ProtocolVersionId,
    ) -> DalResult<()> {
        sqlx::query!(
            r#"
            UPDATE miniblocks
            SET
                protocol_version = $1
            WHERE
                l1_batch_number IS NULL
            "#,
            id as i32,
        )
        .instrument("set_protocol_version_for_pending_l2_blocks")
        .with_arg("id", &id)
        .execute(self.storage)
        .await?;
        Ok(())
    }

    pub async fn get_fee_address_for_l2_block(
        &mut self,
        number: L2BlockNumber,
    ) -> DalResult<Option<Address>> {
        let Some(row) = sqlx::query!(
            r#"
            SELECT
                fee_account_address
            FROM
                miniblocks
            WHERE
                number = $1
            "#,
            number.0 as i32
        )
        .instrument("get_fee_address_for_l2_block")
        .with_arg("number", &number)
        .fetch_optional(self.storage)
        .await?
        else {
            return Ok(None);
        };

        Ok(Some(Address::from_slice(&row.fee_account_address)))
    }

    pub async fn get_first_l1_batch_number_for_version(
        &mut self,
        protocol_version: ProtocolVersionId,
    ) -> DalResult<Option<L1BatchNumber>> {
        Ok(sqlx::query!(
            r#"
            SELECT
                MIN(number) AS "min?"
            FROM
                l1_batches
            WHERE
                is_sealed
                AND protocol_version = $1
            "#,
            protocol_version as i32
        )
        .instrument("get_first_l1_batch_number_for_version")
        .with_arg("protocol_version", &protocol_version)
        .fetch_optional(self.storage)
        .await?
        .and_then(|row| row.min)
        .map(|min| L1BatchNumber(min as u32)))
    }

    pub async fn reset_protocol_version_for_l1_batches(
        &mut self,
        l1_batch_range: ops::RangeInclusive<L1BatchNumber>,
        protocol_version: ProtocolVersionId,
    ) -> DalResult<()> {
        sqlx::query!(
            r#"
            UPDATE l1_batches
            SET
                protocol_version = $1
            WHERE
                number BETWEEN $2 AND $3
            "#,
            protocol_version as i32,
            i64::from(l1_batch_range.start().0),
            i64::from(l1_batch_range.end().0),
        )
        .instrument("reset_protocol_version_for_l1_batches")
        .with_arg("l1_batch_range", &l1_batch_range)
        .with_arg("protocol_version", &protocol_version)
        .execute(self.storage)
        .await?;
        Ok(())
    }

    pub async fn reset_protocol_version_for_l2_blocks(
        &mut self,
        l2_block_range: ops::RangeInclusive<L2BlockNumber>,
        protocol_version: ProtocolVersionId,
    ) -> DalResult<()> {
        sqlx::query!(
            r#"
            UPDATE miniblocks
            SET
                protocol_version = $1
            WHERE
                number BETWEEN $2 AND $3
            "#,
            protocol_version as i32,
            i64::from(l2_block_range.start().0),
            i64::from(l2_block_range.end().0),
        )
        .instrument("reset_protocol_version_for_l2_blocks")
        .with_arg("l2_block_range", &l2_block_range)
        .with_arg("protocol_version", &protocol_version)
        .execute(self.storage)
        .await?;
        Ok(())
    }

    pub async fn set_tree_writes(
        &mut self,
        l1_batch_number: L1BatchNumber,
        tree_writes: Vec<TreeWrite>,
    ) -> DalResult<()> {
        let instrumentation =
            Instrumented::new("set_tree_writes").with_arg("l1_batch_number", &l1_batch_number);
        let tree_writes = bincode::serialize(&tree_writes)
            .map_err(|err| instrumentation.arg_error("tree_writes", err))?;

        let query = sqlx::query!(
            r#"
            UPDATE l1_batches
            SET
                tree_writes = $1
            WHERE
                number = $2
            "#,
            &tree_writes,
            i64::from(l1_batch_number.0),
        );

        instrumentation.with(query).execute(self.storage).await?;

        Ok(())
    }

    pub async fn get_tree_writes(
        &mut self,
        l1_batch_number: L1BatchNumber,
    ) -> DalResult<Option<Vec<TreeWrite>>> {
        Ok(sqlx::query!(
            r#"
            SELECT
                tree_writes
            FROM
                l1_batches
            WHERE
                number = $1
            "#,
            i64::from(l1_batch_number.0),
        )
        .try_map(|row| {
            row.tree_writes
                .map(|data| bincode::deserialize(&data).decode_column("tree_writes"))
                .transpose()
        })
        .instrument("get_tree_writes")
        .with_arg("l1_batch_number", &l1_batch_number)
        .fetch_optional(self.storage)
        .await?
        .flatten())
    }

    pub async fn check_tree_writes_presence(
        &mut self,
        l1_batch_number: L1BatchNumber,
    ) -> DalResult<bool> {
        Ok(sqlx::query!(
            r#"
            SELECT
                (tree_writes IS NOT NULL) AS "tree_writes_are_present!"
            FROM
                l1_batches
            WHERE
                number = $1
            "#,
            i64::from(l1_batch_number.0),
        )
        .instrument("check_tree_writes_presence")
        .with_arg("l1_batch_number", &l1_batch_number)
        .fetch_optional(self.storage)
        .await?
        .map(|row| row.tree_writes_are_present)
        .unwrap_or(false))
    }

    pub(crate) async fn get_l2_to_l1_logs_for_batch<L>(
        &mut self,
        l1_batch_number: L1BatchNumber,
    ) -> DalResult<Vec<L>>
    where
        L: From<StorageL2ToL1Log>,
    {
        let Some((from_l2_block, to_l2_block)) = self
            .storage
            .blocks_web3_dal()
            .get_l2_block_range_of_l1_batch(l1_batch_number)
            .await?
        else {
            return Ok(Vec::new());
        };
        let results = sqlx::query_as!(
            StorageL2ToL1Log,
            r#"
            SELECT
                miniblock_number,
                log_index_in_miniblock,
                log_index_in_tx,
                tx_hash,
                miniblocks.l1_batch_number,
                shard_id,
                is_service,
                tx_index_in_miniblock,
                tx_index_in_l1_batch,
                sender,
                key,
                value
            FROM
                l2_to_l1_logs
            JOIN miniblocks ON l2_to_l1_logs.miniblock_number = miniblocks.number
            WHERE
                miniblock_number BETWEEN $1 AND $2
            ORDER BY
                miniblock_number,
                log_index_in_miniblock
            "#,
            i64::from(from_l2_block.0),
            i64::from(to_l2_block.0),
        )
        .instrument("get_l2_to_l1_logs_by_number")
        .with_arg("l1_batch_number", &l1_batch_number)
        .fetch_all(self.storage)
        .await?;

        Ok(results.into_iter().map(L::from).collect())
    }

    pub async fn has_l2_block_bloom(&mut self, l2_block_number: L2BlockNumber) -> DalResult<bool> {
        let row = sqlx::query!(
            r#"
            SELECT
                (logs_bloom IS NOT NULL) AS "logs_bloom_not_null!"
            FROM
                miniblocks
            WHERE
                number = $1
            "#,
            i64::from(l2_block_number.0),
        )
        .instrument("has_l2_block_bloom")
        .fetch_optional(self.storage)
        .await?;

        Ok(row.map(|row| row.logs_bloom_not_null).unwrap_or(false))
    }

    pub async fn has_last_l2_block_bloom(&mut self) -> DalResult<bool> {
        let row = sqlx::query!(
            r#"
            SELECT
                (logs_bloom IS NOT NULL) AS "logs_bloom_not_null!"
            FROM
                miniblocks
            ORDER BY
                number DESC
            LIMIT
                1
            "#,
        )
        .instrument("has_last_l2_block_bloom")
        .fetch_optional(self.storage)
        .await?;

        Ok(row.map(|row| row.logs_bloom_not_null).unwrap_or(false))
    }

    pub async fn get_max_l2_block_without_bloom(&mut self) -> DalResult<Option<L2BlockNumber>> {
        let row = sqlx::query!(
            r#"
            SELECT
                MAX(number) AS "max?"
            FROM
                miniblocks
            WHERE
                logs_bloom IS NULL
            "#,
        )
        .instrument("get_max_l2_block_without_bloom")
        .fetch_one(self.storage)
        .await?;

        Ok(row.max.map(|n| L2BlockNumber(n as u32)))
    }

    pub async fn range_update_logs_bloom(
        &mut self,
        from_l2_block: L2BlockNumber,
        blooms: &[Bloom],
    ) -> DalResult<()> {
        if blooms.is_empty() {
            return Ok(());
        }

        let to_l2_block = from_l2_block + (blooms.len() - 1) as u32;
        let numbers: Vec<_> = (i64::from(from_l2_block.0)..=i64::from(to_l2_block.0)).collect();

        let blooms = blooms
            .iter()
            .map(|blooms| blooms.as_bytes())
            .collect::<Vec<_>>();
        sqlx::query!(
            r#"
            UPDATE miniblocks
            SET
                logs_bloom = data.logs_bloom
            FROM
                (
                    SELECT
                        UNNEST($1::BIGINT []) AS number,
                        UNNEST($2::BYTEA []) AS logs_bloom
                ) AS data
            WHERE
                miniblocks.number = data.number
            "#,
            &numbers,
            &blooms as &[&[u8]],
        )
        .instrument("range_update_logs_bloom")
        .execute(self.storage)
        .await?;

        Ok(())
    }
}

/// These methods should only be used for tests.
impl BlocksDal<'_, '_> {
    // The actual l1 batch hash is only set by the metadata calculator.
    pub async fn set_l1_batch_hash(
        &mut self,
        batch_number: L1BatchNumber,
        hash: H256,
    ) -> DalResult<()> {
        sqlx::query!(
            r#"
            UPDATE l1_batches
            SET
                hash = $1
            WHERE
                number = $2
            "#,
            hash.as_bytes(),
            i64::from(batch_number.0)
        )
        .instrument("set_l1_batch_hash")
        .with_arg("batch_number", &batch_number)
        .with_arg("hash", &hash)
        .execute(self.storage)
        .await?;
        Ok(())
    }

    pub async fn insert_mock_l1_batch(&mut self, header: &L1BatchHeader) -> anyhow::Result<()> {
        self.insert_l1_batch(header.to_unsealed_header()).await?;
        self.mark_l1_batch_as_sealed(header, &[], &[], &[], Default::default())
            .await
    }

    /// Deletes all L2 blocks and L1 batches, including the genesis ones. Should only be used in tests.
    pub async fn delete_genesis(&mut self) -> DalResult<()> {
        self.delete_l2_blocks_inner(None).await?;
        self.delete_l1_batches_inner(None).await?;
        self.delete_initial_writes_inner(None).await?;
        self.delete_logs_inner().await?;
        Ok(())
    }

    /// Obtains a protocol version projected to be applied for the next L2 block. This is either the version used by the last
    /// sealed L2 block, or (if there are no L2 blocks), one referenced in the snapshot recovery record.
    pub async fn pending_protocol_version(&mut self) -> anyhow::Result<ProtocolVersionId> {
        static WARNED_ABOUT_NO_VERSION: AtomicBool = AtomicBool::new(false);

        let last_l2_block = self
            .storage
            .blocks_dal()
            .get_last_sealed_l2_block_header()
            .await?;
        if let Some(last_l2_block) = last_l2_block {
            return Ok(last_l2_block.protocol_version.unwrap_or_else(|| {
                // Protocol version should be set for the most recent L2 block even in cases it's not filled
                // for old L2 blocks, hence the warning. We don't want to rely on this assumption, so we treat
                // the lack of it as in other similar places, replacing with the default value.
                if !WARNED_ABOUT_NO_VERSION.fetch_or(true, Ordering::Relaxed) {
                    tracing::warn!(
                        "Protocol version not set for recent L2 block: {last_l2_block:?}"
                    );
                }
                ProtocolVersionId::last_potentially_undefined()
            }));
        }
        // No L2 blocks in the storage; use snapshot recovery information.
        let snapshot_recovery = self
            .storage
            .snapshot_recovery_dal()
            .get_applied_snapshot_status()
            .await?
            .context("storage contains neither L2 blocks, nor snapshot recovery info")?;
        Ok(snapshot_recovery.protocol_version)
    }

    pub async fn drop_l2_block_bloom(&mut self, l2_block_number: L2BlockNumber) -> DalResult<()> {
        sqlx::query!(
            r#"
            UPDATE miniblocks
            SET
                logs_bloom = NULL
            WHERE
                number = $1
            "#,
            i64::from(l2_block_number.0)
        )
        .instrument("drop_l2_block_bloom")
        .with_arg("l2_block_number", &l2_block_number)
        .execute(self.storage)
        .await?;
        Ok(())
    }
}

#[cfg(test)]
mod tests {
    use zksync_types::{tx::IncludedTxLocation, Address, ProtocolVersion};

    use super::*;
    use crate::{
        tests::{create_l1_batch_header, create_l2_block_header, create_l2_to_l1_log},
        ConnectionPool, Core, CoreDal,
    };

    async fn save_mock_eth_tx(action_type: AggregatedActionType, conn: &mut Connection<'_, Core>) {
        conn.eth_sender_dal()
            .save_eth_tx(
                1,
                vec![],
                action_type,
                Address::default(),
                Some(1),
                None,
                None,
                false,
            )
            .await
            .unwrap();
    }

    fn mock_l1_batch_header() -> L1BatchHeader {
        let mut header = create_l1_batch_header(1);
        header.l1_tx_count = 3;
        header.l2_tx_count = 5;
        header.l2_to_l1_logs.push(create_l2_to_l1_log(0, 0));
        header.l2_to_l1_messages.push(vec![22; 22]);
        header.l2_to_l1_messages.push(vec![33; 33]);

        header
    }

    async fn insert_mock_l1_batch_header(conn: &mut Connection<'_, Core>, header: &L1BatchHeader) {
        conn.blocks_dal()
            .insert_mock_l1_batch(header)
            .await
            .unwrap();
    }

    #[tokio::test]
    async fn set_tx_id_works_correctly() {
        let pool = ConnectionPool::<Core>::test_pool().await;
        let mut conn = pool.connection().await.unwrap();

        conn.protocol_versions_dal()
            .save_protocol_version_with_tx(&ProtocolVersion::default())
            .await
            .unwrap();

        let header = mock_l1_batch_header();

        insert_mock_l1_batch_header(&mut conn, &header).await;

        save_mock_eth_tx(AggregatedActionType::Commit, &mut conn).await;
        save_mock_eth_tx(AggregatedActionType::PublishProofOnchain, &mut conn).await;
        save_mock_eth_tx(AggregatedActionType::Execute, &mut conn).await;

        assert!(conn
            .blocks_dal()
            .set_eth_tx_id(
                L1BatchNumber(1)..=L1BatchNumber(1),
                1,
                AggregatedActionType::Commit,
            )
            .await
            .is_ok());

        assert!(conn
            .blocks_dal()
            .set_eth_tx_id(
                L1BatchNumber(1)..=L1BatchNumber(1),
                2,
                AggregatedActionType::Commit,
            )
            .await
            .is_err());

        assert!(conn
            .blocks_dal()
            .set_eth_tx_id(
                L1BatchNumber(1)..=L1BatchNumber(1),
                1,
                AggregatedActionType::PublishProofOnchain,
            )
            .await
            .is_ok());

        assert!(conn
            .blocks_dal()
            .set_eth_tx_id(
                L1BatchNumber(1)..=L1BatchNumber(1),
                2,
                AggregatedActionType::PublishProofOnchain,
            )
            .await
            .is_err());

        assert!(conn
            .blocks_dal()
            .set_eth_tx_id(
                L1BatchNumber(1)..=L1BatchNumber(1),
                1,
                AggregatedActionType::Execute,
            )
            .await
            .is_ok());

        assert!(conn
            .blocks_dal()
            .set_eth_tx_id(
                L1BatchNumber(1)..=L1BatchNumber(1),
                2,
                AggregatedActionType::Execute,
            )
            .await
            .is_err());
    }

    #[tokio::test]
    async fn persisting_evm_emulator_hash() {
        let pool = ConnectionPool::<Core>::test_pool().await;
        let mut conn = pool.connection().await.unwrap();

        conn.protocol_versions_dal()
            .save_protocol_version_with_tx(&ProtocolVersion::default())
            .await
            .unwrap();

        let mut l2_block_header = create_l2_block_header(1);
        l2_block_header.base_system_contracts_hashes.evm_emulator = Some(H256::repeat_byte(0x23));
        conn.blocks_dal()
            .insert_l2_block(&l2_block_header)
            .await
            .unwrap();

        let mut fetched_block_header = conn
            .blocks_dal()
            .get_last_sealed_l2_block_header()
            .await
            .unwrap()
            .expect("no block");
        // Batch fee input isn't restored exactly
        fetched_block_header.batch_fee_input = l2_block_header.batch_fee_input;

        assert_eq!(fetched_block_header, l2_block_header);
        // ...and a sanity check just to be sure
        assert!(fetched_block_header
            .base_system_contracts_hashes
            .evm_emulator
            .is_some());
    }

    #[tokio::test]
    async fn loading_l1_batch_header() {
        let pool = ConnectionPool::<Core>::test_pool().await;
        let mut conn = pool.connection().await.unwrap();

        conn.protocol_versions_dal()
            .save_protocol_version_with_tx(&ProtocolVersion::default())
            .await
            .unwrap();

        let header = mock_l1_batch_header();

        insert_mock_l1_batch_header(&mut conn, &header).await;

        let l2_block_header = create_l2_block_header(1);

        conn.blocks_dal()
            .insert_l2_block(&l2_block_header)
            .await
            .unwrap();

        conn.blocks_dal()
            .mark_l2_blocks_as_executed_in_l1_batch(L1BatchNumber(1))
            .await
            .unwrap();

        let first_location = IncludedTxLocation {
            tx_hash: H256([1; 32]),
            tx_index_in_l2_block: 0,
        };
        let first_logs = [create_l2_to_l1_log(0, 0)];

        let all_logs = vec![(first_location, first_logs.iter().collect())];
        conn.events_dal()
            .save_user_l2_to_l1_logs(L2BlockNumber(1), &all_logs)
            .await
            .unwrap();

        let loaded_header = conn
            .blocks_dal()
            .get_l1_batch_header(L1BatchNumber(1))
            .await
            .unwrap()
            .unwrap();

        assert_eq!(loaded_header.number, header.number);
        assert_eq!(loaded_header.timestamp, header.timestamp);
        assert_eq!(loaded_header.l1_tx_count, header.l1_tx_count);
        assert_eq!(loaded_header.l2_tx_count, header.l2_tx_count);
        assert_eq!(loaded_header.l2_to_l1_logs, header.l2_to_l1_logs);
        assert_eq!(loaded_header.l2_to_l1_messages, header.l2_to_l1_messages);

        assert!(conn
            .blocks_dal()
            .get_l1_batch_header(L1BatchNumber(2))
            .await
            .unwrap()
            .is_none());
    }
}<|MERGE_RESOLUTION|>--- conflicted
+++ resolved
@@ -20,12 +20,8 @@
         CommonL1BatchHeader, L1BatchHeader, L1BatchStatistics, L1BatchTreeData, L2BlockHeader,
         StorageOracleInfo, UnsealedL1BatchHeader,
     },
-<<<<<<< HEAD
-    commitment::{L1BatchCommitmentArtifacts, L1BatchMetadata, L1BatchWithMetadata},
+    commitment::{L1BatchCommitmentArtifacts, L1BatchMetadata, L1BatchWithMetadata, PubdataParams},
     fee_model::BatchFeeInput,
-=======
-    commitment::{L1BatchCommitmentArtifacts, L1BatchWithMetadata, PubdataParams},
->>>>>>> d27390e1
     l2_to_l1_log::{BatchAndChainMerklePath, UserL2ToL1Log},
     writes::TreeWrite,
     Address, Bloom, L1BatchNumber, L2BlockNumber, ProtocolVersionId, SLChainId, H256, U256,
