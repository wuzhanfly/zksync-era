--- conflicted
+++ resolved
@@ -1381,10 +1381,7 @@
                 gas_limit,
                 logs_bloom,
                 l2_da_validator_address,
-<<<<<<< HEAD
                 l2_da_commitment_scheme,
-=======
->>>>>>> 7746b9c1
                 pubdata_type,
                 rolling_txs_hash
             FROM
@@ -1429,14 +1426,9 @@
                 gas_limit,
                 logs_bloom,
                 l2_da_validator_address,
-<<<<<<< HEAD
                 rolling_txs_hash,
                 l2_da_commitment_scheme,
                 pubdata_type
-=======
-                pubdata_type,
-                rolling_txs_hash
->>>>>>> 7746b9c1
             FROM
                 miniblocks
             WHERE
