use std::collections::HashMap;

use anyhow::Context as _;
use itertools::Itertools;
use zksync_consensus_engine::{BlockStoreState, Last};
use zksync_consensus_roles::validator;
use zksync_db_connection::{
    connection::Connection,
    error::{DalError, DalResult, SqlxContext},
    instrument::{InstrumentExt, Instrumented},
};
use zksync_types::{L1BatchNumber, L2BlockNumber};

pub use crate::consensus::{proto, BlockMetadata, GlobalConfig, Payload};
use crate::{consensus::BlockCertificate, Core, CoreDal};

#[cfg(test)]
mod tests;

/// Verifies that the transition from `old` to `new` is admissible.
pub fn verify_config_transition(old: &GlobalConfig, new: &GlobalConfig) -> anyhow::Result<()> {
    anyhow::ensure!(
        old.genesis.chain_id == new.genesis.chain_id,
        "changing chain_id is not allowed: old = {:?}, new = {:?}",
        old.genesis.chain_id,
        new.genesis.chain_id,
    );
    // Note that it may happen that the fork number didn't change,
    // in case the binary was updated to support more fields in genesis struct.
    // In such a case, the old binary was not able to connect to the consensus network,
    // because of the genesis hash mismatch.
    // TODO: Perhaps it would be better to deny unknown fields in the genesis instead.
    // It would require embedding the genesis either as a json string or protobuf bytes within
    // the global config, so that the global config can be parsed with
    // `deny_unknown_fields:false` while genesis would be parsed with
    // `deny_unknown_fields:true`.
    anyhow::ensure!(
        old.genesis.fork_number <= new.genesis.fork_number,
        "transition to a past fork is not allowed: old = {:?}, new = {:?}",
        old.genesis.fork_number,
        new.genesis.fork_number,
    );

    // This is a temporary hack until the `consensus_genesis()` RPC is disabled.
    if new
        == (&GlobalConfig {
            genesis: old.genesis.clone(),
            registry_address: None,
            seed_peers: [].into(),
        })
    {
        anyhow::bail!("new config is equal to truncated old config, which means that it was sourced from the wrong endpoint");
    }

    Ok(())
}

/// Storage access methods for `zksync_core::consensus` module.
#[derive(Debug)]
pub struct ConsensusDal<'a, 'c> {
    pub storage: &'a mut Connection<'c, Core>,
}

/// Error returned by `ConsensusDal::insert_certificate()`.
#[derive(thiserror::Error, Debug)]
pub enum InsertCertificateError {
    #[error("corresponding payload is missing")]
    MissingPayload,
    #[error("certificate doesn't match the payload, payload = {0:?}")]
    PayloadMismatch(Payload),
    #[error(transparent)]
    Dal(#[from] DalError),
    #[error(transparent)]
    Other(#[from] anyhow::Error),
}

impl ConsensusDal<'_, '_> {
    /// Fetch consensus global config.
    pub async fn global_config(&mut self) -> anyhow::Result<Option<GlobalConfig>> {
        let Some(row) = sqlx::query!(
            r#"
            SELECT
                global_config
            FROM
                consensus_replica_state
            WHERE
                fake_key
            "#
        )
        .instrument("global_config")
        .fetch_optional(self.storage)
        .await?
        else {
            return Ok(None);
        };
        let d = zksync_protobuf::serde::Deserialize {
            deny_unknown_fields: true,
        };
        if let Some(global_config) = row.global_config {
            return Ok(Some(d.proto_fmt(&global_config).context("global_config")?));
        }
        Ok(None)
    }

    /// Attempts to update the global config.
    /// Fails if the new genesis is invalid.
    /// Fails if the new genesis has different `chain_id`.
    /// Fails if the storage contains a newer genesis (higher fork number).
    /// Noop if the new global config is the same as the current one.
    /// Resets the stored consensus state otherwise and purges all certificates.
    pub async fn try_update_global_config(&mut self, want: &GlobalConfig) -> anyhow::Result<()> {
        let mut txn = self.storage.start_transaction().await?;
        let got = txn.consensus_dal().global_config().await?;
        if let Some(got) = &got {
            // Exit if the global config didn't change.
            if got == want {
                return Ok(());
            }
            verify_config_transition(got, want)?;

            // If genesis didn't change, just update the config.
            if got.genesis == want.genesis {
                let s = zksync_protobuf::serde::Serialize;
                let global_config = s.proto_fmt(want, serde_json::value::Serializer).unwrap();
                sqlx::query!(
                    r#"
                    UPDATE consensus_replica_state
                    SET
                        global_config = $1
                    "#,
                    global_config,
                )
                .instrument("try_update_global_config#UPDATE consensus_replica_state")
                .execute(&mut txn)
                .await?;
                txn.commit().await?;
                return Ok(());
            }
        }

        // Reset the consensus state.
        let s = zksync_protobuf::serde::Serialize;
        let global_config = s.proto_fmt(want, serde_json::value::Serializer).unwrap();
        let state = s
            .proto_fmt(
                &validator::ReplicaState::default(),
                serde_json::value::Serializer,
            )
            .unwrap();
        sqlx::query!(
            r#"
            DELETE FROM miniblocks_consensus
            "#
        )
        .instrument("try_update_genesis#DELETE FROM miniblock_consensus")
        .execute(&mut txn)
        .await?;
        sqlx::query!(
            r#"
            DELETE FROM consensus_replica_state
            "#
        )
        .instrument("try_update_genesis#DELETE FROM consensus_replica_state")
        .execute(&mut txn)
        .await?;
        sqlx::query!(
            r#"
            INSERT INTO
            consensus_replica_state (fake_key, global_config, state)
            VALUES
            (TRUE, $1, $2)
            "#,
            global_config,
            state,
        )
        .instrument("try_update_global_config#INSERT INTO consensus_replica_state")
        .execute(&mut txn)
        .await?;
        txn.commit().await?;
        Ok(())
    }

    /// [Main node only] creates a new consensus fork starting at
    /// the last sealed L2 block. Resets the state of the consensus
    /// by calling `try_update_genesis()`.
    pub async fn fork(&mut self) -> anyhow::Result<()> {
        let mut txn = self
            .storage
            .start_transaction()
            .await
            .context("start_transaction")?;
        let Some(old) = txn
            .consensus_dal()
            .global_config()
            .await
            .context("global_config()")?
        else {
            return Ok(());
        };
        let new = GlobalConfig {
            genesis: validator::GenesisRaw {
                chain_id: old.genesis.chain_id,
                fork_number: old.genesis.fork_number.next(),
                first_block: txn
                    .consensus_dal()
                    .next_block()
                    .await
                    .context("next_block()")?,

                protocol_version: old.genesis.protocol_version,
                validators_schedule: old.genesis.validators_schedule.clone(),
            }
            .with_hash(),
            registry_address: old.registry_address,
            seed_peers: old.seed_peers,
        };
        txn.consensus_dal().try_update_global_config(&new).await?;
        txn.commit().await?;
        Ok(())
    }

    /// Fetches the current BFT replica state.
    pub async fn replica_state(&mut self) -> DalResult<validator::ReplicaState> {
        sqlx::query!(
            r#"
            SELECT
                state AS "state!"
            FROM
                consensus_replica_state
            WHERE
                fake_key
            "#
        )
        .try_map(|row| {
            zksync_protobuf::serde::Deserialize {
                deny_unknown_fields: true,
            }
            .proto_fmt(row.state)
            .decode_column("state")
        })
        .instrument("replica_state")
        .fetch_one(self.storage)
        .await
    }

    /// Sets the current BFT replica state.
    pub async fn set_replica_state(&mut self, state: &validator::ReplicaState) -> DalResult<()> {
        let state_json = zksync_protobuf::serde::Serialize
            .proto_fmt(state, serde_json::value::Serializer)
            .unwrap();
        sqlx::query!(
            r#"
            UPDATE consensus_replica_state
            SET
                state = $1
            WHERE
                fake_key
            "#,
            state_json
        )
        .instrument("set_replica_state")
        .report_latency()
        .with_arg("state.view", &state.view)
        .execute(self.storage)
        .await?;
        Ok(())
    }

    /// First block that should be in storage.
    async fn first_block(&mut self) -> anyhow::Result<validator::BlockNumber> {
        let info = self
            .storage
            .pruning_dal()
            .get_pruning_info()
            .await
            .context("get_pruning_info()")?;
        Ok(match info.last_soft_pruned {
            // It is guaranteed that pruning info values are set for storage recovered from
            // snapshot, even if pruning was not enabled.
            Some(last_pruned) => validator::BlockNumber(last_pruned.l2_block.0.into()) + 1,
            // No snapshot and no pruning:
            None => validator::BlockNumber(0),
        })
    }

    /// Next block that should be inserted to storage.
    pub async fn next_block(&mut self) -> anyhow::Result<validator::BlockNumber> {
        if let Some(last) = self
            .storage
            .blocks_dal()
            .get_sealed_l2_block_number()
            .await
            .context("get_sealed_l2_block_number()")?
        {
            return Ok(validator::BlockNumber(last.0.into()) + 1);
        }
        let next = self
            .storage
            .consensus_dal()
            .first_block()
            .await
            .context("first_block()")?;
        Ok(next)
    }

    /// Fetches the block store state.
    /// The blocks that are available to consensus are either pre-genesis or
    /// have a consensus certificate.
    /// Currently, certificates are NOT generated synchronously with L2 blocks,
    /// so the `BlockStoreState.last` might be different than the last block in storage.
    pub async fn block_store_state(&mut self) -> anyhow::Result<BlockStoreState> {
        let first = self.first_block().await.context("first_block()")?;
        let cfg = self
            .global_config()
            .await
            .context("global_config()")?
            .context("global config is missing")?;

        // If there is a cert in storage, then the block range visible to consensus
        // is [first block, block of last cert].
        if let Some(row) = sqlx::query!(
            r#"
            SELECT
                versioned_certificate
            FROM
                miniblocks_consensus
            ORDER BY
                number DESC
            LIMIT
                1
            "#,
        )
        .instrument("block_certificate_range")
        .report_latency()
        .fetch_optional(self.storage)
        .await?
        {
            let d = zksync_protobuf::serde::Deserialize {
                deny_unknown_fields: true,
            };

            let cert: Option<BlockCertificate> = row
                .versioned_certificate
                .as_ref()
                .map(|cert| d.proto_fmt(cert))
                .transpose()?;

            if let Some(cert) = cert {
                return Ok(BlockStoreState {
                    first,
                    last: Some(cert.into()),
                });
            }
        }

        // Otherwise it is [first block, min(genesis.first_block-1,last block)].
        let next = self
            .next_block()
            .await
            .context("next_block()")?
            .min(cfg.genesis.first_block);

        Ok(BlockStoreState {
            first,
            // unwrap is ok, because `next > first >= 0`.
            last: if next > first {
                Some(Last::PreGenesis(next.prev().unwrap()))
            } else {
                None
            },
        })
    }

    /// Fetches the consensus certificate for the L2 block with the given `block_number`.
    pub async fn block_certificate(
        &mut self,
        block_number: validator::BlockNumber,
    ) -> anyhow::Result<Option<BlockCertificate>> {
        let Some(row) = sqlx::query!(
            r#"
            SELECT
                versioned_certificate
            FROM
                miniblocks_consensus
            WHERE
                number = $1
            "#,
            i64::try_from(block_number.0)?
        )
        .instrument("block_certificate")
        .report_latency()
        .fetch_optional(self.storage)
        .await?
        else {
            return Ok(None);
        };

        let d = zksync_protobuf::serde::Deserialize {
            deny_unknown_fields: true,
        };

        let cert = row
            .versioned_certificate
            .as_ref()
            .map(|cert| d.proto_fmt(cert))
            .transpose()?;

        if cert.is_some() {
            return Ok(cert);
        }

        Ok(None)
    }

    /// Gets the number of the last L2 block that was certified. It might have gaps before it,
    /// depending on the order in which certificates have been collected.
    pub async fn last_block_certificate_number(
        &mut self,
    ) -> anyhow::Result<Option<validator::BlockNumber>> {
        let Some(row) = sqlx::query!(
            r#"
            SELECT
                number
            FROM
                miniblocks_consensus
            ORDER BY
                number DESC
            LIMIT
                1
            "#
        )
        .instrument("last_block_certificate_number")
        .report_latency()
        .fetch_optional(self.storage)
        .await?
        else {
            return Ok(None);
        };

        Ok(Some(validator::BlockNumber(
            row.number.try_into().context("overflow")?,
        )))
    }

    /// Inserts a certificate for the L2 block `cert.header().number`.
    /// Fails if certificate doesn't match the stored block.
    pub async fn insert_block_certificate(
        &mut self,
        cert: &BlockCertificate,
    ) -> Result<(), InsertCertificateError> {
        use InsertCertificateError as E;

        // Extract block number and payload hash based on certificate variant
        let block_number = cert.number();
        let payload_hash = cert.payload_hash();

        let want_payload = self
            .block_payload(block_number)
            .await?
            .ok_or(E::MissingPayload)?;

        if payload_hash != want_payload.encode().hash() {
            return Err(E::PayloadMismatch(want_payload));
        }

        sqlx::query!(
            r#"
            INSERT INTO
            miniblocks_consensus (number, versioned_certificate)
            VALUES
            ($1, $2)
            "#,
            i64::try_from(block_number.0).context("overflow")?,
            zksync_protobuf::serde::Serialize
                .proto_fmt(cert, serde_json::value::Serializer)
                .unwrap(),
        )
        .instrument("insert_block_certificate")
        .report_latency()
        .execute(self.storage)
        .await?;

        Ok(())
    }

    /// Fetches a range of L2 blocks from storage and converts them to `Payload`s.
    pub async fn block_payloads(
        &mut self,
        numbers: std::ops::Range<validator::BlockNumber>,
    ) -> DalResult<Vec<Payload>> {
        let numbers = (|| {
            anyhow::Ok(std::ops::Range {
                start: L2BlockNumber(numbers.start.0.try_into().context("start")?),
                end: L2BlockNumber(numbers.end.0.try_into().context("end")?),
            })
        })()
        .map_err(|err| {
            Instrumented::new("block_payloads")
                .with_arg("numbers", &numbers)
                .arg_error("numbers", err)
        })?;

        let blocks = self
            .storage
            .sync_dal()
            .sync_blocks_inner(numbers.clone())
            .await?;
        let mut transactions = self
            .storage
            .transactions_web3_dal()
            .get_raw_l2_blocks_transactions(numbers)
            .await?;

<<<<<<< HEAD
        let l1_batch_numbers = blocks
            .iter()
            .map(|b| b.l1_batch_number)
            .unique()
            .collect::<Vec<_>>();
        let mut pubdata_limits = HashMap::new();
        for l1_batch_number in l1_batch_numbers {
            let pubdata_limit = self
                .storage
                .blocks_dal()
                .get_common_l1_batch_header(l1_batch_number)
                .await?
                .ok_or_else(|| {
                    Instrumented::new("block_payloads").constraint_error(anyhow::anyhow!(
                        "Missing common L1 batch header for block"
                    ))
                })?
                .pubdata_limit;
            pubdata_limits.insert(l1_batch_number, pubdata_limit);
        }

=======
>>>>>>> 09a675d8
        Ok(blocks
            .into_iter()
            .map(|b| {
                let txs = transactions.remove(&b.number).unwrap_or_default();
                let pubdata_limit = *pubdata_limits.get(&b.l1_batch_number).unwrap();
                b.into_payload(txs, pubdata_limit)
            })
            .collect())
    }

    /// Fetches an L2 block from storage and converts it to `Payload`. `Payload` is an
    /// opaque format for the L2 block that consensus understands and generates a
    /// certificate for it.
    pub async fn block_payload(
        &mut self,
        number: validator::BlockNumber,
    ) -> DalResult<Option<Payload>> {
        Ok(self
            .block_payloads(number..number + 1)
            .await?
            .into_iter()
            .next())
    }

    /// Fetches L2 block metadata for the given block number.
    pub async fn block_metadata(
        &mut self,
        n: validator::BlockNumber,
    ) -> anyhow::Result<Option<BlockMetadata>> {
        let Some(b) = self.block_payload(n).await.context("block_payload()")? else {
            return Ok(None);
        };
        Ok(Some(BlockMetadata {
            payload_hash: b.encode().hash(),
        }))
    }

    /// Checks if the L1 batch and metadata is stored in the database.
    pub async fn is_batch_stored(&mut self, number: L1BatchNumber) -> anyhow::Result<bool> {
        Ok(self
            .storage
            .blocks_dal()
            .get_l1_batch_header(number)
            .await
            .context("get_l1_batch_header()")?
            .is_some())
    }
}<|MERGE_RESOLUTION|>--- conflicted
+++ resolved
@@ -511,36 +511,11 @@
             .get_raw_l2_blocks_transactions(numbers)
             .await?;
 
-<<<<<<< HEAD
-        let l1_batch_numbers = blocks
-            .iter()
-            .map(|b| b.l1_batch_number)
-            .unique()
-            .collect::<Vec<_>>();
-        let mut pubdata_limits = HashMap::new();
-        for l1_batch_number in l1_batch_numbers {
-            let pubdata_limit = self
-                .storage
-                .blocks_dal()
-                .get_common_l1_batch_header(l1_batch_number)
-                .await?
-                .ok_or_else(|| {
-                    Instrumented::new("block_payloads").constraint_error(anyhow::anyhow!(
-                        "Missing common L1 batch header for block"
-                    ))
-                })?
-                .pubdata_limit;
-            pubdata_limits.insert(l1_batch_number, pubdata_limit);
-        }
-
-=======
->>>>>>> 09a675d8
         Ok(blocks
             .into_iter()
             .map(|b| {
                 let txs = transactions.remove(&b.number).unwrap_or_default();
-                let pubdata_limit = *pubdata_limits.get(&b.l1_batch_number).unwrap();
-                b.into_payload(txs, pubdata_limit)
+                b.into_payload(txs)
             })
             .collect())
     }
