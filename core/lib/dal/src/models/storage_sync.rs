--- conflicted
+++ resolved
@@ -4,13 +4,8 @@
 use zksync_db_connection::error::SqlxContext;
 use zksync_types::{
     api::en,
-<<<<<<< HEAD
     commitment::{L2DACommitmentScheme, PubdataParams, PubdataType},
-    parse_h160, parse_h256, parse_h256_opt, Address, L1BatchNumber, L2BlockNumber,
-=======
-    commitment::{PubdataParams, PubdataType},
     parse_h160, parse_h256, parse_h256_opt, Address, InteropRoot, L1BatchNumber, L2BlockNumber,
->>>>>>> 19bfbea3
     ProtocolVersionId, Transaction, H256,
 };
 
@@ -109,14 +104,13 @@
             pubdata_params: PubdataParams {
                 pubdata_type: PubdataType::from_str(&block.pubdata_type)
                     .decode_column("Invalid pubdata type")?,
-                l2_da_validator_address: block
-                    .l2_da_validator_address
-                    .map(|a| parse_h160(&a))
-                    .transpose()
-                    .decode_column("l2_da_validator_address")?,
                 l2_da_commitment_scheme: block
                     .l2_da_commitment_scheme
                     .map(|a| L2DACommitmentScheme::from(a as u8)),
+                l2_da_validator_address: block
+                    .l2_da_validator_address
+                    .map(|a| parse_h160(&a).decode_column("l2_da_validator_address"))
+                    .transpose()?,
             },
             pubdata_limit: block.pubdata_limit.map(|l| l as u64),
             interop_roots,
