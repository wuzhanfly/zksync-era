--- conflicted
+++ resolved
@@ -18,13 +18,9 @@
     pub recursion_circuits_set_vks_hash: Vec<u8>,
     pub bootloader_code_hash: Vec<u8>,
     pub default_account_code_hash: Vec<u8>,
-<<<<<<< HEAD
     pub evm_simulator_code_hash: Option<Vec<u8>>,
-    pub verifier_address: Vec<u8>,
-=======
     // deprecated
     pub verifier_address: Option<Vec<u8>>,
->>>>>>> 8144806b
     pub created_at: NaiveDateTime,
     pub upgrade_tx_hash: Option<Vec<u8>>,
 }
