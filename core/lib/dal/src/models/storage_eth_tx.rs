--- conflicted
+++ resolved
@@ -62,11 +62,8 @@
     pub max_gas_per_pubdata: Option<i64>,
     pub predicted_gas_limit: Option<i64>,
     pub sent_successfully: bool,
-<<<<<<< HEAD
     pub confirmed_at_block: Option<i32>,
-=======
     pub finality_status: Option<String>,
->>>>>>> c8b7f658
 }
 
 impl From<StorageEthTx> for EthTx {
