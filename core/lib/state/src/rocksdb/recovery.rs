--- conflicted
+++ resolved
@@ -129,15 +129,9 @@
         pool: &ConnectionPool<Core>,
         desired_log_chunk_size: u64,
         stop_receiver: &watch::Receiver<bool>,
-<<<<<<< HEAD
-    ) -> Result<(Strategy, L1BatchNumber), RocksdbSyncError> {
-        if let Some(l1_batch_number) = self.l1_batch_number().await {
-            tracing::trace!(?l1_batch_number, "RocksDB storage is ready");
-            return Ok((Strategy::Complete, l1_batch_number));
-=======
     ) -> Result<(InitStrategy, L1BatchNumber), RocksdbSyncError> {
         if let Some(l1_batch_number) = self.next_l1_batch_number_opt().await {
-            tracing::info!(?l1_batch_number, "RocksDB storage is ready");
+            tracing::trace!(?l1_batch_number, "RocksDB storage is ready");
             return Ok((InitStrategy::Complete, l1_batch_number));
         }
 
@@ -160,7 +154,6 @@
                 );
                 return Err(err.into());
             }
->>>>>>> d27390e1
         }
 
         Ok(if let Some(init_params) = init_params {
