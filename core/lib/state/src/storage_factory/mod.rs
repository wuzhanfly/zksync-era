<<<<<<< HEAD
use std::{collections::HashSet, fmt, ops::DerefMut, sync::Arc};
=======
use std::{cmp::Ordering, collections::HashSet, fmt};
>>>>>>> efc00076

use anyhow::Context as _;
use async_trait::async_trait;
use tokio::{runtime::Handle, sync::watch};
use zk_ee::{system::system_io_oracle::PreimageType, utils::Bytes32};
use zk_os_forward_system::run::{
    LeafProof, PreimageSource, ReadStorage as ReadStorageZkOs, ReadStorageTree,
};
use zksync_dal::{Connection, ConnectionPool, Core, CoreDal};
use zksync_storage::RocksDB;
use zksync_types::{u256_to_h256, L1BatchNumber, StorageKey, StorageValue, H256};
use zksync_vm_interface::storage::{ReadStorage, StorageSnapshot};
use zksync_zkos_vm_runner::zkos_conversions::{bytes32_to_h256, h256_to_bytes32};

use self::metrics::{SnapshotStage, SNAPSHOT_METRICS};
pub use self::{
    rocksdb_with_memory::{BatchDiff, BatchDiffs, RocksdbWithMemory},
    snapshot::SnapshotStorage,
};
use crate::{PostgresStorage, RocksdbStorage, RocksdbStorageBuilder, StateKeeperColumnFamily};

mod metrics;
mod rocksdb_with_memory;
mod snapshot;

/// Union of all [`ReadStorage`] implementations that are returned by [`ReadStorageFactory`], such as
/// Postgres- and RocksDB-backed storages.
///
/// Ordinarily, you might want to use the [`OwnedStorage`] type alias instead of using `CommonStorage` directly.
/// The former naming signals that the storage has static lifetime and thus can be sent to Tokio tasks or other threads.
#[derive(Debug)]
pub enum CommonStorage<'a> {
    /// Implementation over a Postgres connection.
    Postgres(PostgresStorage<'a>),
    /// Implementation over a RocksDB cache instance.
    Rocksdb(RocksdbStorage),
    /// Implementation over a RocksDB cache instance with in-memory DB diffs.
    RocksdbWithMemory(RocksdbWithMemory),
    /// In-memory storage snapshot with the Postgres storage fallback.
    Snapshot(SnapshotStorage<'a>),
    /// Generic implementation. Should be used for testing purposes only since it has performance penalty because
    /// of the dynamic dispatch.
    Boxed(Box<dyn ReadStorage + Send + Sync + 'a>),
}

impl<'a> CommonStorage<'a> {
    /// Creates a boxed storage. Should be used for testing purposes only.
    pub fn boxed(storage: impl ReadStorage + Send + Sync + 'a) -> Self {
        Self::Boxed(Box::new(storage))
    }
}

impl CommonStorage<'static> {
    /// Creates a Postgres-based storage. Because of the `'static` lifetime requirement, `connection` must be
    /// non-transactional.
    ///
    /// # Errors
    ///
    /// Propagates Postgres I/O errors.
    pub async fn postgres(
        mut connection: Connection<'static, Core>,
        l1_batch_number: L1BatchNumber,
    ) -> anyhow::Result<PostgresStorage<'static>> {
        let l2_block_number = if let Some((_, l2_block_number)) = connection
            .blocks_dal()
            .get_l2_block_range_of_l1_batch(l1_batch_number)
            .await?
        {
            l2_block_number
        } else {
            tracing::info!("Could not find latest sealed L2 block, loading from snapshot");
            let snapshot_recovery = connection
                .snapshot_recovery_dal()
                .get_applied_snapshot_status()
                .await?
                .context("Could not find snapshot, no state available")?;
            if snapshot_recovery.l1_batch_number != l1_batch_number {
                anyhow::bail!(
                    "Snapshot contains L1 batch #{} while #{l1_batch_number} was expected",
                    snapshot_recovery.l1_batch_number
                );
            }
            snapshot_recovery.l2_block_number
        };
        tracing::debug!(%l1_batch_number, %l2_block_number, "Using Postgres-based storage");
        PostgresStorage::new_async(Handle::current(), connection, l2_block_number, true).await
    }

    /// Catches up RocksDB synchronously (i.e. assumes the gap is small) and
    /// returns a [`ReadStorage`] implementation backed by caught-up RocksDB.
    ///
    /// # Errors
    ///
    /// Propagates RocksDB and Postgres errors.
    pub async fn rocksdb(
        connection: &mut Connection<'_, Core>,
        rocksdb: RocksDB<StateKeeperColumnFamily>,
        stop_receiver: &watch::Receiver<bool>,
        l1_batch_number: L1BatchNumber,
    ) -> anyhow::Result<Option<Self>> {
        tracing::debug!("Catching up RocksDB synchronously");
        let rocksdb_builder = RocksdbStorageBuilder::from_rocksdb(rocksdb);
        let rocksdb = rocksdb_builder
            .synchronize(connection, stop_receiver, None)
            .await
            .context("Failed to catch up state keeper RocksDB storage to Postgres")?;
        let Some(rocksdb) = rocksdb else {
            tracing::info!("Synchronizing RocksDB interrupted");
            return Ok(None);
        };
        let rocksdb_l1_batch_number = rocksdb
            .l1_batch_number()
            .await
            .ok_or_else(|| anyhow::anyhow!("No L1 batches available in Postgres"))?;
        if l1_batch_number + 1 != rocksdb_l1_batch_number {
            anyhow::bail!(
                "RocksDB synchronized to L1 batch #{} while #{} was expected",
                rocksdb_l1_batch_number,
                l1_batch_number
            );
        }
        tracing::debug!(%rocksdb_l1_batch_number, "Using RocksDB-based storage");
        Ok(Some(rocksdb.into()))
    }

<<<<<<< HEAD
    /// Returns a [`ReadStorage`] implementation backed by [`RocksDBWithMemory`]
    ///     and result of [`RocksdbStorage::l1_batch_number`].
    /// RocksDB isn't caught up, instead batch diffs are used to fill the gap.
    /// Note, as long as `RocksDBWithMemory` objects are held for `l1_batch_number >= X`,
    /// than it's ok if RocksDB is caught up in parallel for L1 batch number up to X
=======
    /// Returns a [`ReadStorage`] implementation backed by [`RocksDBWithMemory`].
    /// RocksDB isn't caught up, instead batch diffs are used to fill the gap.
    /// Note, as long as `RocksDBWithMemory` objects are held only for `l1_batch_number >= X`,
    /// then it's ok if RocksDB is caught up in parallel for L1 batch number up to X
>>>>>>> efc00076
    /// because affected storage diff will be read from memory anyway.
    ///
    /// # Errors
    ///
    /// Propagates RocksDB errors.
<<<<<<< HEAD
    pub async fn rocksdb_with_storage(
        rocksdb: RocksDB<StateKeeperColumnFamily>,
        batch_diffs: &BatchDiffs,
        l1_batch_number: L1BatchNumber,
    ) -> anyhow::Result<Option<(Self, L1BatchNumber)>> {
        tracing::debug!("Catching up RocksDB synchronously");
        let rocksdb_builder = RocksdbStorageBuilder::from_rocksdb(rocksdb);

        let rocksdb = rocksdb_builder.skip_synchronize();
        let rocksdb_l1_batch_number = rocksdb
            .l1_batch_number()
            .await
            .ok_or_else(|| anyhow::anyhow!("No L1 batches available in Postgres"))?;

        if l1_batch_number + 1 == rocksdb_l1_batch_number {
            tracing::debug!(%rocksdb_l1_batch_number, "Using RocksDB-based storage");
            Ok(Some((rocksdb.into(), rocksdb_l1_batch_number)))
        } else if l1_batch_number + 1 > rocksdb_l1_batch_number {
            let effective_storage_l1_batch_number = l1_batch_number + 1;
            tracing::debug!(
                %rocksdb_l1_batch_number, %effective_storage_l1_batch_number,
                "Using RocksDBWithMemory-based storage",
            );

            let storage = RocksdbWithMemory {
                rocksdb,
                batch_diffs: batch_diffs.range(rocksdb_l1_batch_number, l1_batch_number),
            };

            Ok(Some((storage.into(), rocksdb_l1_batch_number)))
        } else {
            anyhow::bail!(
                "RocksDB synchronized to L1 batch #{} while #{} was expected",
                rocksdb_l1_batch_number,
                l1_batch_number + 1
            );
=======
    pub async fn rocksdb_with_memory(
        rocksdb: RocksdbStorage,
        batch_diffs: &BatchDiffs,
        l1_batch_number: L1BatchNumber,
    ) -> anyhow::Result<Self> {
        let rocksdb_l1_batch_number = rocksdb
            .l1_batch_number()
            .await
            .context("Rocksdb storage is not initialized")?;

        match (l1_batch_number + 1).cmp(&rocksdb_l1_batch_number) {
            Ordering::Equal => {
                tracing::debug!(%rocksdb_l1_batch_number, "Using RocksDB-based storage");
                Ok(rocksdb.into())
            }
            Ordering::Greater => {
                let effective_storage_l1_batch_number = l1_batch_number + 1;
                tracing::debug!(
                    %rocksdb_l1_batch_number, %effective_storage_l1_batch_number,
                    "Using RocksDBWithMemory-based storage",
                );

                let storage = RocksdbWithMemory {
                    rocksdb,
                    batch_diffs: batch_diffs.range(rocksdb_l1_batch_number..=l1_batch_number),
                };

                Ok(storage.into())
            }
            Ordering::Less => {
                anyhow::bail!(
                    "RocksDB's L1 batch is #{}, cannot make storage for #{l1_batch_number}",
                    rocksdb_l1_batch_number - 1
                );
            }
>>>>>>> efc00076
        }
    }

    /// Creates a storage snapshot. Require protective reads to be persisted for the batch, otherwise
    /// will return `Ok(None)`.
    #[tracing::instrument(skip(connection))]
    pub async fn snapshot(
        connection: &mut Connection<'static, Core>,
        l1_batch_number: L1BatchNumber,
    ) -> anyhow::Result<Option<StorageSnapshot>> {
        let latency = SNAPSHOT_METRICS.load_latency[&SnapshotStage::BatchHeader].start();
        let Some(header) = connection
            .blocks_dal()
            .get_l1_batch_header(l1_batch_number)
            .await?
        else {
            return Ok(None);
        };
        let bytecode_hashes: HashSet<_> = header
            .used_contract_hashes
            .into_iter()
            .map(u256_to_h256)
            .collect();
        latency.observe();

        // Check protective reads early on.
        let latency = SNAPSHOT_METRICS.load_latency[&SnapshotStage::ProtectiveReads].start();
        let protective_reads = connection
            .storage_logs_dedup_dal()
            .get_protective_reads_for_l1_batch(l1_batch_number)
            .await?;
        if protective_reads.is_empty() {
            tracing::debug!("No protective reads for batch");
            return Ok(None);
        }
        let protective_reads_len = protective_reads.len();
        let latency = latency.observe();
        tracing::debug!("Loaded {protective_reads_len} protective reads in {latency:?}");

        let latency = SNAPSHOT_METRICS.load_latency[&SnapshotStage::TouchedSlots].start();
        let touched_slots = connection
            .storage_logs_dal()
            .get_touched_slots_for_l1_batch(l1_batch_number)
            .await?;
        let latency = latency.observe();
        tracing::debug!("Loaded {} touched keys in {latency:?}", touched_slots.len());

        let latency = SNAPSHOT_METRICS.load_latency[&SnapshotStage::PreviousValues].start();
        let all_accessed_keys: Vec<_> = protective_reads
            .into_iter()
            .map(|key| key.hashed_key())
            .chain(touched_slots.into_keys())
            .collect();
        let previous_values = connection
            .storage_logs_dal()
            .get_previous_storage_values(&all_accessed_keys, l1_batch_number)
            .await?;
        let latency = latency.observe();
        tracing::debug!(
            "Obtained {} previous values for accessed keys in {latency:?}",
            previous_values.len()
        );

        let latency = SNAPSHOT_METRICS.load_latency[&SnapshotStage::InitialWrites].start();
        let initial_write_info = connection
            .storage_logs_dal()
            .get_l1_batches_and_indices_for_initial_writes(&all_accessed_keys)
            .await?;
        let latency = latency.observe();
        tracing::debug!("Obtained initial write info for accessed keys in {latency:?}");

        let latency = SNAPSHOT_METRICS.load_latency[&SnapshotStage::Bytecodes].start();
        let bytecodes = connection
            .factory_deps_dal()
            .get_factory_deps(&bytecode_hashes)
            .await;
        let latency = latency.observe();
        tracing::debug!(
            "Loaded {} bytecodes used in the batch in {latency:?}",
            bytecodes.len()
        );

        let factory_deps = bytecodes
            .into_iter()
            .map(|(hash_u256, bytes)| (u256_to_h256(hash_u256), bytes))
            .collect();

        let storage = previous_values.into_iter().map(|(key, prev_value)| {
            let prev_value = prev_value.unwrap_or_default();
            let enum_index =
                initial_write_info
                    .get(&key)
                    .copied()
                    .and_then(|(l1_batch, enum_index)| {
                        // Filter out enum indexes assigned "in the future"
                        (l1_batch < l1_batch_number).then_some(enum_index)
                    });
            (key, enum_index.map(|idx| (prev_value, idx)))
        });
        let storage = storage.collect();
        Ok(Some(StorageSnapshot::new(storage, factory_deps)))
    }
}

impl ReadStorage for CommonStorage<'_> {
    fn read_value(&mut self, key: &StorageKey) -> StorageValue {
        match self {
            Self::Postgres(postgres) => postgres.read_value(key),
            Self::Rocksdb(rocksdb) => rocksdb.read_value(key),
            Self::RocksdbWithMemory(rocksdb_mem) => rocksdb_mem.read_value(key),
            Self::Snapshot(snapshot) => snapshot.read_value(key),
            Self::Boxed(storage) => storage.read_value(key),
        }
    }

    fn is_write_initial(&mut self, key: &StorageKey) -> bool {
        match self {
            Self::Postgres(postgres) => postgres.is_write_initial(key),
            Self::Rocksdb(rocksdb) => rocksdb.is_write_initial(key),
            Self::RocksdbWithMemory(rocksdb_mem) => rocksdb_mem.is_write_initial(key),
            Self::Snapshot(snapshot) => snapshot.is_write_initial(key),
            Self::Boxed(storage) => storage.is_write_initial(key),
        }
    }

    fn load_factory_dep(&mut self, hash: H256) -> Option<Vec<u8>> {
        match self {
            Self::Postgres(postgres) => postgres.load_factory_dep(hash),
            Self::Rocksdb(rocksdb) => rocksdb.load_factory_dep(hash),
            Self::RocksdbWithMemory(rocksdb_mem) => rocksdb_mem.load_factory_dep(hash),
            Self::Snapshot(snapshot) => snapshot.load_factory_dep(hash),
            Self::Boxed(storage) => storage.load_factory_dep(hash),
        }
    }

    fn get_enumeration_index(&mut self, key: &StorageKey) -> Option<u64> {
        match self {
            Self::Postgres(postgres) => postgres.get_enumeration_index(key),
            Self::Rocksdb(rocksdb) => rocksdb.get_enumeration_index(key),
            Self::RocksdbWithMemory(rocksdb_mem) => rocksdb_mem.get_enumeration_index(key),
            Self::Snapshot(snapshot) => snapshot.get_enumeration_index(key),
            Self::Boxed(storage) => storage.get_enumeration_index(key),
        }
    }
}

impl<'a> From<PostgresStorage<'a>> for CommonStorage<'a> {
    fn from(value: PostgresStorage<'a>) -> Self {
        Self::Postgres(value)
    }
}

impl From<RocksdbStorage> for CommonStorage<'_> {
    fn from(value: RocksdbStorage) -> Self {
        Self::Rocksdb(value)
    }
}

impl From<RocksdbWithMemory> for CommonStorage<'_> {
    fn from(value: RocksdbWithMemory) -> Self {
        Self::RocksdbWithMemory(value)
    }
}

impl<'a> From<SnapshotStorage<'a>> for CommonStorage<'a> {
    fn from(value: SnapshotStorage<'a>) -> Self {
        Self::Snapshot(value)
    }
}

/// Storage with a static lifetime that can be sent to Tokio tasks etc.
pub type OwnedStorage = CommonStorage<'static>;
pub struct ArcOwnedStorage(pub Arc<OwnedStorage>);

/// Factory that can produce storage instances on demand. The storage type is encapsulated as a type param
/// (mostly for testing purposes); the default is [`OwnedStorage`].
#[async_trait]
pub trait ReadStorageFactory<S = OwnedStorage>: fmt::Debug + Send + Sync + 'static {
    /// Creates a storage instance, e.g. over a Postgres connection or a RocksDB instance.
    /// The specific criteria on which one are left up to the implementation.
    ///
    /// Implementations may be cancel-aware and return `Ok(None)` iff `stop_receiver` receives
    /// a stop signal; this is the only case in which `Ok(None)` should be returned.
    async fn access_storage(
        &self,
        stop_receiver: &watch::Receiver<bool>,
        l1_batch_number: L1BatchNumber,
    ) -> anyhow::Result<Option<S>>;
}

/// [`ReadStorageFactory`] producing Postgres-backed storage instances. Hence, it is slower than more advanced
/// alternatives with RocksDB caches and should be used sparingly (e.g., for testing).
#[async_trait]
impl ReadStorageFactory for ConnectionPool<Core> {
    async fn access_storage(
        &self,
        _stop_receiver: &watch::Receiver<bool>,
        l1_batch_number: L1BatchNumber,
    ) -> anyhow::Result<Option<OwnedStorage>> {
        let connection = self.connection().await?;
        let storage = OwnedStorage::postgres(connection, l1_batch_number).await?;
        Ok(Some(storage.into()))
    }
}

<<<<<<< HEAD
impl ReadStorageZkOs for ArcOwnedStorage {
    fn read(&mut self, key: Bytes32) -> Option<Bytes32> {
        match self.0.as_ref() {
            CommonStorage::Rocksdb(rocksdb) => rocksdb
                .read_value_inner(bytes32_to_h256(key))
                .map(h256_to_bytes32),
            CommonStorage::RocksdbWithMemory(rocksdb_with_memory) => {
                let hashed_key = bytes32_to_h256(key);
                let value = match rocksdb_with_memory
                    .batch_diffs
                    .iter()
                    .rev()
                    .find_map(|b| b.state_diff.get(&hashed_key))
                {
                    None => rocksdb_with_memory.rocksdb.read_value_inner(hashed_key),
                    Some(value) => Some(*value),
                };
                value.map(h256_to_bytes32)
            }
            _ => unimplemented!("unexpected storage {:?}", self.0),
        }
    }
}

impl ReadStorageTree for ArcOwnedStorage {
    fn tree_index(&mut self, _key: Bytes32) -> Option<u64> {
        panic!("tree_index") // TODO
    }

    fn merkle_proof(&mut self, _tree_index: u64) -> LeafProof {
        panic!("merkle_proof")
    }

    fn neighbours_tree_indexes(&mut self, _key: Bytes32) -> (u64, u64) {
        panic!("neighbours_tree_indexes")
    }
}

impl PreimageSource for ArcOwnedStorage {
    fn get_preimage(&mut self, _preimage_type: PreimageType, hash: Bytes32) -> Option<Vec<u8>> {
        match self.0.as_ref() {
            CommonStorage::Rocksdb(rocksdb) => {
                rocksdb.load_factory_dep_inner(bytes32_to_h256(hash))
            }
            CommonStorage::RocksdbWithMemory(rocksdb_with_memory) => {
                let hash = bytes32_to_h256(hash);
                match rocksdb_with_memory
                    .batch_diffs
                    .iter()
                    .find_map(|b| b.factory_dep_diff.get(&hash))
                {
                    None => rocksdb_with_memory.rocksdb.load_factory_dep_inner(hash),
                    Some(value) => Some(value.clone()),
                }
            }
            _ => unimplemented!("unexpected storage {:?}", self.0),
=======
#[cfg(test)]
mod tests {
    use assert_matches::assert_matches;
    use tempfile::TempDir;
    use zksync_types::L2BlockNumber;

    use super::*;
    use crate::{
        test_utils::{create_l1_batch, create_l2_block, gen_storage_logs, prepare_postgres},
        AsyncCatchupTask,
    };

    #[tokio::test]
    async fn rocksdb_with_memory_creation() {
        let pool = ConnectionPool::<Core>::test_pool().await;
        let mut conn = pool.connection().await.unwrap();
        prepare_postgres(&mut conn).await;
        let storage_logs = gen_storage_logs(20..40);
        create_l2_block(&mut conn, L2BlockNumber(1), storage_logs.clone()).await;
        create_l1_batch(&mut conn, L1BatchNumber(1), &storage_logs).await;
        drop(conn);

        let temp_dir = TempDir::new().unwrap();
        let (task, rocksdb_cell) =
            AsyncCatchupTask::new(pool.clone(), temp_dir.path().to_str().unwrap().to_owned());
        let (_stop_sender, stop_receiver) = watch::channel(false);
        let task_handle = tokio::spawn(task.run(stop_receiver));
        task_handle.await.unwrap().unwrap();

        let rocksdb: RocksdbStorage = rocksdb_cell.wait().await.unwrap().into();
        let l1_batch_number = rocksdb.l1_batch_number().await;
        assert_eq!(l1_batch_number, Some(L1BatchNumber(2)));

        // Check scenario when memory part is not required.
        let storage = CommonStorage::rocksdb_with_memory(
            rocksdb.clone(),
            &BatchDiffs::new(),
            L1BatchNumber(1),
        )
        .await
        .unwrap();
        assert_matches!(storage, CommonStorage::Rocksdb(_));

        // Check scenario when rocksdb is ahead of requested batch.
        let error = CommonStorage::rocksdb_with_memory(
            rocksdb.clone(),
            &BatchDiffs::new(),
            L1BatchNumber(0),
        )
        .await
        .unwrap_err();
        assert_eq!(
            error.to_string(),
            "RocksDB's L1 batch is #1, cannot make storage for #0".to_string()
        );

        // Check scenario when memory part is required.
        let mut batch_diffs = BatchDiffs::new();
        batch_diffs.push(L1BatchNumber(1), BatchDiff::default());
        batch_diffs.push(L1BatchNumber(2), BatchDiff::default());
        batch_diffs.push(L1BatchNumber(3), BatchDiff::default());
        batch_diffs.push(L1BatchNumber(4), BatchDiff::default());

        let storage =
            CommonStorage::rocksdb_with_memory(rocksdb.clone(), &batch_diffs, L1BatchNumber(3))
                .await
                .unwrap();
        if let CommonStorage::RocksdbWithMemory(rocksdb_with_memory) = storage {
            // There should be two diffs, for batches #2 and #3.
            assert_eq!(rocksdb_with_memory.batch_diffs.len(), 2);
        } else {
            panic!("Got unexpected storage type {storage:?}")
>>>>>>> efc00076
        }
    }
}<|MERGE_RESOLUTION|>--- conflicted
+++ resolved
@@ -1,8 +1,4 @@
-<<<<<<< HEAD
-use std::{collections::HashSet, fmt, ops::DerefMut, sync::Arc};
-=======
-use std::{cmp::Ordering, collections::HashSet, fmt};
->>>>>>> efc00076
+use std::{cmp::Ordering, collections::HashSet, fmt, sync::Arc};
 
 use anyhow::Context as _;
 use async_trait::async_trait;
@@ -128,61 +124,15 @@
         Ok(Some(rocksdb.into()))
     }
 
-<<<<<<< HEAD
-    /// Returns a [`ReadStorage`] implementation backed by [`RocksDBWithMemory`]
-    ///     and result of [`RocksdbStorage::l1_batch_number`].
-    /// RocksDB isn't caught up, instead batch diffs are used to fill the gap.
-    /// Note, as long as `RocksDBWithMemory` objects are held for `l1_batch_number >= X`,
-    /// than it's ok if RocksDB is caught up in parallel for L1 batch number up to X
-=======
     /// Returns a [`ReadStorage`] implementation backed by [`RocksDBWithMemory`].
     /// RocksDB isn't caught up, instead batch diffs are used to fill the gap.
     /// Note, as long as `RocksDBWithMemory` objects are held only for `l1_batch_number >= X`,
     /// then it's ok if RocksDB is caught up in parallel for L1 batch number up to X
->>>>>>> efc00076
     /// because affected storage diff will be read from memory anyway.
     ///
     /// # Errors
     ///
     /// Propagates RocksDB errors.
-<<<<<<< HEAD
-    pub async fn rocksdb_with_storage(
-        rocksdb: RocksDB<StateKeeperColumnFamily>,
-        batch_diffs: &BatchDiffs,
-        l1_batch_number: L1BatchNumber,
-    ) -> anyhow::Result<Option<(Self, L1BatchNumber)>> {
-        tracing::debug!("Catching up RocksDB synchronously");
-        let rocksdb_builder = RocksdbStorageBuilder::from_rocksdb(rocksdb);
-
-        let rocksdb = rocksdb_builder.skip_synchronize();
-        let rocksdb_l1_batch_number = rocksdb
-            .l1_batch_number()
-            .await
-            .ok_or_else(|| anyhow::anyhow!("No L1 batches available in Postgres"))?;
-
-        if l1_batch_number + 1 == rocksdb_l1_batch_number {
-            tracing::debug!(%rocksdb_l1_batch_number, "Using RocksDB-based storage");
-            Ok(Some((rocksdb.into(), rocksdb_l1_batch_number)))
-        } else if l1_batch_number + 1 > rocksdb_l1_batch_number {
-            let effective_storage_l1_batch_number = l1_batch_number + 1;
-            tracing::debug!(
-                %rocksdb_l1_batch_number, %effective_storage_l1_batch_number,
-                "Using RocksDBWithMemory-based storage",
-            );
-
-            let storage = RocksdbWithMemory {
-                rocksdb,
-                batch_diffs: batch_diffs.range(rocksdb_l1_batch_number, l1_batch_number),
-            };
-
-            Ok(Some((storage.into(), rocksdb_l1_batch_number)))
-        } else {
-            anyhow::bail!(
-                "RocksDB synchronized to L1 batch #{} while #{} was expected",
-                rocksdb_l1_batch_number,
-                l1_batch_number + 1
-            );
-=======
     pub async fn rocksdb_with_memory(
         rocksdb: RocksdbStorage,
         batch_diffs: &BatchDiffs,
@@ -218,7 +168,6 @@
                     rocksdb_l1_batch_number - 1
                 );
             }
->>>>>>> efc00076
         }
     }
 
@@ -424,7 +373,6 @@
     }
 }
 
-<<<<<<< HEAD
 impl ReadStorageZkOs for ArcOwnedStorage {
     fn read(&mut self, key: Bytes32) -> Option<Bytes32> {
         match self.0.as_ref() {
@@ -481,7 +429,10 @@
                 }
             }
             _ => unimplemented!("unexpected storage {:?}", self.0),
-=======
+        }
+    }
+}
+
 #[cfg(test)]
 mod tests {
     use assert_matches::assert_matches;
@@ -554,7 +505,6 @@
             assert_eq!(rocksdb_with_memory.batch_diffs.len(), 2);
         } else {
             panic!("Got unexpected storage type {storage:?}")
->>>>>>> efc00076
         }
     }
 }