--- conflicted
+++ resolved
@@ -233,13 +233,7 @@
             }
         };
 
-<<<<<<< HEAD
-        let mut rocksdb_builder = RocksdbStorageBuilder::from_rocksdb(db);
-
         while !*stop_receiver.borrow() {
-=======
-        loop {
->>>>>>> d27390e1
             let mut connection = self.pool.connection_tagged("rocksdb_updater_task").await?;
             storage = match storage
                 .synchronize(&mut connection, &stop_receiver, None)
