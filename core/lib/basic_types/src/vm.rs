//! Basic VM types that shared widely enough to not put them in the `multivm` crate.

use serde::{Deserialize, Serialize};

#[derive(Debug, Clone, Copy)]
pub enum VmVersion {
    M5WithoutRefunds,
    M5WithRefunds,
    M6Initial,
    M6BugWithCompressionFixed,
    Vm1_3_2,
    VmVirtualBlocks,
    VmVirtualBlocksRefundsEnhancement,
    VmBoojumIntegration,
    Vm1_4_1,
    Vm1_4_2,
    Vm1_5_0SmallBootloaderMemory,
    Vm1_5_0IncreasedBootloaderMemory,
    VmGateway,
    VmEvmEmulator,
<<<<<<< HEAD
    VmInterop,
=======
    VmEcPrecompiles,
>>>>>>> cc813422
}

impl VmVersion {
    /// Returns the latest supported VM version.
    pub const fn latest() -> VmVersion {
        Self::VmEcPrecompiles
    }
}

/// Mode in which to run the new fast VM implementation.
#[derive(Debug, Clone, Copy, Default, PartialEq, Serialize, Deserialize)]
#[serde(rename_all = "snake_case")]
pub enum FastVmMode {
    /// Run only the old VM.
    #[default]
    Old,
    /// Run only the new VM.
    New,
    /// Run both the new and old VM and compare their outputs for each transaction execution.
    /// The VM will panic on divergence.
    Shadow,
}<|MERGE_RESOLUTION|>--- conflicted
+++ resolved
@@ -18,11 +18,8 @@
     Vm1_5_0IncreasedBootloaderMemory,
     VmGateway,
     VmEvmEmulator,
-<<<<<<< HEAD
+    VmEcPrecompiles,
     VmInterop,
-=======
-    VmEcPrecompiles,
->>>>>>> cc813422
 }
 
 impl VmVersion {
