use std::collections::HashMap;

use zksync_multivm::{
    interface::{
        Call, ExecutionResult, L2BlockEnv, TransactionExecutionResult, TxExecutionStatus, VmEvent,
        VmExecutionMetrics, VmExecutionResultAndLogs,
    },
    vm_latest::TransactionVmExt,
};
use zksync_types::{
    block::L2BlockHasher,
    bytecode::BytecodeHash,
    l2_to_l1_log::{SystemL2ToL1Log, UserL2ToL1Log},
    InteropRoot, L2BlockNumber, ProtocolVersionId, StorageLogWithPreviousValue, Transaction, H256,
};

use crate::metrics::KEEPER_METRICS;

#[derive(Debug, Clone, PartialEq)]
pub struct L2BlockUpdates {
    pub executed_transactions: Vec<TransactionExecutionResult>,
    pub events: Vec<VmEvent>,
    pub storage_logs: Vec<StorageLogWithPreviousValue>,
    pub user_l2_to_l1_logs: Vec<UserL2ToL1Log>,
    pub system_l2_to_l1_logs: Vec<SystemL2ToL1Log>,
    pub new_factory_deps: HashMap<H256, Vec<u8>>,
    pub block_execution_metrics: VmExecutionMetrics,
    pub txs_encoding_size: usize,
    pub payload_encoding_size: usize,
    pub l1_tx_count: usize,
    pub number: L2BlockNumber,
    pub prev_block_hash: H256,
    pub virtual_blocks: u32,
    pub protocol_version: ProtocolVersionId,
<<<<<<< HEAD
    pub interop_roots: Vec<InteropRoot>,
=======
    timestamp_ms: u64,
>>>>>>> 110a527c
}

impl L2BlockUpdates {
    pub(crate) fn new(
        timestamp_ms: u64,
        number: L2BlockNumber,
        prev_block_hash: H256,
        virtual_blocks: u32,
        protocol_version: ProtocolVersionId,
        interop_roots: Vec<InteropRoot>,
    ) -> Self {
        Self {
            executed_transactions: vec![],
            events: vec![],
            storage_logs: vec![],
            user_l2_to_l1_logs: vec![],
            system_l2_to_l1_logs: vec![],
            new_factory_deps: HashMap::new(),
            block_execution_metrics: VmExecutionMetrics::default(),
            txs_encoding_size: 0,
            payload_encoding_size: 0,
            l1_tx_count: 0,
            timestamp_ms,
            number,
            prev_block_hash,
            virtual_blocks,
            protocol_version,
            interop_roots,
        }
    }

    pub(crate) fn extend_from_fictive_transaction(
        &mut self,
        result: VmExecutionResultAndLogs,
        execution_metrics: VmExecutionMetrics,
    ) {
        self.events.extend(result.logs.events);
        self.storage_logs.extend(result.logs.storage_logs);
        self.user_l2_to_l1_logs
            .extend(result.logs.user_l2_to_l1_logs);
        self.system_l2_to_l1_logs
            .extend(result.logs.system_l2_to_l1_logs);

        self.block_execution_metrics += execution_metrics;
    }

    pub(crate) fn extend_from_executed_transaction(
        &mut self,
        tx: Transaction,
        tx_execution_result: VmExecutionResultAndLogs,
        execution_metrics: VmExecutionMetrics,
        call_traces: Vec<Call>,
    ) {
        let saved_factory_deps =
            VmEvent::extract_bytecodes_marked_as_known(&tx_execution_result.logs.events);

        let gas_refunded = tx_execution_result.refunds.gas_refunded;
        let execution_status = if tx_execution_result.result.is_failed() {
            TxExecutionStatus::Failure
        } else {
            TxExecutionStatus::Success
        };

        let revert_reason = match &tx_execution_result.result {
            ExecutionResult::Success { .. } => {
                KEEPER_METRICS.inc_succeeded_txs();
                None
            }
            ExecutionResult::Revert { output } => {
                KEEPER_METRICS.inc_reverted_txs(output);
                Some(output.to_string())
            }
            ExecutionResult::Halt { .. } => {
                unreachable!("Tx that is added to `UpdatesManager` must not have Halted status")
            }
        };

        // Get transaction factory deps
        let factory_deps = &tx.execute.factory_deps;
        let mut tx_factory_deps: HashMap<_, _> = factory_deps
            .iter()
            .map(|bytecode| {
                (
                    BytecodeHash::for_bytecode(bytecode).value(),
                    bytecode.clone(),
                )
            })
            .collect();
        // Ensure that *dynamic* factory deps (ones that may be created when executing EVM contracts)
        // are added into the lookup map as well.
        tx_factory_deps.extend(tx_execution_result.dynamic_factory_deps);

        // Save all bytecodes that were marked as known in the bootloader
        let known_bytecodes = saved_factory_deps.map(|bytecode_hash| {
            let bytecode = tx_factory_deps.get(&bytecode_hash).unwrap_or_else(|| {
                panic!(
                    "Failed to get factory deps on tx: bytecode hash: {:?}, tx hash: {}",
                    bytecode_hash,
                    tx.hash()
                )
            });
            (bytecode_hash, bytecode.clone())
        });
        self.new_factory_deps.extend(known_bytecodes);

        self.block_execution_metrics += execution_metrics;
        self.txs_encoding_size += tx.bootloader_encoding_size();
        self.payload_encoding_size +=
            zksync_protobuf::repr::encode::<zksync_dal::consensus::proto::Transaction>(&tx).len();
        self.events.extend(tx_execution_result.logs.events);
        self.user_l2_to_l1_logs
            .extend(tx_execution_result.logs.user_l2_to_l1_logs);
        self.system_l2_to_l1_logs
            .extend(tx_execution_result.logs.system_l2_to_l1_logs);
        self.storage_logs
            .extend(tx_execution_result.logs.storage_logs);
        if tx.is_l1() {
            self.l1_tx_count += 1;
        }

        self.executed_transactions.push(TransactionExecutionResult {
            hash: tx.hash(),
            transaction: tx,
            execution_info: execution_metrics,
            execution_status,
            refunded_gas: gas_refunded,
            call_traces,
            revert_reason,
        });
    }

    /// Calculates L2 block hash based on the protocol version.
    pub(crate) fn get_l2_block_hash(&self) -> H256 {
        let mut digest = L2BlockHasher::new(self.number, self.timestamp(), self.prev_block_hash);
        for tx in &self.executed_transactions {
            digest.push_tx_hash(tx.hash);
        }
        digest.finalize(self.protocol_version)
    }

    pub(crate) fn get_env(&self) -> L2BlockEnv {
        L2BlockEnv {
            number: self.number.0,
            timestamp: self.timestamp(),
            prev_block_hash: self.prev_block_hash,
            max_virtual_blocks_to_create: self.virtual_blocks,
            interop_roots: self.interop_roots.clone(),
        }
    }

    pub fn timestamp(&self) -> u64 {
        self.timestamp_ms / 1000
    }

    pub fn timestamp_ms(&self) -> u64 {
        self.timestamp_ms
    }

    #[cfg(test)]
    pub fn new_with_data(
        number: L2BlockNumber,
        timestamp_ms: u64,
        executed_transactions: Vec<TransactionExecutionResult>,
        events: Vec<VmEvent>,
        storage_logs: Vec<StorageLogWithPreviousValue>,
        user_l2_to_l1_logs: Vec<UserL2ToL1Log>,
        new_factory_deps: HashMap<H256, Vec<u8>>,
    ) -> Self {
        Self {
            executed_transactions,
            events,
            storage_logs,
            user_l2_to_l1_logs,
            system_l2_to_l1_logs: Default::default(),
            new_factory_deps,
            block_execution_metrics: Default::default(),
            txs_encoding_size: Default::default(),
            payload_encoding_size: Default::default(),
            l1_tx_count: 0,
            timestamp_ms,
            number,
            prev_block_hash: Default::default(),
            virtual_blocks: Default::default(),
            protocol_version: ProtocolVersionId::latest(),
        }
    }

    #[cfg(test)]
    pub fn set_timestamp_ms(&mut self, value: u64) {
        self.timestamp_ms = value;
    }
}

#[cfg(test)]
mod tests {
    use zksync_multivm::vm_latest::TransactionVmExt;

    use super::*;
    use crate::tests::{create_execution_result, create_transaction};

    #[test]
    fn apply_empty_l2_tx() {
        let mut accumulator = L2BlockUpdates::new(
            0,
            L2BlockNumber(0),
            H256::random(),
            0,
            ProtocolVersionId::latest(),
            vec![],
        );
        let tx = create_transaction(10, 100);
        let bootloader_encoding_size = tx.bootloader_encoding_size();
        let payload_encoding_size =
            zksync_protobuf::repr::encode::<zksync_dal::consensus::proto::Transaction>(&tx).len();

        accumulator.extend_from_executed_transaction(
            tx,
            create_execution_result([]),
            VmExecutionMetrics::default(),
            vec![],
        );

        assert_eq!(accumulator.executed_transactions.len(), 1);
        assert_eq!(accumulator.events.len(), 0);
        assert_eq!(accumulator.storage_logs.len(), 0);
        assert_eq!(accumulator.user_l2_to_l1_logs.len(), 0);
        assert_eq!(accumulator.system_l2_to_l1_logs.len(), 0);
        assert_eq!(accumulator.new_factory_deps.len(), 0);
        assert_eq!(accumulator.block_execution_metrics.l2_to_l1_logs, 0);
        assert_eq!(accumulator.txs_encoding_size, bootloader_encoding_size);
        assert_eq!(accumulator.payload_encoding_size, payload_encoding_size);
        assert_eq!(accumulator.l1_tx_count, 0);
    }
}<|MERGE_RESOLUTION|>--- conflicted
+++ resolved
@@ -32,11 +32,8 @@
     pub prev_block_hash: H256,
     pub virtual_blocks: u32,
     pub protocol_version: ProtocolVersionId,
-<<<<<<< HEAD
     pub interop_roots: Vec<InteropRoot>,
-=======
     timestamp_ms: u64,
->>>>>>> 110a527c
 }
 
 impl L2BlockUpdates {
@@ -221,6 +218,7 @@
             prev_block_hash: Default::default(),
             virtual_blocks: Default::default(),
             protocol_version: ProtocolVersionId::latest(),
+            interop_roots: vec![],
         }
     }
 
