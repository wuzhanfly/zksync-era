--- conflicted
+++ resolved
@@ -72,7 +72,11 @@
                     .first_l2_block
                     .max_virtual_blocks_to_create,
                 protocol_version,
-                l1_batch_env.first_l2_block.interop_roots.clone(),
+                batch_init_params
+                    .l1_batch_env
+                    .first_l2_block
+                    .interop_roots
+                    .clone(),
             ),
             storage_writes_deduplicator: StorageWritesDeduplicator::new(),
             pubdata_params: batch_init_params.pubdata_params,
@@ -95,20 +99,9 @@
             .map(|params| params.timestamp_ms_mut())
     }
 
-<<<<<<< HEAD
-    pub(crate) fn get_next_l2_block_params_or_batch_params(&mut self) -> L2BlockParams {
-        if let Some(next_l2_block_params) = self.next_l2_block_params.clone() {
-            return next_l2_block_params;
-        }
-        L2BlockParams {
-            timestamp: self.l2_block.timestamp,
-            virtual_blocks: self.l2_block.virtual_blocks,
-            interop_roots: vec![],
-=======
     pub(crate) fn get_next_l2_block_or_batch_timestamp(&mut self) -> u64 {
-        if let Some(next_l2_block_params) = self.next_l2_block_params {
+        if let Some(next_l2_block_params) = &self.next_l2_block_params {
             return next_l2_block_params.timestamp();
->>>>>>> 110a527c
         }
         self.l2_block.timestamp()
     }
@@ -213,7 +206,7 @@
             self.l2_block.get_l2_block_hash(),
             next_l2_block_params.virtual_blocks(),
             self.protocol_version,
-            next_l2_block_params.interop_roots,
+            next_l2_block_params.interop_roots().clone(),
         );
         let old_l2_block_updates = std::mem::replace(&mut self.l2_block, new_l2_block_updates);
         self.l1_batch
@@ -226,13 +219,13 @@
             "next_l2_block_params cannot be set twice"
         );
         let mut interop_roots = vec![];
-        for interop_root in l2_block_params.interop_roots {
+        for interop_root in l2_block_params.interop_roots().clone() {
             if !self.l1_batch.interop_roots.contains(&interop_root) {
                 interop_roots.push(interop_root.clone());
                 self.l1_batch.interop_roots.push(interop_root);
             }
         }
-        l2_block_params.interop_roots = interop_roots;
+        l2_block_params.set_interop_roots(interop_roots);
         self.next_l2_block_params = Some(l2_block_params);
     }
 
@@ -305,15 +298,7 @@
         );
 
         // Seal an L2 block.
-<<<<<<< HEAD
-        updates_manager.set_next_l2_block_params(L2BlockParams {
-            timestamp: 2,
-            virtual_blocks: 1,
-            interop_roots: vec![],
-        });
-=======
         updates_manager.set_next_l2_block_params(L2BlockParams::new(2000));
->>>>>>> 110a527c
         updates_manager.push_l2_block();
 
         // Check that L1 batch updates are the same with the pending state
