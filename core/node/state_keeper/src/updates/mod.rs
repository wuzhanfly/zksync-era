--- conflicted
+++ resolved
@@ -3,18 +3,11 @@
 use zksync_contracts::BaseSystemContractsHashes;
 use zksync_dal::consensus::Payload;
 use zksync_multivm::{
-<<<<<<< HEAD
-    interface::{
-        Call, FinishedL1Batch, L1BatchEnv, SystemEnv, VmExecutionMetrics, VmExecutionResultAndLogs,
-    },
+    interface::{Call, FinishedL1Batch, VmExecutionMetrics, VmExecutionResultAndLogs},
     utils::{
         get_batch_base_fee, get_max_batch_gas_limit, get_max_gas_per_pubdata_byte,
         StorageWritesDeduplicator,
     },
-=======
-    interface::{Call, FinishedL1Batch, VmExecutionMetrics, VmExecutionResultAndLogs},
-    utils::{get_batch_base_fee, StorageWritesDeduplicator},
->>>>>>> d0c61e84
 };
 use zksync_types::{
     block::{build_bloom, L2BlockHeader},
@@ -49,15 +42,9 @@
     base_fee_per_gas: u64,
     base_system_contract_hashes: BaseSystemContractsHashes,
     protocol_version: ProtocolVersionId,
-<<<<<<< HEAD
-=======
-    pub l1_batch: L1BatchUpdates,
-    pub l2_block: L2BlockUpdates,
-    pub storage_writes_deduplicator: StorageWritesDeduplicator,
->>>>>>> d0c61e84
     pubdata_params: PubdataParams,
     previous_batch_protocol_version: ProtocolVersionId,
-<<<<<<< HEAD
+    previous_batch_timestamp: u64,
 
     // committed state
     committed_updates: L1BatchUpdates,
@@ -69,114 +56,75 @@
     pending_l2_blocks: VecDeque<L2BlockUpdates>,
     pub storage_writes_deduplicator: StorageWritesDeduplicator,
     next_l2_block_params: Option<L2BlockParams>,
-    pub last_gas_remaining: Option<u32>, // TODO
-=======
->>>>>>> d0c61e84
 }
 
 impl UpdatesManager {
     pub(crate) fn new(
         batch_init_params: &BatchInitParams,
         previous_batch_protocol_version: ProtocolVersionId,
+        previous_batch_timestamp: u64,
         previous_block_timestamp: Option<u64>,
     ) -> Self {
-<<<<<<< HEAD
-        let protocol_version = system_env.version;
+        let protocol_version = batch_init_params.system_env.version;
         let mut storage_writes_deduplicator = StorageWritesDeduplicator::new();
         storage_writes_deduplicator.make_snapshot();
         Self {
-            l1_batch_number: l1_batch_env.number,
-            l1_batch_timestamp: l1_batch_env.timestamp,
-            fee_account_address: l1_batch_env.fee_account,
-            batch_fee_input: l1_batch_env.fee_input,
-            base_fee_per_gas: get_batch_base_fee(l1_batch_env, protocol_version.into()),
-            base_system_contract_hashes: system_env.base_system_smart_contracts.hashes(),
-            protocol_version,
-            pubdata_params,
-            previous_batch_protocol_version,
-            committed_updates: L1BatchUpdates::new(),
-            last_committed_l2_block_number: L2BlockNumber(l1_batch_env.first_l2_block.number) - 1,
-            last_committed_l2_block_timestamp: previous_block_timestamp,
-            last_committed_l2_block_hash: l1_batch_env.first_l2_block.prev_block_hash,
-            pending_l2_blocks: VecDeque::from([L2BlockUpdates::new(
-                l1_batch_env.first_l2_block.timestamp,
-                L2BlockNumber(l1_batch_env.first_l2_block.number),
-                l1_batch_env.first_l2_block.prev_block_hash,
-                previous_block_timestamp,
-                l1_batch_env.first_l2_block.max_virtual_blocks_to_create,
-                protocol_version,
-            )]),
-            storage_writes_deduplicator,
-            next_l2_block_params: None,
-            last_gas_remaining: None,
-        }
-    }
-
-    pub(crate) fn next_l2_block_timestamp_mut(&mut self) -> Option<&mut u64> {
-=======
-        let protocol_version = batch_init_params.system_env.version;
-        Self {
-            batch_timestamp: batch_init_params.l1_batch_env.timestamp,
+            l1_batch_number: batch_init_params.l1_batch_env.number,
+            l1_batch_timestamp: batch_init_params.l1_batch_env.timestamp,
             fee_account_address: batch_init_params.l1_batch_env.fee_account,
             batch_fee_input: batch_init_params.l1_batch_env.fee_input,
             base_fee_per_gas: get_batch_base_fee(
                 &batch_init_params.l1_batch_env,
                 protocol_version.into(),
             ),
-            protocol_version,
             base_system_contract_hashes: batch_init_params
                 .system_env
                 .base_system_smart_contracts
                 .hashes(),
-            l1_batch: L1BatchUpdates::new(batch_init_params.l1_batch_env.number),
-            l2_block: L2BlockUpdates::new(
+            protocol_version,
+            pubdata_params: batch_init_params.pubdata_params,
+            previous_batch_protocol_version,
+            previous_batch_timestamp,
+            committed_updates: L1BatchUpdates::new(),
+            last_committed_l2_block_number: L2BlockNumber(
+                batch_init_params.l1_batch_env.first_l2_block.number,
+            ) - 1,
+            last_committed_l2_block_timestamp: previous_block_timestamp,
+            last_committed_l2_block_hash: batch_init_params
+                .l1_batch_env
+                .first_l2_block
+                .prev_block_hash,
+            pending_l2_blocks: VecDeque::from([L2BlockUpdates::new(
                 batch_init_params.timestamp_ms,
                 L2BlockNumber(batch_init_params.l1_batch_env.first_l2_block.number),
                 batch_init_params
                     .l1_batch_env
                     .first_l2_block
                     .prev_block_hash,
+                previous_block_timestamp,
                 batch_init_params
                     .l1_batch_env
                     .first_l2_block
                     .max_virtual_blocks_to_create,
                 protocol_version,
-            ),
-            storage_writes_deduplicator: StorageWritesDeduplicator::new(),
-            pubdata_params: batch_init_params.pubdata_params,
+            )]),
+            storage_writes_deduplicator,
             next_l2_block_params: None,
-            previous_batch_protocol_version,
         }
     }
 
-    pub(crate) fn batch_timestamp(&self) -> u64 {
-        self.batch_timestamp
-    }
-
-    pub fn base_system_contract_hashes(&self) -> BaseSystemContractsHashes {
-        self.base_system_contract_hashes
-    }
-
     pub(crate) fn next_l2_block_timestamp_ms_mut(&mut self) -> Option<&mut u64> {
->>>>>>> d0c61e84
         self.next_l2_block_params
             .as_mut()
             .map(|params| params.timestamp_ms_mut())
     }
 
-<<<<<<< HEAD
-    pub(crate) fn get_next_current_l2_block_timestamp(&mut self) -> u64 {
+    pub(crate) fn get_next_or_current_l2_block_timestamp(&mut self) -> u64 {
         if let Some(next_l2_block_params) = self.next_l2_block_params {
-            next_l2_block_params.timestamp
+            next_l2_block_params.timestamp()
         } else {
-            self.last_pending_l2_block().timestamp
-=======
-    pub(crate) fn get_next_l2_block_or_batch_timestamp(&mut self) -> u64 {
-        if let Some(next_l2_block_params) = self.next_l2_block_params {
-            return next_l2_block_params.timestamp();
->>>>>>> d0c61e84
+            self.last_pending_l2_block().timestamp()
         }
-        self.l2_block.timestamp()
     }
 
     pub(crate) fn has_next_block_params(&self) -> bool {
@@ -184,13 +132,13 @@
     }
 
     pub(crate) fn io_cursor(&self) -> IoCursor {
-<<<<<<< HEAD
         if let Some(last) = self.pending_l2_blocks.back() {
             IoCursor {
                 next_l2_block: last.number + 1,
                 prev_l2_block_hash: last.get_l2_block_hash(),
-                prev_l2_block_timestamp: last.timestamp,
+                prev_l2_block_timestamp: last.timestamp(),
                 l1_batch: self.l1_batch_number,
+                prev_l1_batch_timestamp: self.previous_batch_timestamp(),
             }
         } else {
             IoCursor {
@@ -198,15 +146,8 @@
                 prev_l2_block_hash: self.last_committed_l2_block_hash,
                 prev_l2_block_timestamp: self.last_committed_l2_block_timestamp.unwrap(),
                 l1_batch: self.l1_batch_number,
+                prev_l1_batch_timestamp: self.previous_batch_timestamp(),
             }
-=======
-        IoCursor {
-            next_l2_block: self.l2_block.number + 1,
-            prev_l2_block_hash: self.l2_block.get_l2_block_hash(),
-            prev_l2_block_timestamp: self.l2_block.timestamp(),
-            l1_batch: self.l1_batch.number,
-            prev_l1_batch_timestamp: self.batch_timestamp,
->>>>>>> d0c61e84
         }
     }
 
@@ -218,15 +159,9 @@
         let l2_block = self.last_pending_l2_block().clone();
         let tx_count_in_last_block = l2_block.executed_transactions.len();
         L2BlockSealCommand {
-<<<<<<< HEAD
             l1_batch_number: self.l1_batch_number(),
             l2_block,
             first_tx_index: self.pending_executed_transactions_len() - tx_count_in_last_block,
-=======
-            l1_batch_number: self.l1_batch.number,
-            l2_block: self.l2_block.clone(),
-            first_tx_index: self.l1_batch.executed_transaction_hashes.len(),
->>>>>>> d0c61e84
             fee_account_address: self.fee_account_address,
             fee_input: self.batch_fee_input,
             base_fee_per_gas: self.base_fee_per_gas,
@@ -250,7 +185,6 @@
             .start();
         self.storage_writes_deduplicator
             .apply(&tx_execution_result.logs.storage_logs);
-<<<<<<< HEAD
         self.last_pending_l2_block_mut()
             .extend_from_executed_transaction(
                 tx,
@@ -258,15 +192,6 @@
                 execution_metrics,
                 call_traces,
             );
-        self.last_gas_remaining = Some(gas_remaining);
-=======
-        self.l2_block.extend_from_executed_transaction(
-            tx,
-            tx_execution_result,
-            execution_metrics,
-            call_traces,
-        );
->>>>>>> d0c61e84
         latency.observe();
     }
 
@@ -293,12 +218,7 @@
         latency.observe();
     }
 
-<<<<<<< HEAD
     /// Pushes a new L2 block with the specified timestamp into this manager.
-=======
-    /// Pushes a new L2 block with the specified timestamp into this manager. The previously
-    /// held L2 block is considered sealed and is used to extend the L1 batch data.
->>>>>>> d0c61e84
     pub fn push_l2_block(&mut self) {
         let next_l2_block_params = self
             .next_l2_block_params
@@ -307,18 +227,11 @@
 
         let cursor = self.io_cursor();
         let new_l2_block_updates = L2BlockUpdates::new(
-<<<<<<< HEAD
-            next_l2_block_params.timestamp,
+            next_l2_block_params.timestamp_ms(),
             cursor.next_l2_block,
             cursor.prev_l2_block_hash,
             Some(cursor.prev_l2_block_timestamp),
-            next_l2_block_params.virtual_blocks,
-=======
-            next_l2_block_params.timestamp_ms(),
-            self.l2_block.number + 1,
-            self.l2_block.get_l2_block_hash(),
             next_l2_block_params.virtual_blocks(),
->>>>>>> d0c61e84
             self.protocol_version,
         );
         self.pending_l2_blocks.push_back(new_l2_block_updates);
@@ -339,16 +252,12 @@
     }
 
     pub(crate) fn pending_executed_transactions_len(&self) -> usize {
-<<<<<<< HEAD
-        self.committed_updates.executed_transactions.len()
+        self.committed_updates.executed_transaction_hashes.len()
             + self
                 .pending_l2_blocks
                 .iter()
                 .map(|b| b.executed_transactions.len())
                 .sum::<usize>()
-=======
-        self.l1_batch.executed_transaction_hashes.len() + self.l2_block.executed_transactions.len()
->>>>>>> d0c61e84
     }
 
     pub(crate) fn pending_l1_transactions_len(&self) -> usize {
@@ -384,7 +293,7 @@
             protocol_version: self.protocol_version(),
             hash: last_block.get_l2_block_hash(),
             l1_batch_number: self.l1_batch_number(),
-            timestamp: last_block.timestamp,
+            timestamp: last_block.timestamp(),
             l1_gas_price: self.batch_fee_input.l1_gas_price(),
             l2_fair_gas_price: self.batch_fee_input.fair_l2_gas_price(),
             fair_pubdata_price: Some(self.batch_fee_input.fair_pubdata_price()),
@@ -413,7 +322,7 @@
         let definite_vm_version = self.protocol_version().into();
         L2BlockHeader {
             number: block.number,
-            timestamp: block.timestamp,
+            timestamp: block.timestamp(),
             hash: block.get_l2_block_hash(),
             l1_tx_count: block.l1_tx_count as u16,
             l2_tx_count: (block.executed_transactions.len() - block.l1_tx_count) as u16,
@@ -451,7 +360,10 @@
     }
 
     pub fn is_in_first_pending_block_state(&self) -> bool {
-        self.committed_updates.executed_transactions.len() == 0 && self.pending_l2_blocks.len() == 1
+        self.committed_updates
+            .executed_transaction_hashes
+            .is_empty()
+            && self.pending_l2_blocks.len() == 1
     }
 
     pub fn number_of_pending_blocks(&self) -> usize {
@@ -472,7 +384,7 @@
         let block = self.pending_l2_blocks.pop_front().unwrap();
         self.last_committed_l2_block_number = block.number;
         self.last_committed_l2_block_hash = block.get_l2_block_hash();
-        self.last_committed_l2_block_timestamp = Some(block.timestamp);
+        self.last_committed_l2_block_timestamp = Some(block.timestamp());
         self.committed_updates.extend_from_sealed_l2_block(block);
         self.storage_writes_deduplicator
             .pop_front_snapshot_no_rollback();
@@ -487,6 +399,10 @@
 
     pub fn previous_batch_protocol_version(&self) -> ProtocolVersionId {
         self.previous_batch_protocol_version
+    }
+
+    pub fn previous_batch_timestamp(&self) -> u64 {
+        self.previous_batch_timestamp
     }
 
     pub fn l1_batch_number(&self) -> L1BatchNumber {
@@ -555,7 +471,6 @@
 
         // Check that only pending state is updated.
         assert_eq!(updates_manager.pending_executed_transactions_len(), 1);
-<<<<<<< HEAD
         assert_eq!(
             updates_manager
                 .last_pending_l2_block()
@@ -566,39 +481,23 @@
         assert_eq!(
             updates_manager
                 .committed_updates
-                .executed_transactions
+                .executed_transaction_hashes
                 .len(),
-=======
-        assert_eq!(updates_manager.l2_block.executed_transactions.len(), 1);
-        assert_eq!(
-            updates_manager.l1_batch.executed_transaction_hashes.len(),
->>>>>>> d0c61e84
             0
         );
 
         // Seal an L2 block.
-<<<<<<< HEAD
         updates_manager.commit_pending_block();
-=======
-        updates_manager.set_next_l2_block_params(L2BlockParams::new(2000));
-        updates_manager.push_l2_block();
->>>>>>> d0c61e84
 
         // Check that L1 batch updates are the same with the pending state
         // and L2 block updates are empty.
         assert_eq!(updates_manager.pending_executed_transactions_len(), 1);
-<<<<<<< HEAD
         assert!(updates_manager.last_pending_l2_block_checked().is_none());
         assert_eq!(
             updates_manager
                 .committed_updates
-                .executed_transactions
+                .executed_transaction_hashes
                 .len(),
-=======
-        assert_eq!(updates_manager.l2_block.executed_transactions.len(), 0);
-        assert_eq!(
-            updates_manager.l1_batch.executed_transaction_hashes.len(),
->>>>>>> d0c61e84
             1
         );
     }
