--- conflicted
+++ resolved
@@ -265,14 +265,9 @@
             self.next_l2_block_params.is_none(),
             "next_l2_block_params cannot be set twice"
         );
-<<<<<<< HEAD
-        // We need to filter already applied interop roots. Because we seal L2 blocks in async manner,
-        // it's possible that database returns already applied interop roots
-=======
         // We need to filter already applied interop roots, and take up to the batch limit set by the bootloader.
         // Because we seal L2 blocks in async manner, it's possible that database returns already applied interop roots.
         let limit = get_bootloader_max_interop_roots_in_batch(self.protocol_version.into());
->>>>>>> 7746b9c1
         let new_interop_roots: Vec<_> = l2_block_params
             .interop_roots()
             .iter()
@@ -283,10 +278,7 @@
                         .iter()
                         .all(|block| !block.interop_roots.contains(root))
             })
-<<<<<<< HEAD
-=======
             .take(limit.saturating_sub(self.pending_interop_roots_len()))
->>>>>>> 7746b9c1
             .cloned()
             .collect();
 
