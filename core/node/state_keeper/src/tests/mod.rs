use std::{
    sync::{
        atomic::{AtomicBool, AtomicU64, Ordering},
        Arc,
    },
    time::{Instant, SystemTime, UNIX_EPOCH},
};

use tokio::sync::watch;
use zksync_config::configs::chain::StateKeeperConfig;
use zksync_multivm::{
    interface::{
        Halt, SystemEnv, TxExecutionMode, VmExecutionLogs, VmExecutionResultAndLogs,
        VmExecutionStatistics,
    },
    vm_latest::constants::BATCH_COMPUTATIONAL_GAS_LIMIT,
};
use zksync_node_test_utils::{create_l2_transaction, default_l1_batch_env, default_system_env};
use zksync_types::{
    block::{L2BlockExecutionData, L2BlockHasher},
    u256_to_h256, AccountTreeId, Address, L1BatchNumber, L2BlockNumber, L2ChainId,
    ProtocolVersionId, StorageKey, StorageLog, StorageLogKind, StorageLogWithPreviousValue,
    Transaction, H256, U256,
};

use crate::{
<<<<<<< HEAD
    io::PendingBatchData,
    keeper::{StateKeeperInner, POLL_WAIT_DURATION},
=======
    io::{BatchInitParams, PendingBatchData},
    keeper::POLL_WAIT_DURATION,
>>>>>>> 4265ea8a
    seal_criteria::{criteria::SlotsCriterion, SequencerSealer, UnexecutableReason},
    testonly::{
        successful_exec,
        test_batch_executor::{
            random_tx, random_upgrade_tx, rejected_exec, MockReadStorageFactory,
            TestBatchExecutorBuilder, TestIO, TestScenario, FEE_ACCOUNT,
        },
        BASE_SYSTEM_CONTRACTS,
    },
    updates::UpdatesManager,
    StateKeeperBuilder,
};

pub(crate) fn seconds_since_epoch() -> u64 {
    SystemTime::now()
        .duration_since(UNIX_EPOCH)
        .expect("Incorrect system time")
        .as_secs()
}

/// Creates a mock `PendingBatchData` object containing the provided sequence of L2 blocks.
pub(crate) fn pending_batch_data(pending_l2_blocks: Vec<L2BlockExecutionData>) -> PendingBatchData {
    PendingBatchData {
        l1_batch_env: default_l1_batch_env(1, 1, FEE_ACCOUNT),
        system_env: SystemEnv {
            zk_porter_available: false,
            version: ProtocolVersionId::latest(),
            base_system_smart_contracts: BASE_SYSTEM_CONTRACTS.clone(),
            bootloader_gas_limit: BATCH_COMPUTATIONAL_GAS_LIMIT,
            execution_mode: TxExecutionMode::VerifyExecute,
            default_validation_computational_gas_limit: BATCH_COMPUTATIONAL_GAS_LIMIT,
            chain_id: L2ChainId::from(270),
        },
        pubdata_params: Default::default(),
        pending_l2_blocks,
    }
}

pub(super) fn create_updates_manager() -> UpdatesManager {
    let l1_batch_env = default_l1_batch_env(1, 1, Address::default());
    let timestamp_ms = l1_batch_env.first_l2_block.timestamp * 1000;
    UpdatesManager::new(
        &BatchInitParams {
            l1_batch_env,
            system_env: default_system_env(),
            pubdata_params: Default::default(),
            timestamp_ms,
        },
        Default::default(),
    )
}

pub(super) fn create_transaction(fee_per_gas: u64, gas_per_pubdata: u64) -> Transaction {
    create_l2_transaction(fee_per_gas, gas_per_pubdata).into()
}

pub(super) fn create_execution_result(
    storage_logs: impl IntoIterator<Item = (U256, Query)>,
) -> VmExecutionResultAndLogs {
    let storage_logs: Vec<_> = storage_logs
        .into_iter()
        .map(|(key, query)| query.into_log(key))
        .collect();

    let total_log_queries = storage_logs.len() + 2;
    VmExecutionResultAndLogs {
        logs: VmExecutionLogs {
            storage_logs,
            total_log_queries_count: total_log_queries,
            ..VmExecutionLogs::default()
        },
        statistics: VmExecutionStatistics {
            total_log_queries,
            ..VmExecutionStatistics::default()
        },
        ..VmExecutionResultAndLogs::mock_success()
    }
}

#[derive(Debug, Clone, Copy)]
pub(super) enum Query {
    Read(U256),
    InitialWrite(U256),
    RepeatedWrite(U256, U256),
}

impl Query {
    fn into_log(self, key: U256) -> StorageLogWithPreviousValue {
        StorageLogWithPreviousValue {
            log: StorageLog {
                kind: match self {
                    Self::Read(_) => StorageLogKind::Read,
                    Self::InitialWrite(_) => StorageLogKind::InitialWrite,
                    Self::RepeatedWrite(_, _) => StorageLogKind::RepeatedWrite,
                },
                key: StorageKey::new(AccountTreeId::new(Address::default()), u256_to_h256(key)),
                value: u256_to_h256(match self {
                    Query::Read(_) => U256::zero(),
                    Query::InitialWrite(value) | Query::RepeatedWrite(_, value) => value,
                }),
            },
            previous_value: u256_to_h256(match self {
                Query::Read(value) | Query::RepeatedWrite(value, _) => value,
                Query::InitialWrite(_) => U256::zero(),
            }),
        }
    }
}

#[tokio::test]
async fn sealed_by_number_of_txs() {
    let config = StateKeeperConfig {
        transaction_slots: 2,
        ..StateKeeperConfig::for_tests()
    };
    let sealer = SequencerSealer::with_sealers(config, vec![Box::new(SlotsCriterion)]);

    TestScenario::new()
        .seal_l2_block_when(|updates| updates.l2_block.executed_transactions.len() == 1)
        .next_tx("First tx", random_tx(1), successful_exec())
        .l2_block_sealed("L2 block 1")
        .next_tx("Second tx", random_tx(2), successful_exec())
        .l2_block_sealed("L2 block 2")
        .batch_sealed("Batch 1")
        .run(sealer)
        .await;
}

#[tokio::test]
async fn batch_sealed_before_l2_block_does() {
    let config = StateKeeperConfig {
        transaction_slots: 2,
        ..StateKeeperConfig::for_tests()
    };
    let sealer = SequencerSealer::with_sealers(config, vec![Box::new(SlotsCriterion)]);

    // L2 block sealer will not return true before the batch is sealed because the batch only has 2 txs.
    TestScenario::new()
        .seal_l2_block_when(|updates| updates.l2_block.executed_transactions.len() == 3)
        .next_tx("First tx", random_tx(1), successful_exec())
        .next_tx("Second tx", random_tx(2), successful_exec())
        .l2_block_sealed_with("L2 block with two txs", |updates| {
            assert_eq!(
                updates.l2_block.executed_transactions.len(),
                2,
                "The L2 block should have 2 txs"
            );
        })
        .batch_sealed("Batch 1")
        .run(sealer)
        .await;
}

#[tokio::test]
async fn rejected_tx() {
    let config = StateKeeperConfig {
        transaction_slots: 2,
        ..StateKeeperConfig::for_tests()
    };
    let sealer = SequencerSealer::with_sealers(config, vec![Box::new(SlotsCriterion)]);

    let rejected_tx = random_tx(1);
    TestScenario::new()
        .seal_l2_block_when(|updates| updates.l2_block.executed_transactions.len() == 1)
        .next_tx(
            "Rejected tx",
            rejected_tx.clone(),
            rejected_exec(Halt::InnerTxError),
        )
        .tx_rejected(
            "Tx got rejected",
            rejected_tx,
            UnexecutableReason::Halt(Halt::InnerTxError),
        )
        .next_tx("Successful tx", random_tx(2), successful_exec())
        .l2_block_sealed("L2 block with successful tx")
        .next_tx("Second successful tx", random_tx(3), successful_exec())
        .l2_block_sealed("Second L2 block")
        .batch_sealed("Batch with 2 successful txs")
        .run(sealer)
        .await;
}

#[tokio::test]
async fn bootloader_tip_out_of_gas_flow() {
    let config = StateKeeperConfig {
        transaction_slots: 2,
        ..StateKeeperConfig::for_tests()
    };
    let sealer = SequencerSealer::with_sealers(config, vec![Box::new(SlotsCriterion)]);

    let first_tx = random_tx(1);
    let bootloader_out_of_gas_tx = random_tx(2);
    let third_tx = random_tx(3);
    TestScenario::new()
        .seal_l2_block_when(|updates| updates.l2_block.executed_transactions.len() == 1)
        .next_tx("First tx", first_tx, successful_exec())
        .l2_block_sealed("L2 block with 1st tx")
        .next_tx(
            "Tx -> Bootloader tip out of gas",
            bootloader_out_of_gas_tx.clone(),
            rejected_exec(Halt::BootloaderOutOfGas),
        )
        .tx_rollback(
            "Last tx rolled back to seal the block",
            bootloader_out_of_gas_tx.clone(),
        )
        .batch_sealed("Batch sealed with 1 tx")
        .next_tx(
            "Same tx now succeeds",
            bootloader_out_of_gas_tx,
            successful_exec(),
        )
        .l2_block_sealed("L2 block with this tx sealed")
        .next_tx("Second tx of the 2nd batch", third_tx, successful_exec())
        .l2_block_sealed("L2 block with 2nd tx")
        .batch_sealed("2nd batch sealed")
        .run(sealer)
        .await;
}

#[tokio::test]
async fn pending_batch_is_applied() {
    let config = StateKeeperConfig {
        transaction_slots: 3,
        ..StateKeeperConfig::for_tests()
    };
    let sealer = SequencerSealer::with_sealers(config, vec![Box::new(SlotsCriterion)]);

    let pending_batch = pending_batch_data(vec![
        L2BlockExecutionData {
            number: L2BlockNumber(1),
            timestamp: 1,
            prev_block_hash: L2BlockHasher::new(L2BlockNumber(0), 0, H256::zero())
                .finalize(ProtocolVersionId::latest()),
            virtual_blocks: 1,
            txs: vec![random_tx(1)],
        },
        L2BlockExecutionData {
            number: L2BlockNumber(2),
            timestamp: 2,
            prev_block_hash: L2BlockHasher::new(L2BlockNumber(1), 1, H256::zero())
                .finalize(ProtocolVersionId::latest()),
            virtual_blocks: 1,
            txs: vec![random_tx(2)],
        },
    ]);

    // We configured state keeper to use different system contract hashes, so it must seal the pending batch immediately.
    TestScenario::new()
        .seal_l2_block_when(|updates| updates.l2_block.executed_transactions.len() == 1)
        .load_pending_batch(pending_batch)
        .next_tx("Final tx of batch", random_tx(3), successful_exec())
        .l2_block_sealed_with("L2 block with a single tx", |updates| {
            assert_eq!(
                updates.l2_block.executed_transactions.len(),
                1,
                "Only one transaction should be in L2 block"
            );
        })
        .batch_sealed_with("Batch sealed with all 3 txs", |updates| {
            assert_eq!(
                updates.l1_batch.executed_transaction_hashes.len(),
                3,
                "There should be 3 transactions in the batch"
            );
        })
        .run(sealer)
        .await;
}

/// Load protocol upgrade transactions
#[tokio::test]
async fn load_upgrade_tx() {
    let sealer = SequencerSealer::for_tests();
    let scenario = TestScenario::new();
    let batch_executor = TestBatchExecutorBuilder::new(&scenario);
    let (stop_sender, _stop_receiver) = watch::channel(false);

    let (mut io, output_handler) = TestIO::new(stop_sender, scenario);
    io.add_upgrade_tx(ProtocolVersionId::latest(), random_upgrade_tx(1));
    io.add_upgrade_tx(ProtocolVersionId::next(), random_upgrade_tx(2));

    let mut sk = StateKeeperInner::from(StateKeeperBuilder::new(
        Box::new(io),
        Box::new(batch_executor),
        output_handler,
        Arc::new(sealer),
        Arc::new(MockReadStorageFactory),
        None,
    ));

    // Since the version hasn't changed, and we are not using shared bridge, we should not load any
    // upgrade transactions.
    assert_eq!(
        sk.load_protocol_upgrade_tx(&[], ProtocolVersionId::latest(), L1BatchNumber(2))
            .await
            .unwrap(),
        None
    );

    // If the protocol version has changed, we should load the upgrade transaction.
    assert_eq!(
        sk.load_protocol_upgrade_tx(&[], ProtocolVersionId::next(), L1BatchNumber(2))
            .await
            .unwrap(),
        Some(random_upgrade_tx(2))
    );

    // TODO: add one more test case for the shared bridge after it's integrated.
    // If we are processing the 1st batch while using the shared bridge,
    // we should load the upgrade transaction -- that's the `GenesisUpgrade`.
}

/// Unconditionally seal the batch without triggering specific criteria.
/// TODO(PLA-881): this test can be flaky if run under load.
#[tokio::test]
async fn unconditional_sealing() {
    // Trigger to know when to seal the batch.
    // Once L2 block with one tx would be sealed, trigger would allow batch to be sealed as well.
    let batch_seal_trigger = Arc::new(AtomicBool::new(false));
    let batch_seal_trigger_checker = batch_seal_trigger.clone();
    let start = Instant::now();
    let seal_l2_block_after = POLL_WAIT_DURATION; // Seal after 2 state keeper polling duration intervals.

    let config = StateKeeperConfig {
        transaction_slots: 2,
        ..StateKeeperConfig::for_tests()
    };
    let sealer = SequencerSealer::with_sealers(config, vec![Box::new(SlotsCriterion)]);

    TestScenario::new()
        .seal_l1_batch_when(move |_| batch_seal_trigger_checker.load(Ordering::Relaxed))
        .seal_l2_block_when(move |manager| {
            if manager.pending_executed_transactions_len() != 0
                && start.elapsed() >= seal_l2_block_after
            {
                batch_seal_trigger.store(true, Ordering::Relaxed);
                true
            } else {
                false
            }
        })
        .next_tx("The only tx", random_tx(1), successful_exec())
        .no_txs_until_next_action("We don't give transaction to wait for L2 block to be sealed")
        .l2_block_sealed("L2 block is sealed with just one tx")
        .no_txs_until_next_action("Still no tx")
        .batch_sealed("Batch is sealed with just one tx")
        .run(sealer)
        .await;
}

/// Checks the next L2 block sealed after pending batch has a correct timestamp
#[tokio::test]
async fn l2_block_timestamp_after_pending_batch() {
    let config = StateKeeperConfig {
        transaction_slots: 2,
        ..StateKeeperConfig::for_tests()
    };
    let sealer = SequencerSealer::with_sealers(config, vec![Box::new(SlotsCriterion)]);

    let pending_batch = pending_batch_data(vec![L2BlockExecutionData {
        number: L2BlockNumber(1),
        timestamp: 1,
        prev_block_hash: L2BlockHasher::new(L2BlockNumber(0), 0, H256::zero())
            .finalize(ProtocolVersionId::latest()),
        virtual_blocks: 1,
        txs: vec![random_tx(1)],
    }]);

    TestScenario::new()
        .seal_l2_block_when(|updates| updates.l2_block.executed_transactions.len() == 1)
        .load_pending_batch(pending_batch)
        .next_tx(
            "First tx after pending batch",
            random_tx(2),
            successful_exec(),
        )
        .l2_block_sealed_with("L2 block with a single tx", move |updates| {
            assert_eq!(
                updates.l2_block.timestamp(),
                2,
                "Timestamp for the new block must be taken from the test IO"
            );
        })
        .batch_sealed("Batch is sealed with two transactions")
        .run(sealer)
        .await;
}

/// Makes sure that the timestamp doesn't decrease in consequent L2 blocks.
///
/// Timestamps are faked in the IO layer, so this test mostly makes sure that the state keeper doesn't substitute
/// any unexpected value on its own.
#[tokio::test]
async fn time_is_monotonic() {
    let timestamp_first_l2_block = Arc::new(AtomicU64::new(0u64)); // Time is faked in tests.
    let timestamp_second_l2_block = timestamp_first_l2_block.clone();
    let timestamp_third_l2_block = timestamp_first_l2_block.clone();

    let config = StateKeeperConfig {
        transaction_slots: 2,
        ..StateKeeperConfig::for_tests()
    };
    let sealer = SequencerSealer::with_sealers(config, vec![Box::new(SlotsCriterion)]);

    TestScenario::new()
        .seal_l2_block_when(|updates| updates.l2_block.executed_transactions.len() == 1)
        .next_tx("First tx", random_tx(1), successful_exec())
        .l2_block_sealed_with("L2 block 1", move |updates| {
            let min_expected = timestamp_first_l2_block.load(Ordering::Relaxed);
            let actual = updates.l2_block.timestamp();
            assert!(
                actual > min_expected,
                "First L2 block: Timestamp cannot decrease. Expected at least {}, got {}",
                min_expected,
                actual
            );
            timestamp_first_l2_block.store(updates.l2_block.timestamp(), Ordering::Relaxed);
        })
        .next_tx("Second tx", random_tx(2), successful_exec())
        .l2_block_sealed_with("L2 block 2", move |updates| {
            let min_expected = timestamp_second_l2_block.load(Ordering::Relaxed);
            let actual = updates.l2_block.timestamp();
            assert!(
                actual > min_expected,
                "Second L2 block: Timestamp cannot decrease. Expected at least {}, got {}",
                min_expected,
                actual
            );
            timestamp_second_l2_block.store(updates.l2_block.timestamp(), Ordering::Relaxed);
        })
        .batch_sealed_with("Batch 1", move |updates| {
            // Timestamp from the currently stored L2 block would be used in the fictive L2 block.
            // It should be correct as well.
            let min_expected = timestamp_third_l2_block.load(Ordering::Relaxed);
            let actual = updates.l2_block.timestamp();
            assert!(
                actual > min_expected,
                "Fictive L2 block: Timestamp cannot decrease. Expected at least {}, got {}",
                min_expected,
                actual
            );
            timestamp_third_l2_block.store(updates.l2_block.timestamp(), Ordering::Relaxed);
        })
        .run(sealer)
        .await;
}

#[tokio::test]
async fn protocol_upgrade() {
    let config = StateKeeperConfig {
        transaction_slots: 2,
        ..StateKeeperConfig::for_tests()
    };
    let sealer = SequencerSealer::with_sealers(config, vec![Box::new(SlotsCriterion)]);

    TestScenario::new()
        .seal_l2_block_when(|updates| updates.l2_block.executed_transactions.len() == 1)
        .next_tx("First tx", random_tx(1), successful_exec())
        .l2_block_sealed("L2 block 1")
        .increment_protocol_version("Increment protocol version")
        .next_tx("Second tx", random_tx(2), successful_exec())
        .l2_block_sealed("L2 block 2")
        .batch_sealed_with("Batch 1", move |updates| {
            assert_eq!(
                updates.protocol_version(),
                ProtocolVersionId::latest(),
                "Should close batch with initial protocol version"
            )
        })
        .next_tx("Third tx", random_tx(3), successful_exec())
        .l2_block_sealed_with("L2 block 3", move |updates| {
            assert_eq!(
                updates.protocol_version(),
                ProtocolVersionId::next(),
                "Should open batch with current protocol version"
            )
        })
        .next_tx("Fourth tx", random_tx(4), successful_exec())
        .l2_block_sealed("L2 block 4")
        .batch_sealed("Batch 2")
        .run(sealer)
        .await;
}

/// Checks the next L2 block timestamp is updated upon receiving a transaction
#[tokio::test]
async fn l2_block_timestamp_updated_after_first_tx() {
    let config = StateKeeperConfig {
        transaction_slots: 2,
        ..StateKeeperConfig::for_tests()
    };
    let sealer = SequencerSealer::with_sealers(config, vec![Box::new(SlotsCriterion)]);
    let new_timestamp_ms = 555000;

    TestScenario::new()
        .seal_l2_block_when(|updates| updates.l2_block.executed_transactions.len() == 1)
        .next_tx("First tx", random_tx(1), successful_exec())
        .l2_block_sealed("L2 block 1")
        .update_l2_block_timestamp("Update the next l2 block timestamp", new_timestamp_ms)
        .next_tx("New tx", random_tx(1), successful_exec())
        .l2_block_sealed_with("L2 block 2", move |updates| {
            let actual = updates.l2_block.timestamp_ms();
            assert_eq!(
                actual, new_timestamp_ms,
                "L2 block timestamp must be updated"
            );
        })
        .run(sealer)
        .await;
}<|MERGE_RESOLUTION|>--- conflicted
+++ resolved
@@ -24,13 +24,8 @@
 };
 
 use crate::{
-<<<<<<< HEAD
-    io::PendingBatchData,
+    io::{BatchInitParams, PendingBatchData},
     keeper::{StateKeeperInner, POLL_WAIT_DURATION},
-=======
-    io::{BatchInitParams, PendingBatchData},
-    keeper::POLL_WAIT_DURATION,
->>>>>>> 4265ea8a
     seal_criteria::{criteria::SlotsCriterion, SequencerSealer, UnexecutableReason},
     testonly::{
         successful_exec,
