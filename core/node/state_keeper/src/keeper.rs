use std::{
    convert::Infallible,
    sync::Arc,
    time::{Duration, Instant},
};

use anyhow::Context as _;
use tokio::sync::watch;
use tracing::{info_span, Instrument};
use zksync_health_check::{HealthUpdater, ReactiveHealthCheck};
use zksync_multivm::{
    interface::{
        executor::{BatchExecutor, BatchExecutorFactory},
        Halt, L1BatchEnv, SystemEnv,
    },
    utils::StorageWritesDeduplicator,
};
use zksync_shared_metrics::{TxStage, APP_METRICS};
use zksync_state::{OwnedStorage, ReadStorageFactory};
use zksync_types::{
    block::L2BlockExecutionData, commitment::PubdataParams, l2::TransactionType,
    protocol_upgrade::ProtocolUpgradeTx, protocol_version::ProtocolVersionId, try_stoppable,
<<<<<<< HEAD
    utils::display_timestamp, L1BatchNumber, OrStopped, StopContext, Transaction,
=======
    utils::display_timestamp, InteropRoot, L1BatchNumber, L2BlockNumber, OrStopped, StopContext,
    Transaction,
>>>>>>> 6e609ecb
};
use zksync_vm_executor::whitelist::DeploymentTxFilter;

use crate::{
    executor::TxExecutionResult,
    health::StateKeeperHealthDetails,
    io::{IoCursor, L1BatchParams, L2BlockParams, OutputHandler, PendingBatchData, StateKeeperIO},
    metrics::{AGGREGATION_METRICS, KEEPER_METRICS, L1_BATCH_METRICS},
    seal_criteria::{ConditionalSealer, SealData, SealResolution, UnexecutableReason},
    updates::UpdatesManager,
    utils::is_canceled,
};

/// Amount of time to block on waiting for some resource. The exact value is not really important,
/// we only need it to not block on waiting indefinitely and be able to process cancellation requests.
pub(super) const POLL_WAIT_DURATION: Duration = Duration::from_secs(1);

/// State keeper represents a logic layer of L1 batch / L2 block processing flow.
///
/// It's responsible for taking all the data from the `StateKeeperIO`, feeding it into `BatchExecutor` objects
/// and calling `SealManager` to decide whether an L2 block or L1 batch should be sealed.
///
/// State keeper maintains the batch execution state in the `UpdatesManager` until batch is sealed and these changes
/// are persisted by the `StateKeeperIO` implementation.
///
/// You can think of it as a state machine that runs over a sequence of incoming transactions, turning them into
/// a sequence of executed L2 blocks and batches.
#[derive(Debug)]
pub struct ZkSyncStateKeeper {
    io: Box<dyn StateKeeperIO>,
    output_handler: OutputHandler,
    batch_executor: Box<dyn BatchExecutorFactory<OwnedStorage>>,
    sealer: Arc<dyn ConditionalSealer>,
    storage_factory: Arc<dyn ReadStorageFactory>,
    health_updater: HealthUpdater,
    deployment_tx_filter: Option<DeploymentTxFilter>,
}

impl ZkSyncStateKeeper {
    pub fn new(
        sequencer: Box<dyn StateKeeperIO>,
        batch_executor: Box<dyn BatchExecutorFactory<OwnedStorage>>,
        output_handler: OutputHandler,
        sealer: Arc<dyn ConditionalSealer>,
        storage_factory: Arc<dyn ReadStorageFactory>,
        deployment_tx_filter: Option<DeploymentTxFilter>,
    ) -> Self {
        Self {
            io: sequencer,
            batch_executor,
            output_handler,
            sealer,
            storage_factory,
            health_updater: ReactiveHealthCheck::new("state_keeper").1,
            deployment_tx_filter,
        }
    }

    pub async fn run(mut self, stop_receiver: watch::Receiver<bool>) -> anyhow::Result<()> {
        try_stoppable!(self.run_inner(stop_receiver).await);
        Ok(())
    }

    /// Fallible version of `run` routine that allows to easily exit upon cancellation.
    async fn run_inner(
        &mut self,
        mut stop_receiver: watch::Receiver<bool>,
    ) -> Result<Infallible, OrStopped> {
        let (cursor, pending_batch_params) = self.io.initialize().await?;
        self.output_handler.initialize(&cursor).await?;
        self.health_updater
            .update(StateKeeperHealthDetails::from(&cursor).into());
        tracing::info!(
            "Starting state keeper. Next l1 batch to seal: {}, next L2 block to seal: {}",
            cursor.l1_batch,
            cursor.next_l2_block
        );

        // Re-execute pending batch if it exists. Otherwise, initialize a new batch.
        let PendingBatchData {
            mut l1_batch_env,
            mut system_env,
            mut pubdata_params,
            pending_l2_blocks,
        } = match pending_batch_params {
            Some(params) => {
                tracing::info!(
                    "There exists a pending batch consisting of {} L2 blocks, the first one is {}",
                    params.pending_l2_blocks.len(),
                    params
                        .pending_l2_blocks
                        .first()
                        .context("expected at least one pending L2 block")?
                        .number
                );
                params
            }
            None => {
                tracing::info!("There is no open pending batch, starting a new empty batch");
                let (system_env, l1_batch_env, pubdata_params) = self
                    .wait_for_new_batch_env(&cursor, &mut stop_receiver)
                    .await
                    .stop_context("failed getting new batch params")?;
                PendingBatchData {
                    l1_batch_env,
                    pending_l2_blocks: Vec::new(),
                    system_env,
                    pubdata_params,
                }
            }
        };

        let protocol_version = system_env.version;
        let previous_batch_protocol_version = self
            .io
            .load_batch_version_id(l1_batch_env.number - 1)
            .await?;
        let mut updates_manager = UpdatesManager::new(
            &l1_batch_env,
            &system_env,
            pubdata_params,
            previous_batch_protocol_version,
        );
        let mut protocol_upgrade_tx: Option<ProtocolUpgradeTx> = self
            .load_protocol_upgrade_tx(&pending_l2_blocks, protocol_version, l1_batch_env.number)
            .await?;

        let mut batch_executor = self
            .create_batch_executor(
                l1_batch_env.clone(),
                system_env.clone(),
                pubdata_params,
                &stop_receiver,
            )
            .await?;
        self.restore_state(
            &mut *batch_executor,
            &mut updates_manager,
            pending_l2_blocks,
            &stop_receiver,
        )
        .await?;

        let mut l1_batch_seal_delta: Option<Instant> = None;
        while !is_canceled(&stop_receiver) {
            // This function will run until the batch can be sealed.
            self.process_l1_batch(
                &mut *batch_executor,
                &mut updates_manager,
                protocol_upgrade_tx,
                &stop_receiver,
            )
            .await?;
            assert!(!updates_manager.has_next_block_params());

            // Finish current batch with an empty block.
            if !updates_manager.l2_block.executed_transactions.is_empty() {
                self.seal_l2_block(&updates_manager).await?;
                // We've sealed the L2 block that we had, but we still need to set up the timestamp
                // for the fictive L2 block.
                let new_l2_block_params = self
                    .wait_for_new_l2_block_params(&updates_manager, &stop_receiver)
                    .await?;
                Self::set_l2_block_params(&mut updates_manager, new_l2_block_params);
                Self::start_next_l2_block(&mut updates_manager, &mut *batch_executor).await?;
            }

            updates_manager.clear_interop_roots();
            let (finished_batch, _) = batch_executor.finish_batch().await?;
            let sealed_batch_protocol_version = updates_manager.protocol_version();
            updates_manager.finish_batch(finished_batch);
            let mut next_cursor = updates_manager.io_cursor();
            let previous_batch_protocol_version = updates_manager.protocol_version();
            self.output_handler
                .handle_l1_batch(Arc::new(updates_manager))
                .await
                .with_context(|| format!("failed sealing L1 batch {l1_batch_env:?}"))?;

            if let Some(delta) = l1_batch_seal_delta {
                L1_BATCH_METRICS.seal_delta.observe(delta.elapsed());
            }
            l1_batch_seal_delta = Some(Instant::now());

            // Start the new batch.
            next_cursor.l1_batch += 1;
            (system_env, l1_batch_env, pubdata_params) = self
                .wait_for_new_batch_env(&next_cursor, &mut stop_receiver)
                .await?;
            updates_manager = UpdatesManager::new(
                &l1_batch_env,
                &system_env,
                pubdata_params,
                previous_batch_protocol_version,
            );
            batch_executor = self
                .create_batch_executor(
                    l1_batch_env.clone(),
                    system_env.clone(),
                    pubdata_params,
                    &stop_receiver,
                )
                .await?;

            let version_changed = system_env.version != sealed_batch_protocol_version;
            protocol_upgrade_tx = if version_changed {
                self.load_upgrade_tx(system_env.version).await?
            } else {
                None
            };
        }
        Err(OrStopped::Stopped)
    }

    async fn create_batch_executor(
        &mut self,
        l1_batch_env: L1BatchEnv,
        system_env: SystemEnv,
        pubdata_params: PubdataParams,
        stop_receiver: &watch::Receiver<bool>,
    ) -> Result<Box<dyn BatchExecutor<OwnedStorage>>, OrStopped> {
        let storage = self
            .storage_factory
            .access_storage(stop_receiver, l1_batch_env.number - 1)
            .await
            .stop_context("failed creating VM storage")?;
        Ok(self
            .batch_executor
            .init_batch(storage, l1_batch_env, system_env, pubdata_params))
    }

    /// This function is meant to be called only once during the state-keeper initialization.
    /// It will check if we should load a protocol upgrade or a `GenesisUpgrade` transaction,
    /// perform some checks and return it.
    pub(super) async fn load_protocol_upgrade_tx(
        &mut self,
        pending_l2_blocks: &[L2BlockExecutionData],
        protocol_version: ProtocolVersionId,
        l1_batch_number: L1BatchNumber,
    ) -> anyhow::Result<Option<ProtocolUpgradeTx>> {
        // After the Shared Bridge is integrated,
        // there has to be a GenesisUpgrade upgrade transaction after the chain genesis.
        // It has to be the first transaction of the first batch.
        // The GenesisUpgrade upgrade does not bump the protocol version, but attaches an upgrade
        // transaction to the genesis protocol version.
        let first_batch_in_shared_bridge =
            l1_batch_number == L1BatchNumber(1) && !protocol_version.is_pre_shared_bridge();
        let previous_batch_protocol_version =
            self.io.load_batch_version_id(l1_batch_number - 1).await?;

        let version_changed = protocol_version != previous_batch_protocol_version;
        let mut protocol_upgrade_tx = if version_changed || first_batch_in_shared_bridge {
            self.io.load_upgrade_tx(protocol_version).await?
        } else {
            None
        };

        // Sanity check: if `txs_to_reexecute` is not empty and upgrade tx is present for this block
        // then it must be the first one in `txs_to_reexecute`.
        if !pending_l2_blocks.is_empty() && protocol_upgrade_tx.is_some() {
            // We already processed the upgrade tx but did not seal the batch it was in.
            let first_tx_to_reexecute = &pending_l2_blocks[0].txs[0];
            assert_eq!(
                first_tx_to_reexecute.tx_format(),
                TransactionType::ProtocolUpgradeTransaction,
                "Expected an upgrade transaction to be the first one in pending L2 blocks, but found {:?}",
                first_tx_to_reexecute.hash()
            );
            tracing::info!(
                "There is a protocol upgrade in batch #{l1_batch_number}, upgrade tx already processed"
            );
            protocol_upgrade_tx = None; // The protocol upgrade was already executed
        }

        if protocol_upgrade_tx.is_some() {
            tracing::info!("There is a new upgrade tx to be executed in batch #{l1_batch_number}");
        }
        Ok(protocol_upgrade_tx)
    }

    async fn load_upgrade_tx(
        &mut self,
        protocol_version: ProtocolVersionId,
    ) -> anyhow::Result<Option<ProtocolUpgradeTx>> {
        self.io
            .load_upgrade_tx(protocol_version)
            .await
            .with_context(|| format!("failed loading upgrade transaction for {protocol_version:?}"))
    }

    async fn load_l2_block_interop_root(
        &mut self,
        l2block_number: L2BlockNumber,
    ) -> anyhow::Result<Vec<InteropRoot>> {
        self.io
            .load_l2_block_interop_root(l2block_number)
            .await
            .with_context(|| "failed loading message root".to_string())
    }

    #[tracing::instrument(
        skip_all,
        fields(
            l1_batch = %cursor.l1_batch,
        )
    )]
    async fn wait_for_new_batch_params(
        &mut self,
        cursor: &IoCursor,
        stop_receiver: &watch::Receiver<bool>,
    ) -> Result<L1BatchParams, OrStopped> {
        while !is_canceled(stop_receiver) {
            if let Some(params) = self
                .io
                .wait_for_new_batch_params(cursor, POLL_WAIT_DURATION)
                .await?
            {
                return Ok(params);
            }
        }
        Err(OrStopped::Stopped)
    }

    #[tracing::instrument(
        skip_all,
        fields(
            l1_batch = %cursor.l1_batch,
        )
    )]
    async fn wait_for_new_batch_env(
        &mut self,
        cursor: &IoCursor,
        stop_receiver: &mut watch::Receiver<bool>,
    ) -> Result<(SystemEnv, L1BatchEnv, PubdataParams), OrStopped> {
        // `io.wait_for_new_batch_params(..)` is not cancel-safe; once we get new batch params, we must hold onto them
        // until we get the rest of parameters from I/O or receive a stop request.
        let params = self
            .wait_for_new_batch_params(cursor, stop_receiver)
            .await?;
        let contracts = self
            .io
            .load_base_system_contracts(params.protocol_version, cursor)
            .await
            .with_context(|| {
                format!(
                    "failed loading system contracts for protocol version {:?}",
                    params.protocol_version
                )
            })?;

        // `select!` is safe to use here; `io.load_batch_state_hash(..)` is cancel-safe by contract
        tokio::select! {
            hash_result = self.io.load_batch_state_hash(cursor.l1_batch - 1) => {
                let previous_batch_hash = hash_result.context("cannot load state hash for previous L1 batch")?;
                Ok(params.into_env(self.io.chain_id(), contracts, cursor, previous_batch_hash))
            }
            _ = stop_receiver.changed() => Err(OrStopped::Stopped),
        }
    }

    #[tracing::instrument(
        skip_all,
        fields(
            l1_batch = %updates.l1_batch.number,
            l2_block = %updates.l2_block.number,
        )
    )]
    async fn wait_for_new_l2_block_params(
        &mut self,
        updates: &UpdatesManager,
        stop_receiver: &watch::Receiver<bool>,
    ) -> Result<L2BlockParams, OrStopped> {
        let latency = KEEPER_METRICS.wait_for_l2_block_params.start();
        let cursor = updates.io_cursor();
        while !is_canceled(stop_receiver) {
            if let Some(params) = self
                .io
                .wait_for_new_l2_block_params(&cursor, POLL_WAIT_DURATION)
                .await
                .context("error waiting for new L2 block params")?
            {
                self.health_updater
                    .update(StateKeeperHealthDetails::from(&cursor).into());

                latency.observe();
                return Ok(params);
            }
        }
        Err(OrStopped::Stopped)
    }

    fn set_l2_block_params(updates_manager: &mut UpdatesManager, l2_block_params: L2BlockParams) {
        tracing::debug!(
            "Setting next L2 block #{} (L1 batch #{}) with initial params: timestamp {}, virtual block {}",
            updates_manager.l2_block.number + 1,
            updates_manager.l1_batch.number,
            display_timestamp(l2_block_params.timestamp),
            l2_block_params.virtual_blocks
        );
        updates_manager.set_next_l2_block_params(l2_block_params);
    }

    #[tracing::instrument(
        skip_all,
        fields(
            l1_batch = %updates_manager.l1_batch.number,
            l2_block = %updates_manager.l2_block.number,
        )
    )]
    async fn start_next_l2_block(
        updates_manager: &mut UpdatesManager,
        batch_executor: &mut dyn BatchExecutor<OwnedStorage>,
    ) -> anyhow::Result<()> {
        updates_manager.push_l2_block();
        let block_env = updates_manager.l2_block.get_env();
        tracing::debug!(
            "Initialized new L2 block #{} (L1 batch #{}) with timestamp {}",
            block_env.number,
            updates_manager.l1_batch.number,
            display_timestamp(block_env.timestamp)
        );
        batch_executor
            .start_next_l2_block(block_env.clone())
            .await
            .with_context(|| {
                format!("failed starting L2 block with {block_env:?} in batch executor")
            })
    }

    #[tracing::instrument(
        skip_all,
        fields(
            l1_batch = %updates_manager.l1_batch.number,
            l2_block = %updates_manager.l2_block.number,
        )
    )]
    async fn seal_l2_block(&mut self, updates_manager: &UpdatesManager) -> anyhow::Result<()> {
        self.output_handler
            .handle_l2_block(updates_manager)
            .await
            .with_context(|| {
                format!(
                    "handling L2 block #{} failed",
                    updates_manager.l2_block.number
                )
            })
    }

    /// Applies the "pending state" on the `UpdatesManager`.
    /// Pending state means transactions that were executed before the server restart. Before we continue processing the
    /// batch, we need to restore the state. We must ensure that every transaction is executed successfully.
    ///
    /// Additionally, it initialized the next L2 block timestamp.
    #[tracing::instrument(
        skip_all,
        fields(n_blocks = %l2_blocks_to_reexecute.len())
    )]
    async fn restore_state(
        &mut self,
        batch_executor: &mut dyn BatchExecutor<OwnedStorage>,
        updates_manager: &mut UpdatesManager,
        l2_blocks_to_reexecute: Vec<L2BlockExecutionData>,
        stop_receiver: &watch::Receiver<bool>,
    ) -> Result<(), OrStopped> {
        if l2_blocks_to_reexecute.is_empty() {
            return Ok(());
        }

        for (index, l2_block) in l2_blocks_to_reexecute.into_iter().enumerate() {
            // Push any non-first L2 block to updates manager. The first one was pushed when `updates_manager` was initialized.
            if index > 0 {
                Self::set_l2_block_params(
                    updates_manager,
                    L2BlockParams {
                        timestamp: l2_block.timestamp,
                        virtual_blocks: l2_block.virtual_blocks,
                        interop_roots: self.load_l2_block_interop_root(l2_block.number).await?,
                    },
                );
                Self::start_next_l2_block(updates_manager, batch_executor).await?;
            }

            let l2_block_number = l2_block.number;
            tracing::info!(
                "Starting to reexecute transactions from sealed L2 block #{l2_block_number}"
            );
            for tx in l2_block.txs {
                let result = batch_executor
                    .execute_tx(tx.clone())
                    .await
                    .with_context(|| format!("failed re-executing transaction {:?}", tx.hash()))?;
                let result = TxExecutionResult::new(result);

                APP_METRICS.processed_txs[&TxStage::StateKeeper].inc();
                APP_METRICS.processed_l1_txs[&TxStage::StateKeeper].inc_by(tx.is_l1().into());

                let TxExecutionResult::Success {
                    tx_result,
                    tx_metrics: tx_execution_metrics,
                    call_tracer_result,
                    ..
                } = result
                else {
                    tracing::error!(
                        "Re-executing stored tx failed. Tx: {tx:?}. Err: {:?}",
                        result.err()
                    );
                    return Err(anyhow::anyhow!(
                        "Re-executing stored tx failed. It means that transaction was executed \
                         successfully before, but failed after a restart."
                    )
                    .into());
                };

                let tx_hash = tx.hash();
                let is_l1 = tx.is_l1();
                let exec_result_status = tx_result.result.clone();
                let initiator_account = tx.initiator_account();

                updates_manager.extend_from_executed_transaction(
                    tx,
                    *tx_result,
                    *tx_execution_metrics,
                    call_tracer_result,
                );

                tracing::debug!(
                    "Finished re-executing tx {tx_hash} by {initiator_account} (is_l1: {is_l1}, \
                     #{idx_in_l1_batch} in L1 batch #{l1_batch_number}, #{idx_in_l2_block} in L2 block #{l2_block_number}); \
                     status: {exec_result_status:?}. Tx execution metrics: {tx_execution_metrics:?}, block execution metrics: {block_execution_metrics:?}",
                    idx_in_l1_batch = updates_manager.pending_executed_transactions_len(),
                    l1_batch_number = updates_manager.l1_batch.number,
                    idx_in_l2_block = updates_manager.l2_block.executed_transactions.len(),
                    block_execution_metrics = updates_manager.pending_execution_metrics()
                );
            }
        }

        tracing::debug!(
            "All the transactions from the pending state were re-executed successfully"
        );

        // We've processed all the L2 blocks, and right now we're preparing the next *actual* L2 block.
        // The `wait_for_new_l2_block_params` call is used to initialize the StateKeeperIO with a correct new l2 block params
        let new_l2_block_params = self
            .wait_for_new_l2_block_params(updates_manager, stop_receiver)
            .await
            .stop_context("failed getting L2 block params")?;
        Self::set_l2_block_params(updates_manager, new_l2_block_params);
        Ok(())
    }

    #[tracing::instrument(
        skip_all,
        fields(l1_batch = %updates_manager.l1_batch.number)
    )]
    async fn process_l1_batch(
        &mut self,
        batch_executor: &mut dyn BatchExecutor<OwnedStorage>,
        updates_manager: &mut UpdatesManager,
        protocol_upgrade_tx: Option<ProtocolUpgradeTx>,
        stop_receiver: &watch::Receiver<bool>,
    ) -> Result<(), OrStopped> {
        if let Some(protocol_upgrade_tx) = protocol_upgrade_tx {
            self.process_upgrade_tx(batch_executor, updates_manager, protocol_upgrade_tx)
                .await?;
        }

        while !is_canceled(stop_receiver) {
            let full_latency = KEEPER_METRICS.process_l1_batch_loop_iteration.start();

            if self
                .io
                .should_seal_l1_batch_unconditionally(updates_manager)
                .await?
            {
                tracing::debug!(
                    "L1 batch #{} should be sealed unconditionally as per sealing rules",
                    updates_manager.l1_batch.number
                );

                // Push the current block if it has not been done yet and this will effectively create a fictive l2 block
                if let Some(next_l2_block_timestamp) = updates_manager.next_l2_block_timestamp_mut()
                {
                    self.io
                        .update_next_l2_block_timestamp(next_l2_block_timestamp);
                    Self::start_next_l2_block(updates_manager, batch_executor).await?;
                }

                self.report_seal_criteria_capacity(updates_manager);
                full_latency.observe();

                return Ok(());
            }

            if !updates_manager.has_next_block_params()
                && self.io.should_seal_l2_block(updates_manager)
            {
                tracing::debug!(
                    "L2 block #{} (L1 batch #{}) should be sealed as per sealing rules",
                    updates_manager.l2_block.number,
                    updates_manager.l1_batch.number
                );

                self.seal_l2_block(updates_manager).await?;

                // Get a tentative new l2 block parameters
                let mut next_l2_block_params = self
                    .wait_for_new_l2_block_params(updates_manager, stop_receiver)
                    .await
                    .stop_context("failed getting L2 block params")?;
<<<<<<< HEAD
=======
                next_l2_block_params.interop_roots = self.io.load_latest_interop_root().await?;
>>>>>>> 6e609ecb
                Self::set_l2_block_params(updates_manager, next_l2_block_params);
            }

            let waiting_latency = KEEPER_METRICS.waiting_for_tx.start();

            if let Some(next_l2_block_timestamp) = updates_manager.next_l2_block_timestamp_mut() {
                // The next block has not started yet, we keep updating the next l2 block parameters with correct timestamp
                self.io
                    .update_next_l2_block_timestamp(next_l2_block_timestamp);
            }

            let Some(tx) = self
                .io
                .wait_for_next_tx(
                    POLL_WAIT_DURATION,
                    updates_manager
                        .get_next_l2_block_params_or_batch_params()
                        .timestamp,
                )
                .instrument(info_span!("wait_for_next_tx"))
                .await
                .context("error waiting for next transaction")?
            else {
                waiting_latency.observe();
                tracing::trace!("No new transactions. Waiting!");
                continue;
            };
            waiting_latency.observe();

            let tx_hash = tx.hash();

            // We need to start a new block
            if updates_manager.has_next_block_params() {
                Self::start_next_l2_block(updates_manager, batch_executor).await?;
            }

            let (seal_resolution, exec_result) = self
                .process_one_tx(batch_executor, updates_manager, tx.clone())
                .await?;

            let latency = KEEPER_METRICS.match_seal_resolution.start();
            match &seal_resolution {
                SealResolution::NoSeal | SealResolution::IncludeAndSeal => {
                    let TxExecutionResult::Success {
                        tx_result,
                        tx_metrics: tx_execution_metrics,
                        call_tracer_result,
                        ..
                    } = exec_result
                    else {
                        unreachable!(
                            "Tx inclusion seal resolution must be a result of a successful tx execution",
                        );
                    };
                    updates_manager.extend_from_executed_transaction(
                        tx,
                        *tx_result,
                        *tx_execution_metrics,
                        call_tracer_result,
                    );
                }
                SealResolution::ExcludeAndSeal => {
                    batch_executor.rollback_last_tx().await.with_context(|| {
                        format!("failed rolling back transaction {tx_hash:?} in batch executor")
                    })?;
                    self.io.rollback(tx).await.with_context(|| {
                        format!("failed rolling back transaction {tx_hash:?} in I/O")
                    })?;
                }
                SealResolution::Unexecutable(reason) => {
                    batch_executor.rollback_last_tx().await.with_context(|| {
                        format!("failed rolling back transaction {tx_hash:?} in batch executor")
                    })?;
                    self.io
                        .reject(&tx, reason.clone())
                        .await
                        .with_context(|| format!("cannot reject transaction {tx_hash:?}"))?;
                }
            };
            latency.observe();

            if seal_resolution.should_seal() {
                tracing::debug!(
                    "L1 batch #{} should be sealed with resolution {seal_resolution:?} after executing \
                     transaction {tx_hash}",
                    updates_manager.l1_batch.number
                );
                self.report_seal_criteria_capacity(updates_manager);
                full_latency.observe();
                return Ok(());
            }
            full_latency.observe();
        }
        Err(OrStopped::Stopped)
    }

    async fn process_upgrade_tx(
        &mut self,
        batch_executor: &mut dyn BatchExecutor<OwnedStorage>,
        updates_manager: &mut UpdatesManager,
        protocol_upgrade_tx: ProtocolUpgradeTx,
    ) -> anyhow::Result<()> {
        // Sanity check: protocol upgrade tx must be the first one in the batch.
        assert_eq!(updates_manager.pending_executed_transactions_len(), 0);

        let tx: Transaction = protocol_upgrade_tx.into();
        let (seal_resolution, exec_result) = self
            .process_one_tx(batch_executor, updates_manager, tx.clone())
            .await?;

        match &seal_resolution {
            SealResolution::NoSeal | SealResolution::IncludeAndSeal => {
                let TxExecutionResult::Success {
                    tx_result,
                    tx_metrics: tx_execution_metrics,
                    call_tracer_result,
                    ..
                } = exec_result
                else {
                    anyhow::bail!("Tx inclusion seal resolution must be a result of a successful tx execution");
                };

                // Despite success of upgrade transaction is not enforced by protocol,
                // we panic here because failed upgrade tx is not intended in any case.
                if tx_result.result.is_failed() {
                    anyhow::bail!("Failed upgrade tx {:?}", tx.hash());
                }

                updates_manager.extend_from_executed_transaction(
                    tx,
                    *tx_result,
                    *tx_execution_metrics,
                    call_tracer_result,
                );
                Ok(())
            }
            SealResolution::ExcludeAndSeal => {
                anyhow::bail!("first tx in batch cannot result into `ExcludeAndSeal`");
            }
            SealResolution::Unexecutable(reason) => {
                anyhow::bail!(
                    "Upgrade transaction {:?} is unexecutable: {reason}",
                    tx.hash()
                );
            }
        }
    }

    /// Executes one transaction in the batch executor, and then decides whether the batch should be sealed.
    /// Batch may be sealed because of one of the following reasons:
    /// 1. The VM entered an incorrect state (e.g. out of gas). In that case, we must revert the transaction and seal
    /// the block.
    /// 2. Seal manager decided that batch is ready to be sealed.
    /// Note: this method doesn't mutate `updates_manager` in the end. However, reference should be mutable
    /// because we use `apply_and_rollback` method of `updates_manager.storage_writes_deduplicator`.
    #[tracing::instrument(skip_all)]
    async fn process_one_tx(
        &mut self,
        batch_executor: &mut dyn BatchExecutor<OwnedStorage>,
        updates_manager: &mut UpdatesManager,
        tx: Transaction,
    ) -> anyhow::Result<(SealResolution, TxExecutionResult)> {
        let latency = KEEPER_METRICS.execute_tx_outer_time.start();
        let exec_result = batch_executor
            .execute_tx(tx.clone())
            .await
            .with_context(|| format!("failed executing transaction {:?}", tx.hash()))?;
        let exec_result = TxExecutionResult::new(exec_result);
        latency.observe();

        APP_METRICS.processed_txs[&TxStage::StateKeeper].inc();
        APP_METRICS.processed_l1_txs[&TxStage::StateKeeper].inc_by(tx.is_l1().into());

        let latency = KEEPER_METRICS.determine_seal_resolution.start();
        // All of `TxExecutionResult::BootloaderOutOfGasForTx`,
        // `Halt::NotEnoughGasProvided` correspond to out-of-gas errors but of different nature.
        // - `BootloaderOutOfGasForTx`: it is returned when bootloader stack frame run out of gas before tx execution finished.
        // - `Halt::NotEnoughGasProvided`: there are checks in bootloader in some places (search for `checkEnoughGas` calls).
        //      They check if there is more gas in the frame than bootloader estimates it will need.
        //      This error is returned when such a check fails. Basically, bootloader doesn't continue execution but panics prematurely instead.
        // If some transaction fails with any of these errors and is the first transaction in L1 batch, then it's marked as unexecutable.
        // Otherwise, `ExcludeAndSeal` resolution is returned, i.e. batch will be sealed and transaction will be included in the next L1 batch.

        let is_first_tx = updates_manager.pending_executed_transactions_len() == 0;
        let resolution = match &exec_result {
            TxExecutionResult::BootloaderOutOfGasForTx
            | TxExecutionResult::RejectedByVm {
                reason: Halt::NotEnoughGasProvided,
            } => {
                let (reason, criterion) = match &exec_result {
                    TxExecutionResult::BootloaderOutOfGasForTx => (
                        UnexecutableReason::BootloaderOutOfGas,
                        "bootloader_tx_out_of_gas",
                    ),
                    TxExecutionResult::RejectedByVm {
                        reason: Halt::NotEnoughGasProvided,
                    } => (
                        UnexecutableReason::NotEnoughGasProvided,
                        "not_enough_gas_provided_to_start_tx",
                    ),
                    _ => unreachable!(),
                };
                let resolution = if is_first_tx {
                    SealResolution::Unexecutable(reason)
                } else {
                    SealResolution::ExcludeAndSeal
                };
                AGGREGATION_METRICS.l1_batch_reason_inc(criterion, &resolution);
                resolution
            }
            TxExecutionResult::RejectedByVm { reason } => {
                UnexecutableReason::Halt(reason.clone()).into()
            }
            TxExecutionResult::Success {
                tx_result,
                tx_metrics: tx_execution_metrics,
                gas_remaining,
                ..
            } => {
                let tx_execution_status = &tx_result.result;
                tracing::trace!(
                    "finished tx {:?} by {:?} (is_l1: {}) (#{} in l1 batch {}) (#{} in L2 block {}) \
                    status: {:?}. Tx execution metrics: {:?}, block execution metrics: {:?}",
                    tx.hash(),
                    tx.initiator_account(),
                    tx.is_l1(),
                    updates_manager.pending_executed_transactions_len() + 1,
                    updates_manager.l1_batch.number,
                    updates_manager.l2_block.executed_transactions.len() + 1,
                    updates_manager.l2_block.number,
                    tx_execution_status,
                    &tx_execution_metrics,
                    updates_manager.pending_execution_metrics() + **tx_execution_metrics,
                );

                if let Some(tx_filter) = &self.deployment_tx_filter {
                    if !tx.is_l1()
                        && tx_filter
                            .find_not_allowed_deployer(
                                tx.initiator_account(),
                                &tx_result.logs.events,
                            )
                            .await
                            .is_some()
                    {
                        tracing::warn!(
                                "Deployment transaction {tx:?} is not allowed. Mark it as unexecutable."
                            );
                        return Ok((
                            SealResolution::Unexecutable(UnexecutableReason::DeploymentNotAllowed),
                            exec_result,
                        ));
                    }
                }

                let encoding_len = tx.encoding_len();

                let logs_to_apply_iter = tx_result.logs.storage_logs.iter();
                let block_writes_metrics = updates_manager
                    .storage_writes_deduplicator
                    .apply_and_rollback(logs_to_apply_iter.clone());

                let tx_writes_metrics =
                    StorageWritesDeduplicator::apply_on_empty_state(logs_to_apply_iter);

                let tx_data = SealData {
                    execution_metrics: **tx_execution_metrics,
                    cumulative_size: encoding_len,
                    writes_metrics: tx_writes_metrics,
                    gas_remaining: *gas_remaining,
                };
                let block_data = SealData {
                    execution_metrics: tx_data.execution_metrics
                        + updates_manager.pending_execution_metrics(),
                    cumulative_size: tx_data.cumulative_size
                        + updates_manager.pending_txs_encoding_size(),
                    writes_metrics: block_writes_metrics,
                    gas_remaining: *gas_remaining,
                };
                let is_tx_l1 = tx.is_l1() as usize;

                self.sealer.should_seal_l1_batch(
                    updates_manager.l1_batch.number.0,
                    updates_manager.pending_executed_transactions_len() + 1,
                    updates_manager.pending_l1_transactions_len() + is_tx_l1,
                    &block_data,
                    &tx_data,
                    updates_manager.protocol_version(),
                )
            }
        };
        latency.observe();
        Ok((resolution, exec_result))
    }

    /// Returns the health check for state keeper.
    pub fn health_check(&self) -> ReactiveHealthCheck {
        self.health_updater.subscribe()
    }

    fn report_seal_criteria_capacity(&self, manager: &UpdatesManager) {
        let block_writes_metrics = manager.storage_writes_deduplicator.metrics();

        let block_data = SealData {
            execution_metrics: manager.pending_execution_metrics(),
            cumulative_size: manager.pending_txs_encoding_size(),
            writes_metrics: block_writes_metrics,
            gas_remaining: u32::MAX, // not used
        };

        let capacities = self.sealer.capacity_filled(
            manager.pending_executed_transactions_len(),
            manager.pending_l1_transactions_len(),
            &block_data,
            manager.protocol_version(),
        );
        for (criterion, capacity) in capacities {
            AGGREGATION_METRICS.record_criterion_capacity(criterion, capacity);
        }
    }
}<|MERGE_RESOLUTION|>--- conflicted
+++ resolved
@@ -20,12 +20,8 @@
 use zksync_types::{
     block::L2BlockExecutionData, commitment::PubdataParams, l2::TransactionType,
     protocol_upgrade::ProtocolUpgradeTx, protocol_version::ProtocolVersionId, try_stoppable,
-<<<<<<< HEAD
-    utils::display_timestamp, L1BatchNumber, OrStopped, StopContext, Transaction,
-=======
     utils::display_timestamp, InteropRoot, L1BatchNumber, L2BlockNumber, OrStopped, StopContext,
     Transaction,
->>>>>>> 6e609ecb
 };
 use zksync_vm_executor::whitelist::DeploymentTxFilter;
 
@@ -636,10 +632,7 @@
                     .wait_for_new_l2_block_params(updates_manager, stop_receiver)
                     .await
                     .stop_context("failed getting L2 block params")?;
-<<<<<<< HEAD
-=======
                 next_l2_block_params.interop_roots = self.io.load_latest_interop_root().await?;
->>>>>>> 6e609ecb
                 Self::set_l2_block_params(updates_manager, next_l2_block_params);
             }
 
