use std::{convert::Infallible, sync::Arc, time::Duration};

use anyhow::Context as _;
use tokio::sync::watch;
use tracing::{info_span, Instrument};
use zksync_concurrency::ctx;
use zksync_dal::consensus::Payload;
use zksync_health_check::{HealthUpdater, ReactiveHealthCheck};
use zksync_multivm::{
    interface::{
        executor::{BatchExecutor, BatchExecutorFactory},
        Halt, L1BatchEnv, SystemEnv,
    },
    utils::StorageWritesDeduplicator,
};
use zksync_shared_metrics::{TxStage, APP_METRICS};
use zksync_state::{OwnedStorage, ReadStorageFactory};
use zksync_types::{
    block::{L2BlockExecutionData, L2BlockHeader},
    commitment::PubdataParams,
    l2::TransactionType,
    protocol_upgrade::ProtocolUpgradeTx,
    protocol_version::ProtocolVersionId,
    try_stoppable,
    utils::display_timestamp,
    L1BatchNumber, L2BlockNumber, OrStopped, StopContext, Transaction,
};
use zksync_vm_executor::whitelist::DeploymentTxFilter;

use crate::{
    executor::TxExecutionResult,
    health::StateKeeperHealthDetails,
    io::{BatchInitParams, IoCursor, L1BatchParams, L2BlockParams, OutputHandler, StateKeeperIO},
    metrics::{AGGREGATION_METRICS, KEEPER_METRICS},
    seal_criteria::{ConditionalSealer, SealData, SealResolution, UnexecutableReason},
    updates::UpdatesManager,
    utils::is_canceled,
};

/// Amount of time to block on waiting for some resource. The exact value is not really important,
/// we only need it to not block on waiting indefinitely and be able to process cancellation requests.
pub(super) const POLL_WAIT_DURATION: Duration = Duration::from_secs(1);

#[derive(Debug)]
struct InitializedBatchState {
    updates_manager: UpdatesManager,
    batch_executor: Box<dyn BatchExecutor<OwnedStorage>>,
    protocol_upgrade_tx: Option<ProtocolUpgradeTx>,
    next_block_should_be_fictive: bool,
}

#[derive(Debug)]
enum BatchState {
    Uninit(IoCursor),
    Init(Box<InitializedBatchState>),
}

impl BatchState {
    /// Initializes batch if it was not.
    /// Returns mutable reference of the initialized state.
    async fn ensure_initialized(
        &mut self,
        inner: &mut StateKeeperInner,
        stop_receiver: &mut watch::Receiver<bool>,
<<<<<<< HEAD
        ctx: Option<&ctx::Ctx>,
    ) -> Result<(&mut InitializedBatchState, Option<IoCursor>), OrStopped> {
        let (state, cursor) = match self {
            BatchState::Uninit(cursor) => {
                let cursor = *cursor;
                (inner.start_batch(cursor, stop_receiver, ctx).await?, cursor)
            }
            BatchState::Init(init) => return Ok((init.as_mut(), None)),
=======
    ) -> Result<&mut InitializedBatchState, OrStopped> {
        let state = match self {
            Self::Uninit(cursor) => inner.start_batch(*cursor, stop_receiver).await?,
            Self::Init(init) => return Ok(init.as_mut()),
>>>>>>> d0c61e84
        };
        *self = Self::Init(Box::new(state));
        match self {
<<<<<<< HEAD
            BatchState::Init(init) => Ok((init.as_mut(), Some(cursor))),
            BatchState::Uninit(_) => unreachable!(),
=======
            Self::Init(init) => Ok(init.as_mut()),
            Self::Uninit(_) => unreachable!(),
>>>>>>> d0c61e84
        }
    }

    /// Changes the state to `Uninit` with the cursor for the next batch.
    /// Returns the old state.
    fn finish(&mut self) -> Box<InitializedBatchState> {
        let mut next_cursor = match self {
            Self::Uninit(_) => panic!("Unexpected `BatchState::Uninit`"),
            Self::Init(init) => init.updates_manager.io_cursor(),
        };
        next_cursor.l1_batch += 1;
        let state = std::mem::replace(self, Self::Uninit(next_cursor));
        match state {
            Self::Uninit(_) => unreachable!(),
            Self::Init(init) => init,
        }
    }

    fn unwrap_init_ref(&self) -> &InitializedBatchState {
        match self {
            Self::Uninit(_) => panic!("Unexpected `BatchState::Uninit`"),
            Self::Init(init) => init.as_ref(),
        }
    }
}

/// State keeper represents a logic layer of L1 batch / L2 block processing flow.
///
/// It's responsible for taking all the data from the `StateKeeperIO`, feeding it into `BatchExecutor` objects
/// and calling `SealManager` to decide whether an L2 block or L1 batch should be sealed.
///
/// State keeper maintains the batch execution state in the `UpdatesManager` until batch is sealed and these changes
/// are persisted by the `StateKeeperIO` implementation.
///
/// You can think of it as a state machine that runs over a sequence of incoming transactions, turning them into
/// a sequence of executed L2 blocks and batches.
#[derive(Debug)]
pub struct StateKeeper {
    inner: StateKeeperInner,
    batch_state: BatchState,
}

#[derive(Debug)]
pub struct StateKeeperBuilder {
    io: Box<dyn StateKeeperIO>,
    output_handler: OutputHandler,
    batch_executor_factory: Box<dyn BatchExecutorFactory<OwnedStorage>>,
    sealer: Arc<dyn ConditionalSealer>,
    storage_factory: Arc<dyn ReadStorageFactory>,
    health_updater: HealthUpdater,
    deployment_tx_filter: Option<DeploymentTxFilter>,
}

/// Helper struct that encapsulates some private state keeper methods.
#[derive(Debug)]
pub(super) struct StateKeeperInner {
    io: Box<dyn StateKeeperIO>,
    output_handler: OutputHandler,
    batch_executor_factory: Box<dyn BatchExecutorFactory<OwnedStorage>>,
    sealer: Arc<dyn ConditionalSealer>,
    storage_factory: Arc<dyn ReadStorageFactory>,
    health_updater: HealthUpdater,
    deployment_tx_filter: Option<DeploymentTxFilter>,
}

impl From<StateKeeperBuilder> for StateKeeperInner {
    fn from(b: StateKeeperBuilder) -> Self {
        Self {
            io: b.io,
            output_handler: b.output_handler,
            batch_executor_factory: b.batch_executor_factory,
            sealer: b.sealer,
            storage_factory: b.storage_factory,
            health_updater: b.health_updater,
            deployment_tx_filter: b.deployment_tx_filter,
        }
    }
}

impl StateKeeperBuilder {
    pub fn new(
        sequencer: Box<dyn StateKeeperIO>,
        batch_executor_factory: Box<dyn BatchExecutorFactory<OwnedStorage>>,
        output_handler: OutputHandler,
        sealer: Arc<dyn ConditionalSealer>,
        storage_factory: Arc<dyn ReadStorageFactory>,
        deployment_tx_filter: Option<DeploymentTxFilter>,
    ) -> Self {
        Self {
            io: sequencer,
            batch_executor_factory,
            output_handler,
            sealer,
            storage_factory,
            health_updater: ReactiveHealthCheck::new("state_keeper").1,
            deployment_tx_filter,
        }
    }

    pub async fn build(
        self,
        stop_receiver: &watch::Receiver<bool>,
    ) -> Result<StateKeeper, OrStopped> {
        let mut inner = StateKeeperInner::from(self);
        let (cursor, pending_batch_params) = inner.io.initialize().await?;
        inner.output_handler.initialize(&cursor).await?;
        inner
            .health_updater
            .update(StateKeeperHealthDetails::from(&cursor).into());
        tracing::info!(
            "Initializing state keeper. Next l1 batch to seal: {}, next L2 block to seal: {}",
            cursor.l1_batch,
            cursor.next_l2_block
        );

        // Re-execute pending batch if it exists. Otherwise, initialize a new batch.
        let (batch_init_params, pending_l2_blocks) = match pending_batch_params {
            Some(params) => {
                tracing::info!(
                    "There exists a pending batch consisting of {} L2 blocks, the first one is {}",
                    params.pending_l2_blocks.len(),
                    params
                        .pending_l2_blocks
                        .first()
                        .context("expected at least one pending L2 block")?
                        .number
                );
                // For re-executing purposes it's ok to not use exact precise millis.
                let timestamp_ms = params.l1_batch_env.first_l2_block.timestamp * 1000;
                (
                    BatchInitParams {
                        system_env: params.system_env,
                        l1_batch_env: params.l1_batch_env,
                        pubdata_params: params.pubdata_params,
                        timestamp_ms,
                    },
                    params.pending_l2_blocks,
                )
            }
            None => {
                tracing::info!("There is no open pending batch");
                return Ok(StateKeeper {
                    inner,
                    batch_state: BatchState::Uninit(cursor),
                });
            }
        };

        let previous_batch_protocol_version = inner
            .io
            .load_batch_version_id(batch_init_params.l1_batch_env.number - 1)
            .await?;
<<<<<<< HEAD
        let mut updates_manager = UpdatesManager::new(
            &l1_batch_env,
            &system_env,
            pubdata_params,
            previous_batch_protocol_version,
            None,
        );
=======
        let mut updates_manager =
            UpdatesManager::new(&batch_init_params, previous_batch_protocol_version);
>>>>>>> d0c61e84
        let protocol_upgrade_tx: Option<ProtocolUpgradeTx> = inner
            .load_protocol_upgrade_tx(
                &pending_l2_blocks,
                batch_init_params.system_env.version,
                batch_init_params.l1_batch_env.number,
            )
            .await?;

        let mut batch_executor = inner
            .create_batch_executor(
                batch_init_params.l1_batch_env.clone(),
                batch_init_params.system_env.clone(),
                batch_init_params.pubdata_params,
                stop_receiver,
            )
            .await?;
        StateKeeperInner::restore_state(
            &mut *batch_executor,
            &mut updates_manager,
            pending_l2_blocks,
        )
        .await?;

        Ok(StateKeeper {
            inner,
            batch_state: BatchState::Init(Box::new(InitializedBatchState {
                updates_manager,
                batch_executor,
                protocol_upgrade_tx,
                next_block_should_be_fictive: false,
            })),
        })
    }

    /// Returns the health check for state keeper.
    pub fn health_check(&self) -> ReactiveHealthCheck {
        self.health_updater.subscribe()
    }
}

impl StateKeeperInner {
    async fn start_batch(
        &mut self,
        cursor: IoCursor,
        stop_receiver: &mut watch::Receiver<bool>,
        ctx: Option<&ctx::Ctx>,
    ) -> Result<InitializedBatchState, OrStopped> {
<<<<<<< HEAD
        let (system_env, l1_batch_env, pubdata_params) = self
            .wait_for_new_batch_env(&cursor, stop_receiver, ctx)
            .await?;
        let first_batch_in_shared_bridge =
            l1_batch_env.number == L1BatchNumber(1) && !system_env.version.is_pre_shared_bridge();
=======
        let batch_init_params = self
            .wait_for_new_batch_init_params(&cursor, stop_receiver)
            .await?;
        let first_batch_in_shared_bridge = batch_init_params.l1_batch_env.number
            == L1BatchNumber(1)
            && !batch_init_params.system_env.version.is_pre_shared_bridge();
>>>>>>> d0c61e84
        let previous_batch_protocol_version = self
            .io
            .load_batch_version_id(batch_init_params.l1_batch_env.number - 1)
            .await?;
<<<<<<< HEAD
        let updates_manager = UpdatesManager::new(
            &l1_batch_env,
            &system_env,
            pubdata_params,
            previous_batch_protocol_version,
            Some(cursor.prev_l2_block_timestamp),
        );
=======
        let updates_manager =
            UpdatesManager::new(&batch_init_params, previous_batch_protocol_version);
>>>>>>> d0c61e84
        let batch_executor = self
            .create_batch_executor(
                batch_init_params.l1_batch_env.clone(),
                batch_init_params.system_env.clone(),
                batch_init_params.pubdata_params,
                stop_receiver,
            )
            .await?;

        let version_changed =
            batch_init_params.system_env.version != previous_batch_protocol_version;
        let protocol_upgrade_tx = if version_changed || first_batch_in_shared_bridge {
            self.load_upgrade_tx(batch_init_params.system_env.version)
                .await?
        } else {
            None
        };

        Ok(InitializedBatchState {
            updates_manager,
            batch_executor,
            protocol_upgrade_tx,
            next_block_should_be_fictive: false,
        })
    }

    async fn create_batch_executor(
        &mut self,
        l1_batch_env: L1BatchEnv,
        system_env: SystemEnv,
        pubdata_params: PubdataParams,
        stop_receiver: &watch::Receiver<bool>,
    ) -> Result<Box<dyn BatchExecutor<OwnedStorage>>, OrStopped> {
        let storage = self
            .storage_factory
            .access_storage(stop_receiver, l1_batch_env.number - 1)
            .await
            .stop_context("failed creating VM storage")?;
        Ok(self.batch_executor_factory.init_batch(
            storage,
            l1_batch_env,
            system_env,
            pubdata_params,
        ))
    }

    /// This function is meant to be called only once during the state-keeper initialization.
    /// It will check if we should load a protocol upgrade or a `GenesisUpgrade` transaction,
    /// perform some checks and return it.
    pub(super) async fn load_protocol_upgrade_tx(
        &mut self,
        pending_l2_blocks: &[L2BlockExecutionData],
        protocol_version: ProtocolVersionId,
        l1_batch_number: L1BatchNumber,
    ) -> anyhow::Result<Option<ProtocolUpgradeTx>> {
        // After the Shared Bridge is integrated,
        // there has to be a GenesisUpgrade upgrade transaction after the chain genesis.
        // It has to be the first transaction of the first batch.
        // The GenesisUpgrade upgrade does not bump the protocol version, but attaches an upgrade
        // transaction to the genesis protocol version.
        let first_batch_in_shared_bridge =
            l1_batch_number == L1BatchNumber(1) && !protocol_version.is_pre_shared_bridge();
        let previous_batch_protocol_version =
            self.io.load_batch_version_id(l1_batch_number - 1).await?;

        let version_changed = protocol_version != previous_batch_protocol_version;
        let mut protocol_upgrade_tx = if version_changed || first_batch_in_shared_bridge {
            self.io.load_upgrade_tx(protocol_version).await?
        } else {
            None
        };

        // Sanity check: if `txs_to_reexecute` is not empty and upgrade tx is present for this block
        // then it must be the first one in `txs_to_reexecute`.
        if !pending_l2_blocks.is_empty() && protocol_upgrade_tx.is_some() {
            // We already processed the upgrade tx but did not seal the batch it was in.
            let first_tx_to_reexecute = &pending_l2_blocks[0].txs[0];
            assert_eq!(
                first_tx_to_reexecute.tx_format(),
                TransactionType::ProtocolUpgradeTransaction,
                "Expected an upgrade transaction to be the first one in pending L2 blocks, but found {:?}",
                first_tx_to_reexecute.hash()
            );
            tracing::info!(
                "There is a protocol upgrade in batch #{l1_batch_number}, upgrade tx already processed"
            );
            protocol_upgrade_tx = None; // The protocol upgrade was already executed
        }

        if protocol_upgrade_tx.is_some() {
            tracing::info!("There is a new upgrade tx to be executed in batch #{l1_batch_number}");
        }
        Ok(protocol_upgrade_tx)
    }

    async fn load_upgrade_tx(
        &mut self,
        protocol_version: ProtocolVersionId,
    ) -> anyhow::Result<Option<ProtocolUpgradeTx>> {
        self.io
            .load_upgrade_tx(protocol_version)
            .await
            .with_context(|| format!("failed loading upgrade transaction for {protocol_version:?}"))
    }

    #[tracing::instrument(
        skip_all,
        fields(
            l1_batch = %cursor.l1_batch,
        )
    )]
    async fn wait_for_new_batch_params(
        &mut self,
        cursor: &IoCursor,
        stop_receiver: &watch::Receiver<bool>,
        ctx: Option<&ctx::Ctx>,
    ) -> Result<L1BatchParams, OrStopped> {
        while !is_canceled(stop_receiver) {
            if let Some(ctx) = ctx {
                if !ctx.is_active() {
                    return Err(OrStopped::Stopped);
                }
            }

            if let Some(params) = self
                .io
                .wait_for_new_batch_params(cursor, POLL_WAIT_DURATION)
                .await?
            {
                return Ok(params);
            }
        }
        Err(OrStopped::Stopped)
    }

    #[tracing::instrument(
        skip_all,
        fields(
            l1_batch = %cursor.l1_batch,
        )
    )]
    async fn wait_for_new_batch_init_params(
        &mut self,
        cursor: &IoCursor,
        stop_receiver: &mut watch::Receiver<bool>,
<<<<<<< HEAD
        ctx: Option<&ctx::Ctx>,
    ) -> Result<(SystemEnv, L1BatchEnv, PubdataParams), OrStopped> {
=======
    ) -> Result<BatchInitParams, OrStopped> {
>>>>>>> d0c61e84
        // `io.wait_for_new_batch_params(..)` is not cancel-safe; once we get new batch params, we must hold onto them
        // until we get the rest of parameters from I/O or receive a stop request.
        let params = self
            .wait_for_new_batch_params(cursor, stop_receiver, ctx)
            .await?;
        let contracts = self
            .io
            .load_base_system_contracts(params.protocol_version, cursor)
            .await
            .with_context(|| {
                format!(
                    "failed loading system contracts for protocol version {:?}",
                    params.protocol_version
                )
            })?;

        // `select!` is safe to use here; `io.load_batch_state_hash(..)` is cancel-safe by contract
        tokio::select! {
            hash_result = self.io.load_batch_state_hash(cursor.l1_batch - 1) => {
                let previous_batch_hash = hash_result.context("cannot load state hash for previous L1 batch")?;
                Ok(params.into_init_params(self.io.chain_id(), contracts, cursor, previous_batch_hash))
            }
            _ = stop_receiver.changed() => Err(OrStopped::Stopped),
        }
    }

    #[tracing::instrument(
        skip_all,
        fields(
            l1_batch = %updates.l1_batch_number(),
            l2_block = %updates.next_l2_block_number(),
        )
    )]
    async fn wait_for_new_l2_block_params(
        &mut self,
        updates: &UpdatesManager,
        stop_receiver: &watch::Receiver<bool>,
    ) -> Result<L2BlockParams, OrStopped> {
        let latency = KEEPER_METRICS.wait_for_l2_block_params.start();
        let cursor = updates.io_cursor();
        while !is_canceled(stop_receiver) {
            if let Some(params) = self
                .io
                .wait_for_new_l2_block_params(&cursor, POLL_WAIT_DURATION)
                .await
                .context("error waiting for new L2 block params")?
            {
                self.health_updater
                    .update(StateKeeperHealthDetails::from(&cursor).into());

                latency.observe();
                return Ok(params);
            }
        }
        Err(OrStopped::Stopped)
    }

    fn set_l2_block_params(updates_manager: &mut UpdatesManager, l2_block_params: L2BlockParams) {
        tracing::debug!(
            "Setting next L2 block #{} (L1 batch #{}) with initial params: timestamp {}, virtual block {}",
<<<<<<< HEAD
            updates_manager.next_l2_block_number(),
            updates_manager.l1_batch_number(),
            display_timestamp(l2_block_params.timestamp),
            l2_block_params.virtual_blocks
=======
            updates_manager.l2_block.number + 1,
            updates_manager.l1_batch.number,
            display_timestamp(l2_block_params.timestamp()),
            l2_block_params.virtual_blocks()
>>>>>>> d0c61e84
        );
        updates_manager.set_next_l2_block_params(l2_block_params);
    }

    #[tracing::instrument(
        skip_all,
        fields(
            l1_batch = %updates_manager.l1_batch_number(),
            l2_block = %updates_manager.next_l2_block_number(),
        )
    )]
    async fn start_next_l2_block(
        updates_manager: &mut UpdatesManager,
        batch_executor: &mut dyn BatchExecutor<OwnedStorage>,
    ) -> anyhow::Result<()> {
        updates_manager.push_l2_block();
        let block_env = updates_manager.last_pending_l2_block().get_env();
        tracing::debug!(
            "Initialized new L2 block #{} (L1 batch #{}) with timestamp {}",
            block_env.number,
            updates_manager.l1_batch_number(),
            display_timestamp(block_env.timestamp)
        );
        batch_executor
            .start_next_l2_block(block_env)
            .await
            .with_context(|| {
                format!("failed starting L2 block with {block_env:?} in batch executor")
            })
    }

    #[tracing::instrument(
        skip_all,
        fields(
            l1_batch = %updates_manager.l1_batch_number(),
            l2_block = %updates_manager.last_pending_l2_block().number,
        )
    )]
    async fn seal_l2_block(&mut self, updates_manager: &UpdatesManager) -> anyhow::Result<()> {
        self.output_handler
            .handle_l2_block(updates_manager)
            .await
            .with_context(|| {
                format!(
                    "handling L2 block #{} failed",
                    updates_manager.last_pending_l2_block().number
                )
            })
    }

    /// Applies the "pending state" on the `UpdatesManager`.
    /// Pending state means transactions that were executed before the server restart. Before we continue processing the
    /// batch, we need to restore the state. We must ensure that every transaction is executed successfully.
    ///
    /// Additionally, it initialized the next L2 block timestamp.
    #[tracing::instrument(
        skip_all,
        fields(n_blocks = %l2_blocks_to_reexecute.len())
    )]
    async fn restore_state(
        batch_executor: &mut dyn BatchExecutor<OwnedStorage>,
        updates_manager: &mut UpdatesManager,
        l2_blocks_to_reexecute: Vec<L2BlockExecutionData>,
    ) -> Result<(), OrStopped> {
        if l2_blocks_to_reexecute.is_empty() {
            return Ok(());
        }

        for (index, l2_block) in l2_blocks_to_reexecute.into_iter().enumerate() {
            // Push any non-first L2 block to updates manager. The first one was pushed when `updates_manager` was initialized.
            if index > 0 {
                Self::set_l2_block_params(
                    updates_manager,
                    // For re-executing purposes it's ok to not use exact precise millis.
                    L2BlockParams::with_custom_virtual_block_count(
                        l2_block.timestamp * 1000,
                        l2_block.virtual_blocks,
                    ),
                );
                Self::start_next_l2_block(updates_manager, batch_executor).await?;
            }

            let l2_block_number = l2_block.number;
            tracing::info!(
                "Starting to reexecute transactions from sealed L2 block #{l2_block_number}"
            );
            for tx in l2_block.txs {
                let result = batch_executor
                    .execute_tx(tx.clone())
                    .await
                    .with_context(|| format!("failed re-executing transaction {:?}", tx.hash()))?;
                let result = TxExecutionResult::new(result);

                APP_METRICS.processed_txs[&TxStage::StateKeeper].inc();
                APP_METRICS.processed_l1_txs[&TxStage::StateKeeper].inc_by(tx.is_l1().into());

                let TxExecutionResult::Success {
                    tx_result,
                    tx_metrics: tx_execution_metrics,
                    call_tracer_result,
                    ..
                } = result
                else {
                    tracing::error!(
                        "Re-executing stored tx failed. Tx: {tx:?}. Err: {:?}",
                        result.err()
                    );
                    return Err(anyhow::anyhow!(
                        "Re-executing stored tx failed. It means that transaction was executed \
                         successfully before, but failed after a restart."
                    )
                    .into());
                };

                let tx_hash = tx.hash();
                let is_l1 = tx.is_l1();
                let exec_result_status = tx_result.result.clone();
                let initiator_account = tx.initiator_account();

                updates_manager.extend_from_executed_transaction(
                    tx,
                    *tx_result,
                    *tx_execution_metrics,
                    call_tracer_result,
                );

                tracing::debug!(
                    "Finished re-executing tx {tx_hash} by {initiator_account} (is_l1: {is_l1}, \
                     #{idx_in_l1_batch} in L1 batch #{l1_batch_number}, #{idx_in_l2_block} in L2 block #{l2_block_number}); \
                     status: {exec_result_status:?}. Tx execution metrics: {tx_execution_metrics:?}, block execution metrics: {block_execution_metrics:?}",
                    idx_in_l1_batch = updates_manager.pending_executed_transactions_len(),
                    l1_batch_number = updates_manager.l1_batch_number(),
                    idx_in_l2_block = updates_manager.last_pending_l2_block().executed_transactions.len(),
                    block_execution_metrics = updates_manager.pending_execution_metrics()
                );
            }

            updates_manager.commit_pending_block();
        }

        tracing::debug!(
            "All the transactions from the pending state were re-executed successfully"
        );
        Ok(())
    }

    async fn process_upgrade_tx(
        &mut self,
        batch_executor: &mut dyn BatchExecutor<OwnedStorage>,
        updates_manager: &mut UpdatesManager,
        protocol_upgrade_tx: ProtocolUpgradeTx,
    ) -> anyhow::Result<()> {
        // Sanity check: protocol upgrade tx must be the first one in the batch.
        assert_eq!(updates_manager.pending_executed_transactions_len(), 0);

        let tx: Transaction = protocol_upgrade_tx.into();
        let (seal_resolution, exec_result) = self
            .process_one_tx(batch_executor, updates_manager, tx.clone())
            .await?;

        match &seal_resolution {
            SealResolution::NoSeal | SealResolution::IncludeAndSeal => {
                let TxExecutionResult::Success {
                    tx_result,
                    tx_metrics: tx_execution_metrics,
                    call_tracer_result,
                    ..
                } = exec_result
                else {
                    anyhow::bail!("Tx inclusion seal resolution must be a result of a successful tx execution");
                };

                // Despite success of upgrade transaction is not enforced by protocol,
                // we panic here because failed upgrade tx is not intended in any case.
                if tx_result.result.is_failed() {
                    anyhow::bail!("Failed upgrade tx {:?}", tx.hash());
                }

                updates_manager.extend_from_executed_transaction(
                    tx,
                    *tx_result,
                    *tx_execution_metrics,
                    call_tracer_result,
                );
                Ok(())
            }
            SealResolution::ExcludeAndSeal => {
                anyhow::bail!("first tx in batch cannot result into `ExcludeAndSeal`");
            }
            SealResolution::Unexecutable(reason) => {
                anyhow::bail!(
                    "Upgrade transaction {:?} is unexecutable: {reason}",
                    tx.hash()
                );
            }
        }
    }

    /// Executes one transaction in the batch executor, and then decides whether the batch should be sealed.
    /// Batch may be sealed because of one of the following reasons:
    /// 1. The VM entered an incorrect state (e.g. out of gas). In that case, we must revert the transaction and seal
    /// the block.
    /// 2. Seal manager decided that batch is ready to be sealed.
    /// Note: this method doesn't mutate `updates_manager` in the end. However, reference should be mutable
    /// because we use `apply_and_rollback` method of `updates_manager.storage_writes_deduplicator`.
    #[tracing::instrument(skip_all)]
    async fn process_one_tx(
        &mut self,
        batch_executor: &mut dyn BatchExecutor<OwnedStorage>,
        updates_manager: &mut UpdatesManager,
        tx: Transaction,
    ) -> anyhow::Result<(SealResolution, TxExecutionResult)> {
        let latency = KEEPER_METRICS.execute_tx_outer_time.start();
        let exec_result = batch_executor
            .execute_tx(tx.clone())
            .await
            .with_context(|| format!("failed executing transaction {:?}", tx.hash()))?;
        let exec_result = TxExecutionResult::new(exec_result);
        latency.observe();

        APP_METRICS.processed_txs[&TxStage::StateKeeper].inc();
        APP_METRICS.processed_l1_txs[&TxStage::StateKeeper].inc_by(tx.is_l1().into());

        let latency = KEEPER_METRICS.determine_seal_resolution.start();
        // All of `TxExecutionResult::BootloaderOutOfGasForTx`,
        // `Halt::NotEnoughGasProvided` correspond to out-of-gas errors but of different nature.
        // - `BootloaderOutOfGasForTx`: it is returned when bootloader stack frame run out of gas before tx execution finished.
        // - `Halt::NotEnoughGasProvided`: there are checks in bootloader in some places (search for `checkEnoughGas` calls).
        //      They check if there is more gas in the frame than bootloader estimates it will need.
        //      This error is returned when such a check fails. Basically, bootloader doesn't continue execution but panics prematurely instead.
        // If some transaction fails with any of these errors and is the first transaction in L1 batch, then it's marked as unexecutable.
        // Otherwise, `ExcludeAndSeal` resolution is returned, i.e. batch will be sealed and transaction will be included in the next L1 batch.

        let is_first_tx = updates_manager.pending_executed_transactions_len() == 0;
        let resolution = match &exec_result {
            TxExecutionResult::BootloaderOutOfGasForTx
            | TxExecutionResult::RejectedByVm {
                reason: Halt::NotEnoughGasProvided,
            } => {
                let (reason, criterion) = match &exec_result {
                    TxExecutionResult::BootloaderOutOfGasForTx => (
                        UnexecutableReason::BootloaderOutOfGas,
                        "bootloader_tx_out_of_gas",
                    ),
                    TxExecutionResult::RejectedByVm {
                        reason: Halt::NotEnoughGasProvided,
                    } => (
                        UnexecutableReason::NotEnoughGasProvided,
                        "not_enough_gas_provided_to_start_tx",
                    ),
                    _ => unreachable!(),
                };
                let resolution = if is_first_tx {
                    SealResolution::Unexecutable(reason)
                } else {
                    SealResolution::ExcludeAndSeal
                };
                AGGREGATION_METRICS.l1_batch_reason_inc(criterion, &resolution);
                resolution
            }
            TxExecutionResult::RejectedByVm { reason } => {
                UnexecutableReason::Halt(reason.clone()).into()
            }
            TxExecutionResult::Success {
                tx_result,
                tx_metrics: tx_execution_metrics,
                gas_remaining,
                ..
            } => {
                let tx_execution_status = &tx_result.result;
                tracing::trace!(
                    "finished tx {:?} by {:?} (is_l1: {}) (#{} in l1 batch {}) (#{} in L2 block {}) \
                    status: {:?}. Tx execution metrics: {:?}, block execution metrics: {:?}",
                    tx.hash(),
                    tx.initiator_account(),
                    tx.is_l1(),
                    updates_manager.pending_executed_transactions_len() + 1,
                    updates_manager.l1_batch_number(),
                    updates_manager.last_pending_l2_block().executed_transactions.len() + 1,
                    updates_manager.last_pending_l2_block().number,
                    tx_execution_status,
                    &tx_execution_metrics,
                    updates_manager.pending_execution_metrics() + **tx_execution_metrics,
                );

                if let Some(tx_filter) = &self.deployment_tx_filter {
                    if !(tx.is_l1() || tx.is_protocol_upgrade())
                        && tx_filter
                            .find_not_allowed_deployer(
                                tx.initiator_account(),
                                &tx_result.logs.events,
                            )
                            .await
                            .is_some()
                    {
                        tracing::warn!(
                                "Deployment transaction {tx:?} is not allowed. Mark it as unexecutable."
                            );
                        return Ok((
                            SealResolution::Unexecutable(UnexecutableReason::DeploymentNotAllowed),
                            exec_result,
                        ));
                    }
                }

                let encoding_len = tx.encoding_len();

                let logs_to_apply_iter = tx_result.logs.storage_logs.iter();
                let block_writes_metrics = updates_manager
                    .storage_writes_deduplicator
                    .apply_and_rollback(logs_to_apply_iter.clone());

                let tx_writes_metrics =
                    StorageWritesDeduplicator::apply_on_empty_state(logs_to_apply_iter);

                let tx_data = SealData {
                    execution_metrics: **tx_execution_metrics,
                    cumulative_size: encoding_len,
                    writes_metrics: tx_writes_metrics,
                    gas_remaining: *gas_remaining,
                };
                let block_data = SealData {
                    execution_metrics: tx_data.execution_metrics
                        + updates_manager.pending_execution_metrics(),
                    cumulative_size: tx_data.cumulative_size
                        + updates_manager.pending_txs_encoding_size(),
                    writes_metrics: block_writes_metrics,
                    gas_remaining: *gas_remaining,
                };
                let is_tx_l1 = tx.is_l1() as usize;

                self.sealer.should_seal_l1_batch(
                    updates_manager.l1_batch_number().0,
                    updates_manager.pending_executed_transactions_len() + 1,
                    updates_manager.pending_l1_transactions_len() + is_tx_l1,
                    &block_data,
                    &tx_data,
                    updates_manager.protocol_version(),
                )
            }
        };
        latency.observe();
        Ok((resolution, exec_result))
    }

    fn report_seal_criteria_capacity(&self, manager: &UpdatesManager) {
        let block_writes_metrics = manager.storage_writes_deduplicator.metrics();

        let block_data = SealData {
            execution_metrics: manager.pending_execution_metrics(),
            cumulative_size: manager.pending_txs_encoding_size(),
            writes_metrics: block_writes_metrics,
            gas_remaining: u32::MAX, // not used
        };

        let capacities = self.sealer.capacity_filled(
            manager.pending_executed_transactions_len(),
            manager.pending_l1_transactions_len(),
            &block_data,
            manager.protocol_version(),
        );
        for (criterion, capacity) in capacities {
            AGGREGATION_METRICS.record_criterion_capacity(criterion, capacity);
        }
    }
<<<<<<< HEAD

    async fn should_seal_batch_conditional_criteria(
        &mut self,
        updates_manager: &UpdatesManager,
    ) -> anyhow::Result<bool> {
        if updates_manager.pending_executed_transactions_len() == 0 {
            // No txs -> no seal.
            return Ok(false);
        }

        // Should be present because at least 1 tx was executed.
        let gas_remaining = updates_manager.last_gas_remaining.unwrap();
        let tx_data = SealData {
            execution_metrics: Default::default(),
            cumulative_size: 0,
            writes_metrics: Default::default(),
            gas_remaining,
        };
        let block_data = SealData {
            execution_metrics: updates_manager.pending_execution_metrics(),
            cumulative_size: updates_manager.pending_txs_encoding_size(),
            writes_metrics: updates_manager.storage_writes_deduplicator.metrics(),
            gas_remaining,
        };
        let seal_resolution = self.sealer.should_seal_l1_batch(
            updates_manager.l1_batch_number().0,
            updates_manager.pending_executed_transactions_len(),
            updates_manager.pending_l1_transactions_len(),
            &block_data,
            &tx_data,
            updates_manager.protocol_version(),
        );
        match &seal_resolution {
            SealResolution::NoSeal => Ok(false),
            SealResolution::IncludeAndSeal => Ok(true),
            SealResolution::ExcludeAndSeal | SealResolution::Unexecutable(_) => {
                panic!("unexpected seal_resolution at the start of the batch {seal_resolution:?}");
            }
        }
    }
=======
>>>>>>> d0c61e84
}

#[derive(Debug, Default)]
pub enum RunMode {
    Propose,
    #[default]
    WithoutRollback,
}

#[derive(Debug)]
<<<<<<< HEAD
pub enum ProcessBlockOutcome {
=======
enum ProcessBlockIterationOutcome {
>>>>>>> d0c61e84
    SealBlock,
    SealBatch,
}

impl StateKeeper {
    pub async fn run(
        self,
        mode: RunMode,
        stop_receiver: watch::Receiver<bool>,
    ) -> anyhow::Result<()> {
        try_stoppable!(self.run_inner(mode, stop_receiver).await);
        Ok(())
    }

    /// Fallible version of `run` routine that allows to easily exit upon cancellation.
    async fn run_inner(
        mut self,
        mode: RunMode,
        mut stop_receiver: watch::Receiver<bool>,
    ) -> Result<Infallible, OrStopped> {
        while !is_canceled(&stop_receiver) {
<<<<<<< HEAD
            match mode {
                RunMode::Propose => {
                    #[derive(Debug, Copy, Clone)]
                    enum Action {
                        Propose,
                        Rollback,
                        Commit,
                    }

                    let (
                        number_of_pending_blocks,
                        is_last_block_fictive,
                        last_pending_block_number,
                    ) = match &self.batch_state {
                        BatchState::Uninit(_) => (0, false, None),
                        BatchState::Init(s) => (
                            s.updates_manager.number_of_pending_blocks(),
                            s.updates_manager
                                .last_pending_l2_block_checked()
                                .map_or(false, |b| b.executed_transactions.is_empty()),
                            s.updates_manager
                                .last_pending_l2_block_checked()
                                .map(|b| b.number),
                        ),
                    };
                    let possible_actions = if last_pending_block_number == Some(L2BlockNumber(1)) {
                        vec![Action::Commit]
                    } else {
                        match (number_of_pending_blocks, is_last_block_fictive) {
                            (0, _) => vec![Action::Propose],
                            (1, false) => vec![Action::Propose, Action::Commit, Action::Rollback],
                            (1, true) => vec![Action::Commit, Action::Rollback],
                            (2, false) => vec![Action::Commit, Action::Rollback],
                            (2, true) => vec![Action::Commit, Action::Rollback],
                            _ => panic!("aaaaaa"),
                        }
                    };
                    let idx = rand::random::<usize>() % possible_actions.len();
                    let action = possible_actions[idx];
                    match action {
                        Action::Propose => {
                            tracing::error!("Proposing a new block");
                            self.propose(&mut stop_receiver, None).await?;
                        }
                        Action::Rollback => {
                            tracing::error!("Rolling back the last block");
                            self.rollback().await?;
                        }
                        Action::Commit => {
                            tracing::error!("Committing the last block");
                            self.commit_pending_block().await?;
                        }
                    }
                }
                RunMode::WithoutRollback => {
                    let outcome = self.process_block(&mut stop_receiver, None).await?;
                    match outcome {
                        ProcessBlockOutcome::SealBatch => {}
                        ProcessBlockOutcome::SealBlock => {
                            let state = self.batch_state.unwrap_init_ref();
                            self.inner.seal_l2_block(&state.updates_manager).await?;
                        }
                    }
                    self.commit_pending_block().await?;
                }
            };
=======
            self.process_block(&mut stop_receiver).await?;
            let state = self.batch_state.unwrap_init_ref();
            if state
                .updates_manager
                .l2_block
                .executed_transactions
                .is_empty()
            {
                // We've got a fictive L2 block, seal the batch.
                self.seal_batch().await?;
            } else {
                // Seal the L2 block.
                self.inner.seal_l2_block(&state.updates_manager).await?;
            }
>>>>>>> d0c61e84
        }

        Err(OrStopped::Stopped)
    }

    async fn process_block(
        &mut self,
        stop_receiver: &mut watch::Receiver<bool>,
<<<<<<< HEAD
        ctx: Option<&ctx::Ctx>,
    ) -> Result<ProcessBlockOutcome, OrStopped> {
=======
    ) -> Result<(), OrStopped> {
>>>>>>> d0c61e84
        // If there is no open batch then start one.
        let (state, prev_cursor) = self
            .batch_state
            .ensure_initialized(&mut self.inner, stop_receiver, ctx)
            .await?;
        let updates_manager = &mut state.updates_manager;
        let batch_executor = state.batch_executor.as_mut();

        if let Some(protocol_upgrade_tx) = state.protocol_upgrade_tx.take() {
            // Protocol upgrade tx if the first tx in the block so we shouldn't do `set_l2_block_params`.
            self.inner
                .process_upgrade_tx(batch_executor, updates_manager, protocol_upgrade_tx)
                .await?;
        } else {
            // Params for the first L2 block in the batch are pushed with batch params.
            // For non-first L2 block they must be set manually.
            if updates_manager.pending_executed_transactions_len() > 0 {
                let next_l2_block_params = self
                    .inner
                    .wait_for_new_l2_block_params(updates_manager, stop_receiver)
                    .await
                    .stop_context("failed getting L2 block params")?;
                StateKeeperInner::set_l2_block_params(updates_manager, next_l2_block_params);
            }

            if state.next_block_should_be_fictive {
                // Create a fictive L2 block.
                let next_l2_block_timestamp =
                    updates_manager.next_l2_block_timestamp_ms_mut().unwrap();
                self.inner
                    .io
                    .update_next_l2_block_timestamp(next_l2_block_timestamp);
                StateKeeperInner::start_next_l2_block(updates_manager, batch_executor).await?;

                return Ok(());
            }
        }

        while !is_canceled(stop_receiver) {
            let full_latency = KEEPER_METRICS.process_block_loop_iteration.start();
<<<<<<< HEAD
            let result = self.process_block_iteration(ctx, prev_cursor).await;
            full_latency.observe();
            if let Some(r) = result? {
                return Ok(r);
=======
            let outcome = Self::process_block_iteration(state, &mut self.inner).await?;
            full_latency.observe();

            match outcome {
                Some(ProcessBlockIterationOutcome::SealBatch) => {
                    state.next_block_should_be_fictive = true;
                    return Ok(());
                }
                Some(ProcessBlockIterationOutcome::SealBlock) => return Ok(()),
                None => {}
>>>>>>> d0c61e84
            }
        }

        Err(OrStopped::Stopped)
    }

    async fn process_block_iteration(
<<<<<<< HEAD
        &mut self,
        ctx: Option<&ctx::Ctx>,
        prev_cursor: Option<IoCursor>,
    ) -> Result<Option<ProcessBlockOutcome>, OrStopped> {
        let state = self.batch_state.unwrap_init_ref_mut();
        let updates_manager = &mut state.updates_manager;
        let batch_executor = state.batch_executor.as_mut();

        if let Some(ctx) = ctx {
            if (updates_manager.has_next_block_params()
                || updates_manager
                    .last_pending_l2_block()
                    .executed_transactions
                    .is_empty())
                && !ctx.is_active()
            {
                if updates_manager.has_next_block_params() {
                    updates_manager.reset_next_l2_block_params();
                }
                if let Some(prev_cursor) = prev_cursor {
                    self.batch_state = BatchState::Uninit(prev_cursor);
                }
                return Err(OrStopped::Stopped);
            }
        }

        if self
            .inner
=======
        state: &mut InitializedBatchState,
        inner: &mut StateKeeperInner,
    ) -> Result<Option<ProcessBlockIterationOutcome>, OrStopped> {
        let updates_manager = &mut state.updates_manager;
        let batch_executor = state.batch_executor.as_mut();

        if inner
>>>>>>> d0c61e84
            .io
            .should_seal_l1_batch_unconditionally(updates_manager)
            .await?
        {
            // Push the current block if it has not been done yet and this will effectively create a fictive l2 block.
            if let Some(next_l2_block_timestamp) = updates_manager.next_l2_block_timestamp_ms_mut()
            {
                inner
                    .io
                    .update_next_l2_block_timestamp(next_l2_block_timestamp);
                StateKeeperInner::start_next_l2_block(updates_manager, batch_executor).await?;
            }

<<<<<<< HEAD
            return if updates_manager
                .last_pending_l2_block()
                .executed_transactions
                .is_empty()
            {
                Ok(Some(ProcessBlockOutcome::SealBatch))
            } else {
                tracing::debug!(
                    "L2 block #{} should be sealed as per L1 batch unconditional sealing rules",
                    updates_manager.last_pending_l2_block().number,
                );
                Ok(Some(ProcessBlockOutcome::SealBlock))
            };
=======
            tracing::debug!(
                "L2 block #{} should be sealed as per L1 batch unconditional sealing rules",
                updates_manager.l2_block.number,
            );
            return Ok(Some(ProcessBlockIterationOutcome::SealBatch));
>>>>>>> d0c61e84
        }

        if !updates_manager.has_next_block_params()
            && inner.io.should_seal_l2_block(updates_manager)
        {
            tracing::debug!(
                "L2 block #{} should be sealed as per L2 block sealing rules",
                updates_manager.last_pending_l2_block().number,
            );
            return Ok(Some(ProcessBlockIterationOutcome::SealBlock));
        }

        let waiting_latency = KEEPER_METRICS.waiting_for_tx.start();
        if let Some(next_l2_block_timestamp) = updates_manager.next_l2_block_timestamp_ms_mut() {
            // The next block has not started yet, we keep updating the next l2 block parameters with correct timestamp
            inner
                .io
                .update_next_l2_block_timestamp(next_l2_block_timestamp);
        }

        let Some(tx) = inner
            .io
            .wait_for_next_tx(
                POLL_WAIT_DURATION,
<<<<<<< HEAD
                updates_manager.get_next_current_l2_block_timestamp(),
=======
                updates_manager.get_next_l2_block_or_batch_timestamp(),
>>>>>>> d0c61e84
            )
            .instrument(info_span!("wait_for_next_tx"))
            .await
            .context("error waiting for next transaction")?
        else {
            waiting_latency.observe();
            tracing::trace!("No new transactions. Waiting!");
            return Ok(None);
        };
        waiting_latency.observe();

        let tx_hash = tx.hash();

        // We need to start a new block
        if updates_manager.has_next_block_params() {
            StateKeeperInner::start_next_l2_block(updates_manager, batch_executor).await?;
        }

        let (seal_resolution, exec_result) = inner
            .process_one_tx(batch_executor, updates_manager, tx.clone())
            .await?;

        let latency = KEEPER_METRICS.match_seal_resolution.start();
        match &seal_resolution {
            SealResolution::NoSeal => {
                let TxExecutionResult::Success {
                    tx_result,
                    tx_metrics: tx_execution_metrics,
                    call_tracer_result,
                    ..
                } = exec_result
                else {
                    unreachable!(
                        "Tx inclusion seal resolution must be a result of a successful tx execution",
                    );
                };
                updates_manager.extend_from_executed_transaction(
                    tx,
                    *tx_result,
                    *tx_execution_metrics,
                    call_tracer_result,
                );
            }
            SealResolution::IncludeAndSeal => {
                let TxExecutionResult::Success {
                    tx_result,
                    tx_metrics: tx_execution_metrics,
                    call_tracer_result,
                    ..
                } = exec_result
                else {
                    unreachable!(
                        "Tx inclusion seal resolution must be a result of a successful tx execution",
                    );
                };
                updates_manager.extend_from_executed_transaction(
                    tx,
                    *tx_result,
                    *tx_execution_metrics,
                    call_tracer_result,
                );
            }
            SealResolution::ExcludeAndSeal => {
                batch_executor.rollback_last_tx().await.with_context(|| {
                    format!("failed rolling back transaction {tx_hash:?} in batch executor")
                })?;
                inner.io.rollback(tx).await.with_context(|| {
                    format!("failed rolling back transaction {tx_hash:?} in I/O")
                })?;
<<<<<<< HEAD

                if updates_manager
                    .last_pending_l2_block()
                    .executed_transactions
                    .is_empty()
                {
                    Some(ProcessBlockOutcome::SealBatch)
                } else {
                    Some(ProcessBlockOutcome::SealBlock)
                }
=======
>>>>>>> d0c61e84
            }
            SealResolution::Unexecutable(reason) => {
                batch_executor.rollback_last_tx().await.with_context(|| {
                    format!("failed rolling back transaction {tx_hash:?} in batch executor")
                })?;
                inner
                    .io
                    .reject(&tx, reason.clone())
                    .await
                    .with_context(|| format!("cannot reject transaction {tx_hash:?}"))?;
            }
        };
        let result = if seal_resolution.should_seal() {
            tracing::debug!(
                "L2 block #{} should be sealed with conditional sealer resolution {seal_resolution:?} after executing transaction {tx_hash}",
                updates_manager.last_pending_l2_block().number
            );
            Some(ProcessBlockIterationOutcome::SealBatch)
        } else {
            None
        };
        latency.observe();
        Ok(result)
    }

    async fn seal_batch(&mut self) -> anyhow::Result<()> {
        let mut state = self.batch_state.finish();
        assert!(!state.updates_manager.has_next_block_params());

        self.inner
            .report_seal_criteria_capacity(&state.updates_manager);

        let (finished_batch, _) = state.batch_executor.finish_batch().await?;
        state.updates_manager.finish_batch(finished_batch);
        let l1_batch_number = state.updates_manager.l1_batch_number();
        self.inner
            .output_handler
            .handle_l1_batch(Arc::new(state.updates_manager))
            .await
            .with_context(|| format!("failed sealing L1 batch #{l1_batch_number}"))?;

        Ok(())
    }

    pub async fn commit_pending_block(&mut self) -> anyhow::Result<()> {
        let batch_state = self.batch_state.unwrap_init_ref_mut();
        let pending_block = batch_state.updates_manager.first_pending_l2_block();

        if pending_block.executed_transactions.is_empty() {
            // fictive block -> seal batch.
            self.seal_batch().await?;
        } else {
            // non-fictive block -> finalize block sealing.
            self.inner
                .output_handler
                .handle_l2_block_header(
                    &batch_state.updates_manager.header_for_first_pending_block(),
                )
                .await?;
            // Important: should come after header is sealed!
            let mut iter = pending_block
                .executed_transactions
                .iter()
                .map(|tx| &tx.transaction);
            self.inner.io.advance_nonces(Box::new(&mut iter)).await;

            batch_state.updates_manager.commit_pending_block();
        }

        Ok(())
    }

    pub async fn propose_inner(
        &mut self,
        stop_receiver: &mut watch::Receiver<bool>,
        ctx: Option<&ctx::Ctx>,
    ) -> Result<ProcessBlockOutcome, OrStopped> {
        self.inner.io.set_is_active_leader(true);
        let outcome = self.process_block(stop_receiver, ctx).await?;
        Ok(outcome)
    }

    pub async fn propose(
        &mut self,
        stop_receiver: &mut watch::Receiver<bool>,
        ctx: Option<&ctx::Ctx>,
    ) -> Result<Payload, OrStopped> {
        match self.propose_inner(stop_receiver, ctx).await? {
            ProcessBlockOutcome::SealBatch => {}
            ProcessBlockOutcome::SealBlock => {
                let state = self.batch_state.unwrap_init_ref();
                self.inner.seal_l2_block(&state.updates_manager).await?;
            }
        }
        let batch_state = self.batch_state.unwrap_init_ref();
        let payload = batch_state.updates_manager.build_payload().unwrap();

        Ok(payload)
    }

    pub async fn verify_inner(
        &mut self,
        stop_receiver: &mut watch::Receiver<bool>,
    ) -> Result<ProcessBlockOutcome, OrStopped> {
        self.inner.io.set_is_active_leader(false);
        let outcome = self.process_block(stop_receiver, None).await?;
        Ok(outcome)
    }

    pub async fn verify(
        &mut self,
        stop_receiver: &mut watch::Receiver<bool>,
    ) -> Result<(), OrStopped> {
        match self.verify_inner(stop_receiver).await? {
            ProcessBlockOutcome::SealBatch => {}
            ProcessBlockOutcome::SealBlock => {
                let state = self.batch_state.unwrap_init_ref();
                self.inner.seal_l2_block(&state.updates_manager).await?;
            }
        }

        Ok(())
    }

    pub fn pending_block_number(&self) -> Option<u32> {
        if let BatchState::Init(state) = &self.batch_state {
            state
                .updates_manager
                .last_pending_l2_block_checked()
                .map(|b| b.number.0)
        } else {
            None
        }
    }

    pub fn pending_payload(&self) -> Option<Payload> {
        if let BatchState::Init(state) = &self.batch_state {
            state.updates_manager.build_payload()
        } else {
            None
        }
    }

    pub fn cursor_for_action_queue(&self) -> IoCursor {
        match &self.batch_state {
            BatchState::Uninit(cursor) => {
                let mut cursor = cursor.clone();
                cursor.l1_batch -= 1;
                cursor
            }
            BatchState::Init(d) => d.updates_manager.io_cursor(),
        }
    }

    pub async fn rollback(&mut self) -> anyhow::Result<()> {
        let batch_data = self.batch_state.unwrap_init_ref_mut();
        let pending_block = batch_data.updates_manager.last_pending_l2_block();
        tracing::info!("Rolling back block #{}", pending_block.number);

        // Rollback postgres if block is non-fictive.
        // If block is fictive then its data wasn't saved.
        if !pending_block.executed_transactions.is_empty() {
            self.inner
                .output_handler
                .rollback_pending_l2_block(pending_block.number)
                .await?;
        }

        // Rollback mempool
        let txs = pending_block
            .executed_transactions
            .iter()
            .map(|tx| tx.transaction.clone())
            .collect();
        self.inner.io.rollback_block(txs).await?;

        let is_in_first_pending_block_state =
            batch_data.updates_manager.is_in_first_pending_block_state();
        if is_in_first_pending_block_state {
            let cursor = IoCursor {
                next_l2_block: pending_block.number,
                prev_l2_block_hash: pending_block.prev_block_hash,
                prev_l2_block_timestamp: pending_block.prev_block_timestamp.unwrap(),
                l1_batch: batch_data.updates_manager.l1_batch_number(),
            };
            self.batch_state = BatchState::Uninit(cursor);
        } else {
            // No need to rollback upgrade tx, since it can only be in the first block and this is the branch for non-first blocks.

            // Rollback batch executor
            let batch_executor = &mut batch_data.batch_executor;
            batch_executor.rollback_l2_block().await?;

            // Rollback updates manager
            let updates_manager = &mut batch_data.updates_manager;

            updates_manager.pop_last_pending_block();
        }

        Ok(())
    }
}<|MERGE_RESOLUTION|>--- conflicted
+++ resolved
@@ -62,42 +62,31 @@
         &mut self,
         inner: &mut StateKeeperInner,
         stop_receiver: &mut watch::Receiver<bool>,
-<<<<<<< HEAD
         ctx: Option<&ctx::Ctx>,
-    ) -> Result<(&mut InitializedBatchState, Option<IoCursor>), OrStopped> {
-        let (state, cursor) = match self {
-            BatchState::Uninit(cursor) => {
-                let cursor = *cursor;
-                (inner.start_batch(cursor, stop_receiver, ctx).await?, cursor)
-            }
-            BatchState::Init(init) => return Ok((init.as_mut(), None)),
-=======
     ) -> Result<&mut InitializedBatchState, OrStopped> {
         let state = match self {
-            Self::Uninit(cursor) => inner.start_batch(*cursor, stop_receiver).await?,
-            Self::Init(init) => return Ok(init.as_mut()),
->>>>>>> d0c61e84
+            BatchState::Uninit(cursor) => inner.start_batch(*cursor, stop_receiver, ctx).await?,
+            BatchState::Init(init) => return Ok(init.as_mut()),
         };
         *self = Self::Init(Box::new(state));
         match self {
-<<<<<<< HEAD
-            BatchState::Init(init) => Ok((init.as_mut(), Some(cursor))),
+            BatchState::Init(init) => Ok(init.as_mut()),
             BatchState::Uninit(_) => unreachable!(),
-=======
-            Self::Init(init) => Ok(init.as_mut()),
-            Self::Uninit(_) => unreachable!(),
->>>>>>> d0c61e84
         }
     }
 
     /// Changes the state to `Uninit` with the cursor for the next batch.
     /// Returns the old state.
     fn finish(&mut self) -> Box<InitializedBatchState> {
-        let mut next_cursor = match self {
+        let next_cursor = match self {
             Self::Uninit(_) => panic!("Unexpected `BatchState::Uninit`"),
-            Self::Init(init) => init.updates_manager.io_cursor(),
+            Self::Init(init) => {
+                let mut cursor = init.updates_manager.io_cursor();
+                cursor.l1_batch += 1;
+                cursor.prev_l1_batch_timestamp = init.updates_manager.l1_batch_timestamp();
+                cursor
+            }
         };
-        next_cursor.l1_batch += 1;
         let state = std::mem::replace(self, Self::Uninit(next_cursor));
         match state {
             Self::Uninit(_) => unreachable!(),
@@ -109,6 +98,13 @@
         match self {
             Self::Uninit(_) => panic!("Unexpected `BatchState::Uninit`"),
             Self::Init(init) => init.as_ref(),
+        }
+    }
+
+    fn unwrap_init_mut(&mut self) -> &mut InitializedBatchState {
+        match self {
+            Self::Uninit(_) => panic!("Unexpected `BatchState::Uninit`"),
+            Self::Init(init) => init.as_mut(),
         }
     }
 }
@@ -239,18 +235,12 @@
             .io
             .load_batch_version_id(batch_init_params.l1_batch_env.number - 1)
             .await?;
-<<<<<<< HEAD
         let mut updates_manager = UpdatesManager::new(
-            &l1_batch_env,
-            &system_env,
-            pubdata_params,
+            &batch_init_params,
             previous_batch_protocol_version,
+            cursor.prev_l1_batch_timestamp,
             None,
         );
-=======
-        let mut updates_manager =
-            UpdatesManager::new(&batch_init_params, previous_batch_protocol_version);
->>>>>>> d0c61e84
         let protocol_upgrade_tx: Option<ProtocolUpgradeTx> = inner
             .load_protocol_upgrade_tx(
                 &pending_l2_blocks,
@@ -298,36 +288,22 @@
         stop_receiver: &mut watch::Receiver<bool>,
         ctx: Option<&ctx::Ctx>,
     ) -> Result<InitializedBatchState, OrStopped> {
-<<<<<<< HEAD
-        let (system_env, l1_batch_env, pubdata_params) = self
-            .wait_for_new_batch_env(&cursor, stop_receiver, ctx)
-            .await?;
-        let first_batch_in_shared_bridge =
-            l1_batch_env.number == L1BatchNumber(1) && !system_env.version.is_pre_shared_bridge();
-=======
         let batch_init_params = self
-            .wait_for_new_batch_init_params(&cursor, stop_receiver)
+            .wait_for_new_batch_init_params(&cursor, stop_receiver, ctx)
             .await?;
         let first_batch_in_shared_bridge = batch_init_params.l1_batch_env.number
             == L1BatchNumber(1)
             && !batch_init_params.system_env.version.is_pre_shared_bridge();
->>>>>>> d0c61e84
         let previous_batch_protocol_version = self
             .io
             .load_batch_version_id(batch_init_params.l1_batch_env.number - 1)
             .await?;
-<<<<<<< HEAD
         let updates_manager = UpdatesManager::new(
-            &l1_batch_env,
-            &system_env,
-            pubdata_params,
+            &batch_init_params,
             previous_batch_protocol_version,
+            cursor.prev_l1_batch_timestamp,
             Some(cursor.prev_l2_block_timestamp),
         );
-=======
-        let updates_manager =
-            UpdatesManager::new(&batch_init_params, previous_batch_protocol_version);
->>>>>>> d0c61e84
         let batch_executor = self
             .create_batch_executor(
                 batch_init_params.l1_batch_env.clone(),
@@ -473,12 +449,8 @@
         &mut self,
         cursor: &IoCursor,
         stop_receiver: &mut watch::Receiver<bool>,
-<<<<<<< HEAD
         ctx: Option<&ctx::Ctx>,
-    ) -> Result<(SystemEnv, L1BatchEnv, PubdataParams), OrStopped> {
-=======
     ) -> Result<BatchInitParams, OrStopped> {
->>>>>>> d0c61e84
         // `io.wait_for_new_batch_params(..)` is not cancel-safe; once we get new batch params, we must hold onto them
         // until we get the rest of parameters from I/O or receive a stop request.
         let params = self
@@ -539,17 +511,10 @@
     fn set_l2_block_params(updates_manager: &mut UpdatesManager, l2_block_params: L2BlockParams) {
         tracing::debug!(
             "Setting next L2 block #{} (L1 batch #{}) with initial params: timestamp {}, virtual block {}",
-<<<<<<< HEAD
             updates_manager.next_l2_block_number(),
             updates_manager.l1_batch_number(),
-            display_timestamp(l2_block_params.timestamp),
-            l2_block_params.virtual_blocks
-=======
-            updates_manager.l2_block.number + 1,
-            updates_manager.l1_batch.number,
             display_timestamp(l2_block_params.timestamp()),
             l2_block_params.virtual_blocks()
->>>>>>> d0c61e84
         );
         updates_manager.set_next_l2_block_params(l2_block_params);
     }
@@ -915,49 +880,6 @@
             AGGREGATION_METRICS.record_criterion_capacity(criterion, capacity);
         }
     }
-<<<<<<< HEAD
-
-    async fn should_seal_batch_conditional_criteria(
-        &mut self,
-        updates_manager: &UpdatesManager,
-    ) -> anyhow::Result<bool> {
-        if updates_manager.pending_executed_transactions_len() == 0 {
-            // No txs -> no seal.
-            return Ok(false);
-        }
-
-        // Should be present because at least 1 tx was executed.
-        let gas_remaining = updates_manager.last_gas_remaining.unwrap();
-        let tx_data = SealData {
-            execution_metrics: Default::default(),
-            cumulative_size: 0,
-            writes_metrics: Default::default(),
-            gas_remaining,
-        };
-        let block_data = SealData {
-            execution_metrics: updates_manager.pending_execution_metrics(),
-            cumulative_size: updates_manager.pending_txs_encoding_size(),
-            writes_metrics: updates_manager.storage_writes_deduplicator.metrics(),
-            gas_remaining,
-        };
-        let seal_resolution = self.sealer.should_seal_l1_batch(
-            updates_manager.l1_batch_number().0,
-            updates_manager.pending_executed_transactions_len(),
-            updates_manager.pending_l1_transactions_len(),
-            &block_data,
-            &tx_data,
-            updates_manager.protocol_version(),
-        );
-        match &seal_resolution {
-            SealResolution::NoSeal => Ok(false),
-            SealResolution::IncludeAndSeal => Ok(true),
-            SealResolution::ExcludeAndSeal | SealResolution::Unexecutable(_) => {
-                panic!("unexpected seal_resolution at the start of the batch {seal_resolution:?}");
-            }
-        }
-    }
-=======
->>>>>>> d0c61e84
 }
 
 #[derive(Debug, Default)]
@@ -968,11 +890,7 @@
 }
 
 #[derive(Debug)]
-<<<<<<< HEAD
-pub enum ProcessBlockOutcome {
-=======
 enum ProcessBlockIterationOutcome {
->>>>>>> d0c61e84
     SealBlock,
     SealBatch,
 }
@@ -994,7 +912,6 @@
         mut stop_receiver: watch::Receiver<bool>,
     ) -> Result<Infallible, OrStopped> {
         while !is_canceled(&stop_receiver) {
-<<<<<<< HEAD
             match mode {
                 RunMode::Propose => {
                     #[derive(Debug, Copy, Clone)]
@@ -1029,7 +946,7 @@
                             (1, true) => vec![Action::Commit, Action::Rollback],
                             (2, false) => vec![Action::Commit, Action::Rollback],
                             (2, true) => vec![Action::Commit, Action::Rollback],
-                            _ => panic!("aaaaaa"),
+                            _ => unreachable!(),
                         }
                     };
                     let idx = rand::random::<usize>() % possible_actions.len();
@@ -1050,33 +967,11 @@
                     }
                 }
                 RunMode::WithoutRollback => {
-                    let outcome = self.process_block(&mut stop_receiver, None).await?;
-                    match outcome {
-                        ProcessBlockOutcome::SealBatch => {}
-                        ProcessBlockOutcome::SealBlock => {
-                            let state = self.batch_state.unwrap_init_ref();
-                            self.inner.seal_l2_block(&state.updates_manager).await?;
-                        }
-                    }
+                    self.process_block(&mut stop_receiver, None).await?;
+                    self.seal_last_pending_block_data().await?;
                     self.commit_pending_block().await?;
                 }
             };
-=======
-            self.process_block(&mut stop_receiver).await?;
-            let state = self.batch_state.unwrap_init_ref();
-            if state
-                .updates_manager
-                .l2_block
-                .executed_transactions
-                .is_empty()
-            {
-                // We've got a fictive L2 block, seal the batch.
-                self.seal_batch().await?;
-            } else {
-                // Seal the L2 block.
-                self.inner.seal_l2_block(&state.updates_manager).await?;
-            }
->>>>>>> d0c61e84
         }
 
         Err(OrStopped::Stopped)
@@ -1085,14 +980,10 @@
     async fn process_block(
         &mut self,
         stop_receiver: &mut watch::Receiver<bool>,
-<<<<<<< HEAD
         ctx: Option<&ctx::Ctx>,
-    ) -> Result<ProcessBlockOutcome, OrStopped> {
-=======
     ) -> Result<(), OrStopped> {
->>>>>>> d0c61e84
         // If there is no open batch then start one.
-        let (state, prev_cursor) = self
+        let state = self
             .batch_state
             .ensure_initialized(&mut self.inner, stop_receiver, ctx)
             .await?;
@@ -1131,12 +1022,37 @@
 
         while !is_canceled(stop_receiver) {
             let full_latency = KEEPER_METRICS.process_block_loop_iteration.start();
-<<<<<<< HEAD
-            let result = self.process_block_iteration(ctx, prev_cursor).await;
-            full_latency.observe();
-            if let Some(r) = result? {
-                return Ok(r);
-=======
+
+            if let Some(ctx) = ctx {
+                if !ctx.is_active() {
+                    let some_tx_was_processed = state
+                        .updates_manager
+                        .last_pending_l2_block_checked()
+                        .is_some_and(|b| !b.executed_transactions.is_empty());
+                    if !some_tx_was_processed {
+                        if state.updates_manager.is_in_first_pending_block_state() {
+                            let pending_block = state.updates_manager.last_pending_l2_block();
+                            let cursor = IoCursor {
+                                next_l2_block: pending_block.number,
+                                prev_l2_block_hash: pending_block.prev_block_hash,
+                                prev_l2_block_timestamp: pending_block
+                                    .prev_block_timestamp
+                                    .unwrap(),
+                                l1_batch: state.updates_manager.l1_batch_number(),
+                                prev_l1_batch_timestamp: state
+                                    .updates_manager
+                                    .previous_batch_timestamp(),
+                            };
+                            self.batch_state = BatchState::Uninit(cursor);
+                        } else if state.updates_manager.has_next_block_params() {
+                            state.updates_manager.reset_next_l2_block_params();
+                        }
+                        return Err(OrStopped::Stopped);
+                    }
+                    return Err(OrStopped::Stopped);
+                }
+            }
+
             let outcome = Self::process_block_iteration(state, &mut self.inner).await?;
             full_latency.observe();
 
@@ -1147,7 +1063,6 @@
                 }
                 Some(ProcessBlockIterationOutcome::SealBlock) => return Ok(()),
                 None => {}
->>>>>>> d0c61e84
             }
         }
 
@@ -1155,36 +1070,6 @@
     }
 
     async fn process_block_iteration(
-<<<<<<< HEAD
-        &mut self,
-        ctx: Option<&ctx::Ctx>,
-        prev_cursor: Option<IoCursor>,
-    ) -> Result<Option<ProcessBlockOutcome>, OrStopped> {
-        let state = self.batch_state.unwrap_init_ref_mut();
-        let updates_manager = &mut state.updates_manager;
-        let batch_executor = state.batch_executor.as_mut();
-
-        if let Some(ctx) = ctx {
-            if (updates_manager.has_next_block_params()
-                || updates_manager
-                    .last_pending_l2_block()
-                    .executed_transactions
-                    .is_empty())
-                && !ctx.is_active()
-            {
-                if updates_manager.has_next_block_params() {
-                    updates_manager.reset_next_l2_block_params();
-                }
-                if let Some(prev_cursor) = prev_cursor {
-                    self.batch_state = BatchState::Uninit(prev_cursor);
-                }
-                return Err(OrStopped::Stopped);
-            }
-        }
-
-        if self
-            .inner
-=======
         state: &mut InitializedBatchState,
         inner: &mut StateKeeperInner,
     ) -> Result<Option<ProcessBlockIterationOutcome>, OrStopped> {
@@ -1192,7 +1077,6 @@
         let batch_executor = state.batch_executor.as_mut();
 
         if inner
->>>>>>> d0c61e84
             .io
             .should_seal_l1_batch_unconditionally(updates_manager)
             .await?
@@ -1206,27 +1090,11 @@
                 StateKeeperInner::start_next_l2_block(updates_manager, batch_executor).await?;
             }
 
-<<<<<<< HEAD
-            return if updates_manager
-                .last_pending_l2_block()
-                .executed_transactions
-                .is_empty()
-            {
-                Ok(Some(ProcessBlockOutcome::SealBatch))
-            } else {
-                tracing::debug!(
-                    "L2 block #{} should be sealed as per L1 batch unconditional sealing rules",
-                    updates_manager.last_pending_l2_block().number,
-                );
-                Ok(Some(ProcessBlockOutcome::SealBlock))
-            };
-=======
             tracing::debug!(
                 "L2 block #{} should be sealed as per L1 batch unconditional sealing rules",
-                updates_manager.l2_block.number,
+                updates_manager.last_pending_l2_block().number,
             );
             return Ok(Some(ProcessBlockIterationOutcome::SealBatch));
->>>>>>> d0c61e84
         }
 
         if !updates_manager.has_next_block_params()
@@ -1251,11 +1119,7 @@
             .io
             .wait_for_next_tx(
                 POLL_WAIT_DURATION,
-<<<<<<< HEAD
-                updates_manager.get_next_current_l2_block_timestamp(),
-=======
-                updates_manager.get_next_l2_block_or_batch_timestamp(),
->>>>>>> d0c61e84
+                updates_manager.get_next_or_current_l2_block_timestamp(),
             )
             .instrument(info_span!("wait_for_next_tx"))
             .await
@@ -1325,19 +1189,6 @@
                 inner.io.rollback(tx).await.with_context(|| {
                     format!("failed rolling back transaction {tx_hash:?} in I/O")
                 })?;
-<<<<<<< HEAD
-
-                if updates_manager
-                    .last_pending_l2_block()
-                    .executed_transactions
-                    .is_empty()
-                {
-                    Some(ProcessBlockOutcome::SealBatch)
-                } else {
-                    Some(ProcessBlockOutcome::SealBlock)
-                }
-=======
->>>>>>> d0c61e84
             }
             SealResolution::Unexecutable(reason) => {
                 batch_executor.rollback_last_tx().await.with_context(|| {
@@ -1382,8 +1233,17 @@
         Ok(())
     }
 
+    async fn seal_last_pending_block_data(&mut self) -> anyhow::Result<()> {
+        let state = self.batch_state.unwrap_init_ref();
+        let pending_block = state.updates_manager.last_pending_l2_block();
+        if !pending_block.executed_transactions.is_empty() {
+            self.inner.seal_l2_block(&state.updates_manager).await?;
+        }
+        Ok(())
+    }
+
     pub async fn commit_pending_block(&mut self) -> anyhow::Result<()> {
-        let batch_state = self.batch_state.unwrap_init_ref_mut();
+        let batch_state = self.batch_state.unwrap_init_mut();
         let pending_block = batch_state.updates_manager.first_pending_l2_block();
 
         if pending_block.executed_transactions.is_empty() {
@@ -1410,54 +1270,28 @@
         Ok(())
     }
 
-    pub async fn propose_inner(
-        &mut self,
-        stop_receiver: &mut watch::Receiver<bool>,
-        ctx: Option<&ctx::Ctx>,
-    ) -> Result<ProcessBlockOutcome, OrStopped> {
-        self.inner.io.set_is_active_leader(true);
-        let outcome = self.process_block(stop_receiver, ctx).await?;
-        Ok(outcome)
-    }
-
     pub async fn propose(
         &mut self,
         stop_receiver: &mut watch::Receiver<bool>,
         ctx: Option<&ctx::Ctx>,
     ) -> Result<Payload, OrStopped> {
-        match self.propose_inner(stop_receiver, ctx).await? {
-            ProcessBlockOutcome::SealBatch => {}
-            ProcessBlockOutcome::SealBlock => {
-                let state = self.batch_state.unwrap_init_ref();
-                self.inner.seal_l2_block(&state.updates_manager).await?;
-            }
-        }
+        self.inner.io.set_is_active_leader(true);
+        self.process_block(stop_receiver, ctx).await?;
+        self.seal_last_pending_block_data().await?;
+
         let batch_state = self.batch_state.unwrap_init_ref();
         let payload = batch_state.updates_manager.build_payload().unwrap();
 
         Ok(payload)
-    }
-
-    pub async fn verify_inner(
-        &mut self,
-        stop_receiver: &mut watch::Receiver<bool>,
-    ) -> Result<ProcessBlockOutcome, OrStopped> {
-        self.inner.io.set_is_active_leader(false);
-        let outcome = self.process_block(stop_receiver, None).await?;
-        Ok(outcome)
     }
 
     pub async fn verify(
         &mut self,
         stop_receiver: &mut watch::Receiver<bool>,
     ) -> Result<(), OrStopped> {
-        match self.verify_inner(stop_receiver).await? {
-            ProcessBlockOutcome::SealBatch => {}
-            ProcessBlockOutcome::SealBlock => {
-                let state = self.batch_state.unwrap_init_ref();
-                self.inner.seal_l2_block(&state.updates_manager).await?;
-            }
-        }
+        self.inner.io.set_is_active_leader(false);
+        self.process_block(stop_receiver, None).await?;
+        self.seal_last_pending_block_data().await?;
 
         Ok(())
     }
@@ -1493,7 +1327,7 @@
     }
 
     pub async fn rollback(&mut self) -> anyhow::Result<()> {
-        let batch_data = self.batch_state.unwrap_init_ref_mut();
+        let batch_data = self.batch_state.unwrap_init_mut();
         let pending_block = batch_data.updates_manager.last_pending_l2_block();
         tracing::info!("Rolling back block #{}", pending_block.number);
 
@@ -1514,14 +1348,13 @@
             .collect();
         self.inner.io.rollback_block(txs).await?;
 
-        let is_in_first_pending_block_state =
-            batch_data.updates_manager.is_in_first_pending_block_state();
-        if is_in_first_pending_block_state {
+        if batch_data.updates_manager.is_in_first_pending_block_state() {
             let cursor = IoCursor {
                 next_l2_block: pending_block.number,
                 prev_l2_block_hash: pending_block.prev_block_hash,
                 prev_l2_block_timestamp: pending_block.prev_block_timestamp.unwrap(),
                 l1_batch: batch_data.updates_manager.l1_batch_number(),
+                prev_l1_batch_timestamp: batch_data.updates_manager.previous_batch_timestamp(),
             };
             self.batch_state = BatchState::Uninit(cursor);
         } else {
