--- conflicted
+++ resolved
@@ -19,13 +19,8 @@
 use zksync_state::{OwnedStorage, ReadStorageFactory};
 use zksync_types::{
     block::L2BlockExecutionData, commitment::PubdataParams, l2::TransactionType,
-<<<<<<< HEAD
-    protocol_upgrade::ProtocolUpgradeTx, protocol_version::ProtocolVersionId,
-    utils::display_timestamp, InteropRoot, L1BatchNumber, L2BlockNumber, Transaction,
-=======
     protocol_upgrade::ProtocolUpgradeTx, protocol_version::ProtocolVersionId, try_stoppable,
-    utils::display_timestamp, L1BatchNumber, OrStopped, StopContext, Transaction,
->>>>>>> 15f68354
+    utils::display_timestamp, InteropRoot, L1BatchNumber, OrStopped, StopContext, Transaction,
 };
 use zksync_vm_executor::whitelist::DeploymentTxFilter;
 
@@ -634,12 +629,8 @@
                 let mut next_l2_block_params = self
                     .wait_for_new_l2_block_params(updates_manager, stop_receiver)
                     .await
-<<<<<<< HEAD
-                    .map_err(|e| e.context("wait_for_new_l2_block_params"))?;
+                    .stop_context("failed getting L2 block params")?;
                 next_l2_block_params.interop_roots = self.io.load_latest_interop_root().await?;
-=======
-                    .stop_context("failed getting L2 block params")?;
->>>>>>> 15f68354
                 Self::set_l2_block_params(updates_manager, next_l2_block_params);
             }
 
