use std::{
    convert::Infallible,
    sync::Arc,
    time::{Duration, Instant},
};

use anyhow::Context as _;
use tokio::sync::watch;
use tracing::{info_span, Instrument};
use zksync_health_check::{HealthUpdater, ReactiveHealthCheck};
use zksync_multivm::{
    interface::{
        executor::{BatchExecutor, BatchExecutorFactory},
        Halt, L1BatchEnv, SystemEnv,
    },
    utils::StorageWritesDeduplicator,
};
use zksync_shared_metrics::{TxStage, APP_METRICS};
use zksync_state::{OwnedStorage, ReadStorageFactory};
use zksync_types::{
    block::L2BlockExecutionData, commitment::PubdataParams, l2::TransactionType,
    message_root::MessageRoot, protocol_upgrade::ProtocolUpgradeTx,
    protocol_version::ProtocolVersionId, utils::display_timestamp, L1BatchNumber, L2ChainId,
    Transaction,
};

use crate::{
    executor::TxExecutionResult,
    health::StateKeeperHealthDetails,
    io::{IoCursor, L1BatchParams, L2BlockParams, OutputHandler, PendingBatchData, StateKeeperIO},
    metrics::{AGGREGATION_METRICS, KEEPER_METRICS, L1_BATCH_METRICS},
    seal_criteria::{ConditionalSealer, SealData, SealResolution, UnexecutableReason},
    updates::UpdatesManager,
    utils::is_canceled,
};

/// Amount of time to block on waiting for some resource. The exact value is not really important,
/// we only need it to not block on waiting indefinitely and be able to process cancellation requests.
pub(super) const POLL_WAIT_DURATION: Duration = Duration::from_secs(1);

/// Structure used to indicate that task cancellation was requested.
#[derive(thiserror::Error, Debug)]
pub(super) enum Error {
    #[error("canceled")]
    Canceled,
    #[error(transparent)]
    Fatal(#[from] anyhow::Error),
}

impl Error {
    fn context(self, msg: &'static str) -> Self {
        match self {
            Self::Canceled => Self::Canceled,
            Self::Fatal(err) => Self::Fatal(err.context(msg)),
        }
    }
}

/// State keeper represents a logic layer of L1 batch / L2 block processing flow.
/// It's responsible for taking all the data from the `StateKeeperIO`, feeding it into `BatchExecutor` objects
/// and calling `SealManager` to decide whether an L2 block or L1 batch should be sealed.
///
/// State keeper maintains the batch execution state in the `UpdatesManager` until batch is sealed and these changes
/// are persisted by the `StateKeeperIO` implementation.
///
/// You can think of it as a state machine that runs over a sequence of incoming transactions, turning them into
/// a sequence of executed L2 blocks and batches.
#[derive(Debug)]
pub struct ZkSyncStateKeeper {
    io: Box<dyn StateKeeperIO>,
    output_handler: OutputHandler,
    batch_executor: Box<dyn BatchExecutorFactory<OwnedStorage>>,
    sealer: Arc<dyn ConditionalSealer>,
    storage_factory: Arc<dyn ReadStorageFactory>,
    health_updater: HealthUpdater,
}

impl ZkSyncStateKeeper {
    pub fn new(
        sequencer: Box<dyn StateKeeperIO>,
        batch_executor: Box<dyn BatchExecutorFactory<OwnedStorage>>,
        output_handler: OutputHandler,
        sealer: Arc<dyn ConditionalSealer>,
        storage_factory: Arc<dyn ReadStorageFactory>,
    ) -> Self {
        Self {
            io: sequencer,
            batch_executor,
            output_handler,
            sealer,
            storage_factory,
            health_updater: ReactiveHealthCheck::new("state_keeper").1,
        }
    }

    pub async fn run(mut self, stop_receiver: watch::Receiver<bool>) -> anyhow::Result<()> {
        match self.run_inner(stop_receiver).await {
            Ok(_) => unreachable!(),
            Err(Error::Fatal(err)) => Err(err).context("state_keeper failed"),
            Err(Error::Canceled) => {
                tracing::info!("Stop signal received, state keeper is shutting down");
                Ok(())
            }
        }
    }

    /// Fallible version of `run` routine that allows to easily exit upon cancellation.
    async fn run_inner(
        &mut self,
        mut stop_receiver: watch::Receiver<bool>,
    ) -> Result<Infallible, Error> {
        let (cursor, pending_batch_params) = self.io.initialize().await?;
        self.output_handler.initialize(&cursor).await?;
        self.health_updater
            .update(StateKeeperHealthDetails::from(&cursor).into());
        tracing::info!(
            "Starting state keeper. Next l1 batch to seal: {}, next L2 block to seal: {}",
            cursor.l1_batch,
            cursor.next_l2_block
        );

        // Re-execute pending batch if it exists. Otherwise, initialize a new batch.
        let PendingBatchData {
            mut l1_batch_env,
            mut system_env,
            mut pubdata_params,
            pending_l2_blocks,
        } = match pending_batch_params {
            Some(params) => {
                tracing::info!(
                    "There exists a pending batch consisting of {} L2 blocks, the first one is {}",
                    params.pending_l2_blocks.len(),
                    params
                        .pending_l2_blocks
                        .first()
                        .context("expected at least one pending L2 block")?
                        .number
                );
                params
            }
            None => {
                tracing::info!("There is no open pending batch, starting a new empty batch");
                let (system_env, l1_batch_env, pubdata_params) = self
                    .wait_for_new_batch_env(&cursor, &mut stop_receiver)
                    .await
                    .map_err(|e| e.context("wait_for_new_batch_params()"))?;
                PendingBatchData {
                    l1_batch_env,
                    pending_l2_blocks: Vec::new(),
                    system_env,
                    pubdata_params,
                }
            }
        };

        let protocol_version = system_env.version;
        let mut updates_manager = UpdatesManager::new(&l1_batch_env, &system_env, pubdata_params);
        let mut protocol_upgrade_tx: Option<ProtocolUpgradeTx> = self
            .load_protocol_upgrade_tx(&pending_l2_blocks, protocol_version, l1_batch_env.number)
            .await?;

        let mut batch_executor = self
            .create_batch_executor(
                l1_batch_env.clone(),
                system_env.clone(),
                pubdata_params,
                &stop_receiver,
            )
            .await?;
        self.restore_state(
            &mut *batch_executor,
            &mut updates_manager,
            pending_l2_blocks,
            &stop_receiver,
        )
        .await?;

        let mut l1_batch_seal_delta: Option<Instant> = None;
        while !is_canceled(&stop_receiver) {
            // This function will run until the batch can be sealed.
            self.process_l1_batch(
                &mut *batch_executor,
                &mut updates_manager,
                protocol_upgrade_tx,
                &stop_receiver,
            )
            .await?;
            assert!(!updates_manager.has_next_block_params());

            // Finish current batch with an empty block.
            if !updates_manager.l2_block.executed_transactions.is_empty() {
                self.seal_l2_block(&updates_manager).await?;
                // We've sealed the L2 block that we had, but we still need to set up the timestamp
                // for the fictive L2 block.
                let new_l2_block_params = self
                    .wait_for_new_l2_block_params(&updates_manager, &stop_receiver)
                    .await?;
                Self::set_l2_block_params(&mut updates_manager, new_l2_block_params);
                Self::start_next_l2_block(&mut updates_manager, &mut *batch_executor).await?;
            }

            let (finished_batch, _) = batch_executor.finish_batch().await?;
            let sealed_batch_protocol_version = updates_manager.protocol_version();
            updates_manager.finish_batch(finished_batch);
            let mut next_cursor = updates_manager.io_cursor();
            self.output_handler
                .handle_l1_batch(Arc::new(updates_manager))
                .await
                .with_context(|| format!("failed sealing L1 batch {l1_batch_env:?}"))?;

            if let Some(delta) = l1_batch_seal_delta {
                L1_BATCH_METRICS.seal_delta.observe(delta.elapsed());
            }
            l1_batch_seal_delta = Some(Instant::now());

            // Start the new batch.
            next_cursor.l1_batch += 1;
            (system_env, l1_batch_env, pubdata_params) = self
                .wait_for_new_batch_env(&next_cursor, &mut stop_receiver)
                .await?;
            updates_manager = UpdatesManager::new(&l1_batch_env, &system_env, pubdata_params);
            batch_executor = self
                .create_batch_executor(
                    l1_batch_env.clone(),
                    system_env.clone(),
                    pubdata_params,
                    &stop_receiver,
                )
                .await?;

            let version_changed = system_env.version != sealed_batch_protocol_version;
            protocol_upgrade_tx = if version_changed {
                self.load_upgrade_tx(system_env.version).await?
            } else {
                None
            };
        }
        Err(Error::Canceled)
    }

    async fn create_batch_executor(
        &mut self,
        l1_batch_env: L1BatchEnv,
        system_env: SystemEnv,
        pubdata_params: PubdataParams,
        stop_receiver: &watch::Receiver<bool>,
    ) -> Result<Box<dyn BatchExecutor<OwnedStorage>>, Error> {
        let storage = self
            .storage_factory
            .access_storage(stop_receiver, l1_batch_env.number - 1)
            .await
            .context("failed creating VM storage")?
            .ok_or(Error::Canceled)?;
        Ok(self
            .batch_executor
            .init_batch(storage, l1_batch_env, system_env, pubdata_params))
    }

    /// This function is meant to be called only once during the state-keeper initialization.
    /// It will check if we should load a protocol upgrade or a `GenesisUpgrade` transaction,
    /// perform some checks and return it.
    pub(super) async fn load_protocol_upgrade_tx(
        &mut self,
        pending_l2_blocks: &[L2BlockExecutionData],
        protocol_version: ProtocolVersionId,
        l1_batch_number: L1BatchNumber,
    ) -> Result<Option<ProtocolUpgradeTx>, Error> {
        // After the Shared Bridge is integrated,
        // there has to be a GenesisUpgrade upgrade transaction after the chain genesis.
        // It has to be the first transaction of the first batch.
        // The GenesisUpgrade upgrade does not bump the protocol version, but attaches an upgrade
        // transaction to the genesis protocol version.
        let first_batch_in_shared_bridge =
            l1_batch_number == L1BatchNumber(1) && !protocol_version.is_pre_shared_bridge();
        let previous_batch_protocol_version =
            self.io.load_batch_version_id(l1_batch_number - 1).await?;

        let version_changed = protocol_version != previous_batch_protocol_version;
        let mut protocol_upgrade_tx = if version_changed || first_batch_in_shared_bridge {
            self.io.load_upgrade_tx(protocol_version).await?
        } else {
            None
        };

        // Sanity check: if `txs_to_reexecute` is not empty and upgrade tx is present for this block
        // then it must be the first one in `txs_to_reexecute`.
        if !pending_l2_blocks.is_empty() && protocol_upgrade_tx.is_some() {
            // We already processed the upgrade tx but did not seal the batch it was in.
            let first_tx_to_reexecute = &pending_l2_blocks[0].txs[0];
            assert_eq!(
                first_tx_to_reexecute.tx_format(),
                TransactionType::ProtocolUpgradeTransaction,
                "Expected an upgrade transaction to be the first one in pending L2 blocks, but found {:?}",
                first_tx_to_reexecute.hash()
            );
            tracing::info!(
                "There is a protocol upgrade in batch #{l1_batch_number}, upgrade tx already processed"
            );
            protocol_upgrade_tx = None; // The protocol upgrade was already executed
        }

        if protocol_upgrade_tx.is_some() {
            tracing::info!("There is a new upgrade tx to be executed in batch #{l1_batch_number}");
        }
        Ok(protocol_upgrade_tx)
    }

    async fn load_upgrade_tx(
        &mut self,
        protocol_version: ProtocolVersionId,
    ) -> anyhow::Result<Option<ProtocolUpgradeTx>> {
        self.io
            .load_upgrade_tx(protocol_version)
            .await
            .with_context(|| format!("failed loading upgrade transaction for {protocol_version:?}"))
    }

    async fn load_latest_message_root(&mut self) -> anyhow::Result<Option<Vec<MessageRoot>>> {
        self.io
            .load_latest_message_root()
            .await
            .with_context(|| format!("failed loading message root"))
    }

    #[tracing::instrument(
        skip_all,
        fields(
            l1_batch = %cursor.l1_batch,
        )
    )]
    async fn wait_for_new_batch_params(
        &mut self,
        cursor: &IoCursor,
        stop_receiver: &watch::Receiver<bool>,
    ) -> Result<L1BatchParams, Error> {
        while !is_canceled(stop_receiver) {
            if let Some(params) = self
                .io
                .wait_for_new_batch_params(cursor, POLL_WAIT_DURATION)
                .await?
            {
                return Ok(params);
            }
        }
        Err(Error::Canceled)
    }

    #[tracing::instrument(
        skip_all,
        fields(
            l1_batch = %cursor.l1_batch,
        )
    )]
    async fn wait_for_new_batch_env(
        &mut self,
        cursor: &IoCursor,
        stop_receiver: &mut watch::Receiver<bool>,
    ) -> Result<(SystemEnv, L1BatchEnv, PubdataParams), Error> {
        // `io.wait_for_new_batch_params(..)` is not cancel-safe; once we get new batch params, we must hold onto them
        // until we get the rest of parameters from I/O or receive a stop signal.
        let params = self
            .wait_for_new_batch_params(cursor, stop_receiver)
            .await?;
        let contracts = self
            .io
            .load_base_system_contracts(params.protocol_version, cursor)
            .await
            .with_context(|| {
                format!(
                    "failed loading system contracts for protocol version {:?}",
                    params.protocol_version
                )
            })?;

        // `select!` is safe to use here; `io.load_batch_state_hash(..)` is cancel-safe by contract
        tokio::select! {
            hash_result = self.io.load_batch_state_hash(cursor.l1_batch - 1) => {
                let previous_batch_hash = hash_result.context("cannot load state hash for previous L1 batch")?;
                Ok(params.into_env(self.io.chain_id(), contracts, cursor, previous_batch_hash))
            }
            _ = stop_receiver.changed() => Err(Error::Canceled),
        }
    }

    #[tracing::instrument(
        skip_all,
        fields(
            l1_batch = %updates.l1_batch.number,
            l2_block = %updates.l2_block.number,
        )
    )]
    async fn wait_for_new_l2_block_params(
        &mut self,
        updates: &UpdatesManager,
        stop_receiver: &watch::Receiver<bool>,
    ) -> Result<L2BlockParams, Error> {
        let latency = KEEPER_METRICS.wait_for_l2_block_params.start();
        let cursor = updates.io_cursor();
        while !is_canceled(stop_receiver) {
            if let Some(params) = self
                .io
                .wait_for_new_l2_block_params(&cursor, POLL_WAIT_DURATION)
                .await
                .context("error waiting for new L2 block params")?
            {
                self.health_updater
                    .update(StateKeeperHealthDetails::from(&cursor).into());

                latency.observe();
                return Ok(params);
            }
        }
        Err(Error::Canceled)
    }

    fn set_l2_block_params(updates_manager: &mut UpdatesManager, l2_block_params: L2BlockParams) {
        tracing::debug!(
            "Setting next L2 block #{} (L1 batch #{}) with initial params: timestamp {}, virtual block {}",
            updates_manager.l2_block.number + 1,
            updates_manager.l1_batch.number,
            display_timestamp(l2_block_params.timestamp),
            l2_block_params.virtual_blocks
        );
        updates_manager.set_next_l2_block_params(l2_block_params);
    }

    #[tracing::instrument(
        skip_all,
        fields(
            l1_batch = %updates_manager.l1_batch.number,
            l2_block = %updates_manager.l2_block.number,
        )
    )]
    async fn start_next_l2_block(
        updates_manager: &mut UpdatesManager,
        batch_executor: &mut dyn BatchExecutor<OwnedStorage>,
    ) -> anyhow::Result<()> {
        updates_manager.push_l2_block();
        let block_env = updates_manager.l2_block.get_env();
        tracing::debug!(
            "Initialized new L2 block #{} (L1 batch #{}) with timestamp {}",
            block_env.number,
            updates_manager.l1_batch.number,
            display_timestamp(block_env.timestamp)
        );
        batch_executor
            .start_next_l2_block(block_env)
            .await
            .with_context(|| {
                format!("failed starting L2 block with {block_env:?} in batch executor")
            })
    }

    #[tracing::instrument(
        skip_all,
        fields(
            l1_batch = %updates_manager.l1_batch.number,
            l2_block = %updates_manager.l2_block.number,
        )
    )]
    async fn seal_l2_block(&mut self, updates_manager: &UpdatesManager) -> anyhow::Result<()> {
        self.output_handler
            .handle_l2_block(updates_manager)
            .await
            .with_context(|| {
                format!(
                    "handling L2 block #{} failed",
                    updates_manager.l2_block.number
                )
            })
    }

    /// Applies the "pending state" on the `UpdatesManager`.
    /// Pending state means transactions that were executed before the server restart. Before we continue processing the
    /// batch, we need to restore the state. We must ensure that every transaction is executed successfully.
    ///
    /// Additionally, it initialized the next L2 block timestamp.
    #[tracing::instrument(
        skip_all,
        fields(n_blocks = %l2_blocks_to_reexecute.len())
    )]
    async fn restore_state(
        &mut self,
        batch_executor: &mut dyn BatchExecutor<OwnedStorage>,
        updates_manager: &mut UpdatesManager,
        l2_blocks_to_reexecute: Vec<L2BlockExecutionData>,
        stop_receiver: &watch::Receiver<bool>,
    ) -> Result<(), Error> {
        if l2_blocks_to_reexecute.is_empty() {
            return Ok(());
        }

        for (index, l2_block) in l2_blocks_to_reexecute.into_iter().enumerate() {
            // Push any non-first L2 block to updates manager. The first one was pushed when `updates_manager` was initialized.
            if index > 0 {
                Self::set_l2_block_params(
                    updates_manager,
                    L2BlockParams {
                        timestamp: l2_block.timestamp,
                        virtual_blocks: l2_block.virtual_blocks,
                    },
                );
                Self::start_next_l2_block(updates_manager, batch_executor).await?;
            }

            let l2_block_number = l2_block.number;
            tracing::info!(
                "Starting to reexecute transactions from sealed L2 block #{l2_block_number}"
            );
            for tx in l2_block.txs {
                let result = batch_executor
                    .execute_tx(tx.clone())
                    .await
                    .with_context(|| format!("failed re-executing transaction {:?}", tx.hash()))?;
                let result = TxExecutionResult::new(result);

                APP_METRICS.processed_txs[&TxStage::StateKeeper].inc();
                APP_METRICS.processed_l1_txs[&TxStage::StateKeeper].inc_by(tx.is_l1().into());

                let TxExecutionResult::Success {
                    tx_result,
                    tx_metrics: tx_execution_metrics,
                    call_tracer_result,
                    ..
                } = result
                else {
                    tracing::error!(
                        "Re-executing stored tx failed. Tx: {tx:?}. Err: {:?}",
                        result.err()
                    );
                    return Err(anyhow::anyhow!(
                        "Re-executing stored tx failed. It means that transaction was executed \
                         successfully before, but failed after a restart."
                    )
                    .into());
                };

                let tx_hash = tx.hash();
                let is_l1 = tx.is_l1();
                let exec_result_status = tx_result.result.clone();
                let initiator_account = tx.initiator_account();

                updates_manager.extend_from_executed_transaction(
                    tx,
                    *tx_result,
                    *tx_execution_metrics,
                    call_tracer_result,
                );

                tracing::debug!(
                    "Finished re-executing tx {tx_hash} by {initiator_account} (is_l1: {is_l1}, \
                     #{idx_in_l1_batch} in L1 batch #{l1_batch_number}, #{idx_in_l2_block} in L2 block #{l2_block_number}); \
                     status: {exec_result_status:?}. Tx execution metrics: {tx_execution_metrics:?}, block execution metrics: {block_execution_metrics:?}",
                    idx_in_l1_batch = updates_manager.pending_executed_transactions_len(),
                    l1_batch_number = updates_manager.l1_batch.number,
                    idx_in_l2_block = updates_manager.l2_block.executed_transactions.len(),
                    block_execution_metrics = updates_manager.pending_execution_metrics()
                );
            }
        }

        tracing::debug!(
            "All the transactions from the pending state were re-executed successfully"
        );

        // We've processed all the L2 blocks, and right now we're preparing the next *actual* L2 block.
        // The `wait_for_new_l2_block_params` call is used to initialize the StateKeeperIO with a correct new l2 block params
        let new_l2_block_params = self
            .wait_for_new_l2_block_params(updates_manager, stop_receiver)
            .await
            .map_err(|e| e.context("wait_for_new_l2_block_params"))?;
        Self::set_l2_block_params(updates_manager, new_l2_block_params);
        Ok(())
    }

    #[tracing::instrument(
        skip_all,
        fields(l1_batch = %updates_manager.l1_batch.number)
    )]
    async fn process_l1_batch(
        &mut self,
        batch_executor: &mut dyn BatchExecutor<OwnedStorage>,
        updates_manager: &mut UpdatesManager,
        protocol_upgrade_tx: Option<ProtocolUpgradeTx>,
        stop_receiver: &watch::Receiver<bool>,
    ) -> Result<(), Error> {
        if let Some(protocol_upgrade_tx) = protocol_upgrade_tx {
            self.process_upgrade_tx(batch_executor, updates_manager, protocol_upgrade_tx)
                .await?;
        }

        while !is_canceled(stop_receiver) {
            let full_latency = KEEPER_METRICS.process_l1_batch_loop_iteration.start();

            if self
                .io
                .should_seal_l1_batch_unconditionally(updates_manager)
            {
                tracing::debug!(
                    "L1 batch #{} should be sealed unconditionally as per sealing rules",
                    updates_manager.l1_batch.number
                );

                // Push the current block if it has not been done yet and this will effectively create a fictive l2 block
                if let Some(next_l2_block_timestamp) = updates_manager.next_l2_block_timestamp_mut()
                {
                    self.io
                        .update_next_l2_block_timestamp(next_l2_block_timestamp);
                    Self::start_next_l2_block(updates_manager, batch_executor).await?;
                }

                return Ok(());
            }
<<<<<<< HEAD
            let message_roots = self.load_latest_message_root().await?;
            if self.io.should_seal_l2_block(updates_manager) {
=======

            if !updates_manager.has_next_block_params()
                && self.io.should_seal_l2_block(updates_manager)
            {
>>>>>>> d0f17c28
                tracing::debug!(
                    "L2 block #{} (L1 batch #{}) should be sealed as per sealing rules",
                    updates_manager.l2_block.number,
                    updates_manager.l1_batch.number
                );
                self.seal_l2_block(updates_manager).await?;

                // Get a tentative new l2 block parameters
                let next_l2_block_params = self
                    .wait_for_new_l2_block_params(updates_manager, stop_receiver)
                    .await
                    .map_err(|e| e.context("wait_for_new_l2_block_params"))?;
                Self::set_l2_block_params(updates_manager, next_l2_block_params);
            }
<<<<<<< HEAD
            if message_roots.is_some() {
                for message_root in message_roots.unwrap() {
                    if L2ChainId::from(message_root.chain_id) == self.io.chain_id() {
                        continue;
                    }
                    batch_executor.insert_message_root(message_root).await?;
                }
            }
=======

>>>>>>> d0f17c28
            let waiting_latency = KEEPER_METRICS.waiting_for_tx.start();

            if let Some(next_l2_block_timestamp) = updates_manager.next_l2_block_timestamp_mut() {
                // The next block has not started yet, we keep updating the next l2 block parameters with correct timestamp
                self.io
                    .update_next_l2_block_timestamp(next_l2_block_timestamp);
            }

            let Some(tx) = self
                .io
                .wait_for_next_tx(
                    POLL_WAIT_DURATION,
                    updates_manager
                        .get_next_l2_block_params_or_batch_params()
                        .timestamp,
                )
                .instrument(info_span!("wait_for_next_tx"))
                .await
                .context("error waiting for next transaction")?
            else {
                waiting_latency.observe();
                tracing::trace!("No new transactions. Waiting!");
                continue;
            };
            waiting_latency.observe();

            let tx_hash = tx.hash();

            // We need to start a new block
            if updates_manager.has_next_block_params() {
                Self::start_next_l2_block(updates_manager, batch_executor).await?;
            }

            let (seal_resolution, exec_result) = self
                .process_one_tx(batch_executor, updates_manager, tx.clone())
                .await?;

            let latency = KEEPER_METRICS.match_seal_resolution.start();
            match &seal_resolution {
                SealResolution::NoSeal | SealResolution::IncludeAndSeal => {
                    let TxExecutionResult::Success {
                        tx_result,
                        tx_metrics: tx_execution_metrics,
                        call_tracer_result,
                        ..
                    } = exec_result
                    else {
                        unreachable!(
                            "Tx inclusion seal resolution must be a result of a successful tx execution",
                        );
                    };
                    updates_manager.extend_from_executed_transaction(
                        tx,
                        *tx_result,
                        *tx_execution_metrics,
                        call_tracer_result,
                    );
                }
                SealResolution::ExcludeAndSeal => {
                    batch_executor.rollback_last_tx().await.with_context(|| {
                        format!("failed rolling back transaction {tx_hash:?} in batch executor")
                    })?;
                    self.io.rollback(tx).await.with_context(|| {
                        format!("failed rolling back transaction {tx_hash:?} in I/O")
                    })?;
                }
                SealResolution::Unexecutable(reason) => {
                    batch_executor.rollback_last_tx().await.with_context(|| {
                        format!("failed rolling back transaction {tx_hash:?} in batch executor")
                    })?;
                    self.io
                        .reject(&tx, reason.clone())
                        .await
                        .with_context(|| format!("cannot reject transaction {tx_hash:?}"))?;
                }
            };
            latency.observe();

            if seal_resolution.should_seal() {
                tracing::debug!(
                    "L1 batch #{} should be sealed with resolution {seal_resolution:?} after executing \
                     transaction {tx_hash}",
                    updates_manager.l1_batch.number
                );
                full_latency.observe();
                return Ok(());
            }
            full_latency.observe();
        }
        Err(Error::Canceled)
    }

    async fn process_upgrade_tx(
        &mut self,
        batch_executor: &mut dyn BatchExecutor<OwnedStorage>,
        updates_manager: &mut UpdatesManager,
        protocol_upgrade_tx: ProtocolUpgradeTx,
    ) -> anyhow::Result<()> {
        // Sanity check: protocol upgrade tx must be the first one in the batch.
        assert_eq!(updates_manager.pending_executed_transactions_len(), 0);

        let tx: Transaction = protocol_upgrade_tx.into();
        let (seal_resolution, exec_result) = self
            .process_one_tx(batch_executor, updates_manager, tx.clone())
            .await?;

        match &seal_resolution {
            SealResolution::NoSeal | SealResolution::IncludeAndSeal => {
                let TxExecutionResult::Success {
                    tx_result,
                    tx_metrics: tx_execution_metrics,
                    call_tracer_result,
                    ..
                } = exec_result
                else {
                    anyhow::bail!("Tx inclusion seal resolution must be a result of a successful tx execution");
                };

                // Despite success of upgrade transaction is not enforced by protocol,
                // we panic here because failed upgrade tx is not intended in any case.
                if tx_result.result.is_failed() {
                    anyhow::bail!("Failed upgrade tx {:?}", tx.hash());
                }

                updates_manager.extend_from_executed_transaction(
                    tx,
                    *tx_result,
                    *tx_execution_metrics,
                    call_tracer_result,
                );
                Ok(())
            }
            SealResolution::ExcludeAndSeal => {
                anyhow::bail!("first tx in batch cannot result into `ExcludeAndSeal`");
            }
            SealResolution::Unexecutable(reason) => {
                anyhow::bail!(
                    "Upgrade transaction {:?} is unexecutable: {reason}",
                    tx.hash()
                );
            }
        }
    }

    /// Executes one transaction in the batch executor, and then decides whether the batch should be sealed.
    /// Batch may be sealed because of one of the following reasons:
    /// 1. The VM entered an incorrect state (e.g. out of gas). In that case, we must revert the transaction and seal
    /// the block.
    /// 2. Seal manager decided that batch is ready to be sealed.
    /// Note: this method doesn't mutate `updates_manager` in the end. However, reference should be mutable
    /// because we use `apply_and_rollback` method of `updates_manager.storage_writes_deduplicator`.
    #[tracing::instrument(skip_all)]
    async fn process_one_tx(
        &mut self,
        batch_executor: &mut dyn BatchExecutor<OwnedStorage>,
        updates_manager: &mut UpdatesManager,
        tx: Transaction,
    ) -> anyhow::Result<(SealResolution, TxExecutionResult)> {
        let latency = KEEPER_METRICS.execute_tx_outer_time.start();
        let exec_result = batch_executor
            .execute_tx(tx.clone())
            .await
            .with_context(|| format!("failed executing transaction {:?}", tx.hash()))?;
        let exec_result = TxExecutionResult::new(exec_result);
        latency.observe();

        APP_METRICS.processed_txs[&TxStage::StateKeeper].inc();
        APP_METRICS.processed_l1_txs[&TxStage::StateKeeper].inc_by(tx.is_l1().into());

        let latency = KEEPER_METRICS.determine_seal_resolution.start();
        // All of `TxExecutionResult::BootloaderOutOfGasForTx`,
        // `Halt::NotEnoughGasProvided` correspond to out-of-gas errors but of different nature.
        // - `BootloaderOutOfGasForTx`: it is returned when bootloader stack frame run out of gas before tx execution finished.
        // - `Halt::NotEnoughGasProvided`: there are checks in bootloader in some places (search for `checkEnoughGas` calls).
        //      They check if there is more gas in the frame than bootloader estimates it will need.
        //      This error is returned when such a check fails. Basically, bootloader doesn't continue execution but panics prematurely instead.
        // If some transaction fails with any of these errors and is the first transaction in L1 batch, then it's marked as unexecutable.
        // Otherwise, `ExcludeAndSeal` resolution is returned, i.e. batch will be sealed and transaction will be included in the next L1 batch.

        let is_first_tx = updates_manager.pending_executed_transactions_len() == 0;
        let resolution = match &exec_result {
            TxExecutionResult::BootloaderOutOfGasForTx
            | TxExecutionResult::RejectedByVm {
                reason: Halt::NotEnoughGasProvided,
            } => {
                let (reason, criterion) = match &exec_result {
                    TxExecutionResult::BootloaderOutOfGasForTx => (
                        UnexecutableReason::BootloaderOutOfGas,
                        "bootloader_tx_out_of_gas",
                    ),
                    TxExecutionResult::RejectedByVm {
                        reason: Halt::NotEnoughGasProvided,
                    } => (
                        UnexecutableReason::NotEnoughGasProvided,
                        "not_enough_gas_provided_to_start_tx",
                    ),
                    _ => unreachable!(),
                };
                let resolution = if is_first_tx {
                    SealResolution::Unexecutable(reason)
                } else {
                    SealResolution::ExcludeAndSeal
                };
                AGGREGATION_METRICS.l1_batch_reason_inc(criterion, &resolution);
                resolution
            }
            TxExecutionResult::RejectedByVm { reason } => {
                UnexecutableReason::Halt(reason.clone()).into()
            }
            TxExecutionResult::Success {
                tx_result,
                tx_metrics: tx_execution_metrics,
                gas_remaining,
                ..
            } => {
                let tx_execution_status = &tx_result.result;

                tracing::trace!(
                    "finished tx {:?} by {:?} (is_l1: {}) (#{} in l1 batch {}) (#{} in L2 block {}) \
                    status: {:?}. Tx execution metrics: {:?}, block execution metrics: {:?}",
                    tx.hash(),
                    tx.initiator_account(),
                    tx.is_l1(),
                    updates_manager.pending_executed_transactions_len() + 1,
                    updates_manager.l1_batch.number,
                    updates_manager.l2_block.executed_transactions.len() + 1,
                    updates_manager.l2_block.number,
                    tx_execution_status,
                    &tx_execution_metrics,
                    updates_manager.pending_execution_metrics() + **tx_execution_metrics,
                );

                let encoding_len = tx.encoding_len();

                let logs_to_apply_iter = tx_result.logs.storage_logs.iter();
                let block_writes_metrics = updates_manager
                    .storage_writes_deduplicator
                    .apply_and_rollback(logs_to_apply_iter.clone());

                let tx_writes_metrics =
                    StorageWritesDeduplicator::apply_on_empty_state(logs_to_apply_iter);

                let tx_data = SealData {
                    execution_metrics: **tx_execution_metrics,
                    cumulative_size: encoding_len,
                    writes_metrics: tx_writes_metrics,
                    gas_remaining: *gas_remaining,
                };
                let block_data = SealData {
                    execution_metrics: tx_data.execution_metrics
                        + updates_manager.pending_execution_metrics(),
                    cumulative_size: tx_data.cumulative_size
                        + updates_manager.pending_txs_encoding_size(),
                    writes_metrics: block_writes_metrics,
                    gas_remaining: *gas_remaining,
                };
                let is_tx_l1 = tx.is_l1() as usize;

                self.sealer.should_seal_l1_batch(
                    updates_manager.l1_batch.number.0,
                    updates_manager.batch_timestamp() as u128 * 1_000,
                    updates_manager.pending_executed_transactions_len() + 1,
                    updates_manager.pending_l1_transactions_len() + is_tx_l1,
                    &block_data,
                    &tx_data,
                    updates_manager.protocol_version(),
                )
            }
        };
        latency.observe();
        Ok((resolution, exec_result))
    }

    /// Returns the health check for state keeper.
    pub fn health_check(&self) -> ReactiveHealthCheck {
        self.health_updater.subscribe()
    }
}<|MERGE_RESOLUTION|>--- conflicted
+++ resolved
@@ -611,15 +611,11 @@
 
                 return Ok(());
             }
-<<<<<<< HEAD
             let message_roots = self.load_latest_message_root().await?;
-            if self.io.should_seal_l2_block(updates_manager) {
-=======
 
             if !updates_manager.has_next_block_params()
                 && self.io.should_seal_l2_block(updates_manager)
             {
->>>>>>> d0f17c28
                 tracing::debug!(
                     "L2 block #{} (L1 batch #{}) should be sealed as per sealing rules",
                     updates_manager.l2_block.number,
@@ -634,7 +630,6 @@
                     .map_err(|e| e.context("wait_for_new_l2_block_params"))?;
                 Self::set_l2_block_params(updates_manager, next_l2_block_params);
             }
-<<<<<<< HEAD
             if message_roots.is_some() {
                 for message_root in message_roots.unwrap() {
                     if L2ChainId::from(message_root.chain_id) == self.io.chain_id() {
@@ -643,9 +638,7 @@
                     batch_executor.insert_message_root(message_root).await?;
                 }
             }
-=======
-
->>>>>>> d0f17c28
+
             let waiting_latency = KEEPER_METRICS.waiting_for_tx.start();
 
             if let Some(next_l2_block_timestamp) = updates_manager.next_l2_block_timestamp_mut() {
