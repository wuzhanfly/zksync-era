//! Test utilities that can be used for testing sequencer that may
//! be useful outside of this crate.

use std::collections::HashSet;

use async_trait::async_trait;
use once_cell::sync::Lazy;
use zksync_contracts::BaseSystemContracts;
use zksync_dal::{Connection, ConnectionPool, Core, CoreDal as _};
use zksync_multivm::interface::{
    executor::{BatchExecutor, BatchExecutorFactory},
    storage::{InMemoryStorage, StorageView},
    BatchTransactionExecutionResult, FinishedL1Batch, L1BatchEnv, L2BlockEnv, SystemEnv,
    VmExecutionResultAndLogs,
};
use zksync_state::OwnedStorage;
use zksync_types::{
    commitment::PubdataParams, fee::Fee, u256_to_h256,
    utils::storage_key_for_standard_token_balance, AccountTreeId, Address, L1BatchNumber,
    L2BlockNumber, StorageLog, Transaction, L2_BASE_TOKEN_ADDRESS, SYSTEM_CONTEXT_MINIMAL_BASE_FEE,
    U256,
};

pub mod test_batch_executor;

pub(super) static BASE_SYSTEM_CONTRACTS: Lazy<BaseSystemContracts> =
    Lazy::new(BaseSystemContracts::load_from_disk);

/// Creates a `TxExecutionResult` object denoting a successful tx execution.
pub(crate) fn successful_exec() -> BatchTransactionExecutionResult {
    BatchTransactionExecutionResult {
        tx_result: Box::new(VmExecutionResultAndLogs::mock_success()),
        compression_result: Ok(()),
        call_traces: vec![],
    }
}

/// `BatchExecutor` which doesn't check anything at all. Accepts all transactions.
#[derive(Debug)]
pub struct MockBatchExecutor;

impl BatchExecutorFactory<OwnedStorage> for MockBatchExecutor {
    fn init_batch(
        &mut self,
        _storage: OwnedStorage,
        _l1_batch_env: L1BatchEnv,
        _system_env: SystemEnv,
        _pubdata_params: PubdataParams,
    ) -> Box<dyn BatchExecutor<OwnedStorage>> {
        Box::new(Self)
    }
}

#[async_trait]
impl BatchExecutor<OwnedStorage> for MockBatchExecutor {
    async fn execute_tx(
        &mut self,
        _tx: Transaction,
    ) -> anyhow::Result<BatchTransactionExecutionResult> {
        Ok(successful_exec())
    }

    async fn rollback_last_tx(&mut self) -> anyhow::Result<()> {
        panic!("unexpected rollback");
    }

    async fn start_next_l2_block(&mut self, _env: L2BlockEnv) -> anyhow::Result<()> {
        Ok(())
    }

    async fn finish_batch(
        self: Box<Self>,
    ) -> anyhow::Result<(FinishedL1Batch, StorageView<OwnedStorage>)> {
        let storage = OwnedStorage::boxed(InMemoryStorage::default());
        Ok((FinishedL1Batch::mock(), StorageView::new(storage)))
    }

    async fn rollback_l2_block(&mut self) -> anyhow::Result<()> {
<<<<<<< HEAD
        Ok(())
=======
        panic!("unexpected l2 block rollback");
>>>>>>> 6aae11ed
    }
}

pub(crate) async fn apply_genesis_logs(storage: &mut Connection<'_, Core>, logs: &[StorageLog]) {
    storage
        .storage_logs_dal()
        .append_storage_logs(L2BlockNumber(0), logs)
        .await
        .unwrap();

    let all_hashed_keys: Vec<_> = logs.iter().map(|log| log.key.hashed_key()).collect();
    let repeated_writes = storage
        .storage_logs_dedup_dal()
        .filter_written_slots(&all_hashed_keys)
        .await
        .unwrap();
    let initial_writes: Vec<_> = HashSet::from_iter(all_hashed_keys)
        .difference(&repeated_writes)
        .copied()
        .collect();
    storage
        .storage_logs_dedup_dal()
        .insert_initial_writes(L1BatchNumber(0), &initial_writes)
        .await
        .unwrap();
}

/// Adds funds for specified account list.
/// Expects genesis to be performed (i.e. `setup_storage` called beforehand).
pub async fn fund(pool: &ConnectionPool<Core>, addresses: &[Address]) {
    let mut storage = pool.connection().await.unwrap();

    let eth_amount = U256::from(10u32).pow(U256::from(32)); //10^32 wei
    let storage_logs: Vec<_> = addresses
        .iter()
        .map(|address| {
            let key = storage_key_for_standard_token_balance(
                AccountTreeId::new(L2_BASE_TOKEN_ADDRESS),
                address,
            );
            StorageLog::new_write_log(key, u256_to_h256(eth_amount))
        })
        .collect();

    apply_genesis_logs(&mut storage, &storage_logs).await;
}

pub(crate) const DEFAULT_GAS_PER_PUBDATA: u32 = 10000;

pub fn fee(gas_limit: u32) -> Fee {
    Fee {
        gas_limit: U256::from(gas_limit),
        max_fee_per_gas: SYSTEM_CONTEXT_MINIMAL_BASE_FEE.into(),
        max_priority_fee_per_gas: U256::zero(),
        gas_per_pubdata_limit: U256::from(DEFAULT_GAS_PER_PUBDATA),
    }
}<|MERGE_RESOLUTION|>--- conflicted
+++ resolved
@@ -76,11 +76,7 @@
     }
 
     async fn rollback_l2_block(&mut self) -> anyhow::Result<()> {
-<<<<<<< HEAD
-        Ok(())
-=======
         panic!("unexpected l2 block rollback");
->>>>>>> 6aae11ed
     }
 }
 
