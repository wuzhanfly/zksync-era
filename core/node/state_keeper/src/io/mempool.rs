use std::{
    cmp,
    collections::HashMap,
    sync::Arc,
    time::{Duration, Instant},
};

use anyhow::Context as _;
use async_trait::async_trait;
use zksync_config::configs::chain::StateKeeperConfig;
use zksync_contracts::BaseSystemContracts;
use zksync_dal::{ConnectionPool, Core, CoreDal};
use zksync_mempool::{AdvanceInput, L2TxFilter};
use zksync_multivm::{interface::Halt, utils::derive_base_fee_and_gas_per_pubdata};
use zksync_node_fee_model::BatchFeeModelInputProvider;
use zksync_types::{
    block::UnsealedL1BatchHeader,
    commitment::{PubdataParams, PubdataType},
    l2::TransactionType,
    protocol_upgrade::ProtocolUpgradeTx,
    utils::display_timestamp,
    Address, ExecuteTransactionCommon, L1BatchNumber, L2BlockNumber, L2ChainId, ProtocolVersionId,
    Transaction, H256, U256,
};
use zksync_vm_executor::storage::{get_base_system_contracts_by_version_id, L1BatchParamsProvider};

use crate::{
    io::{
        common::{load_pending_batch, poll_iters, IoCursor},
        seal_logic::l2_block_seal_subtasks::L2BlockSealProcess,
        IOOpenBatch, L1BatchParams, L2BlockParams, PendingBatchData, StateKeeperIO,
    },
    mempool_actor::l2_tx_filter,
    metrics::{L2BlockSealReason, AGGREGATION_METRICS, KEEPER_METRICS},
    seal_criteria::{
        io_criteria::{L2BlockMaxPayloadSizeSealer, ProtocolUpgradeSealer, TimeoutSealer},
        IoSealCriteria, UnexecutableReason,
    },
    updates::UpdatesManager,
    utils::millis_since_epoch,
    MempoolGuard,
};

/// Mempool-based sequencer for the state keeper.
///
/// Receives transactions from the database through the mempool filtering logic.
/// Decides which batch parameters should be used for the new batch.
/// This is an IO for the main server application.
#[derive(Debug)]
pub struct MempoolIO {
    mempool: MempoolGuard,
    pool: ConnectionPool<Core>,
    timeout_sealer: TimeoutSealer,
    l2_block_max_payload_size_sealer: L2BlockMaxPayloadSizeSealer,
    protocol_upgrade_sealer: ProtocolUpgradeSealer,
    filter: L2TxFilter,
    l1_batch_params_provider: L1BatchParamsProvider,
    fee_account: Address,
    validation_computational_gas_limit: u32,
    max_allowed_tx_gas_limit: U256,
    delay_interval: Duration,
    // Used to keep track of gas prices to set accepted price per pubdata byte in blocks.
    batch_fee_input_provider: Arc<dyn BatchFeeModelInputProvider>,
    chain_id: L2ChainId,
    l2_da_validator_address: Option<Address>,
    pubdata_type: PubdataType,
    pubdata_limit: u64,
<<<<<<< HEAD
    open_batch: Option<IOOpenBatch>,
=======
    last_batch_protocol_version: Option<ProtocolVersionId>,
>>>>>>> 99af8fc0
}

#[async_trait]
impl IoSealCriteria for MempoolIO {
    async fn should_seal_l1_batch_unconditionally(
        &mut self,
        manager: &UpdatesManager,
    ) -> anyhow::Result<bool> {
        if self
            .timeout_sealer
            .should_seal_l1_batch_unconditionally(manager)
            .await?
        {
            return Ok(true);
        }

        if self
            .protocol_upgrade_sealer
            .should_seal_l1_batch_unconditionally(manager)
            .await?
        {
            return Ok(true);
        }

        Ok(false)
    }

    fn should_seal_l2_block(&mut self, manager: &UpdatesManager) -> bool {
        if self.timeout_sealer.should_seal_l2_block(manager) {
            AGGREGATION_METRICS.l2_block_reason_inc(&L2BlockSealReason::Timeout);
            return true;
        }

        if self
            .l2_block_max_payload_size_sealer
            .should_seal_l2_block(manager)
        {
            AGGREGATION_METRICS.l2_block_reason_inc(&L2BlockSealReason::PayloadSize);
            return true;
        }

        false
    }
}

#[async_trait]
impl StateKeeperIO for MempoolIO {
    fn chain_id(&self) -> L2ChainId {
        self.chain_id
    }

    async fn initialize(&mut self) -> anyhow::Result<(IoCursor, Option<PendingBatchData>)> {
        let mut storage = self.pool.connection_tagged("state_keeper").await?;
        let cursor = IoCursor::new(&mut storage).await?;
        self.l1_batch_params_provider
            .initialize(&mut storage)
            .await
            .context("failed initializing L1 batch params provider")?;

        L2BlockSealProcess::clear_pending_l2_block(&mut storage, cursor.next_l2_block - 1).await?;

        let Some(restored_l1_batch_env) = self
            .l1_batch_params_provider
            .load_l1_batch_env(
                &mut storage,
                cursor.l1_batch,
                self.validation_computational_gas_limit,
                self.chain_id,
            )
            .await?
        else {
            storage
                .blocks_dal()
                .delete_unsealed_l1_batch(cursor.l1_batch - 1)
                .await?;
            return Ok((cursor, None));
        };
        let pending_batch_data = load_pending_batch(&mut storage, restored_l1_batch_env)
            .await
            .with_context(|| {
                format!(
                    "failed loading data for re-execution for pending L1 batch #{}",
                    cursor.l1_batch
                )
            })?;

        // Initialize the filter for the transactions that come after the pending batch.
        // We use values from the pending block to match the filter with one used before the restart.
        let (base_fee, gas_per_pubdata) = derive_base_fee_and_gas_per_pubdata(
            pending_batch_data.l1_batch_env.fee_input,
            pending_batch_data.system_env.version.into(),
        );
        self.filter = L2TxFilter {
            fee_input: pending_batch_data.l1_batch_env.fee_input,
            fee_per_gas: base_fee,
            gas_per_pubdata: gas_per_pubdata as u32,
        };

        storage
            .blocks_dal()
            .ensure_unsealed_l1_batch_exists(
                pending_batch_data
                    .l1_batch_env
                    .clone()
                    .into_unsealed_header(
                        Some(pending_batch_data.system_env.version),
                        pending_batch_data.pubdata_limit,
                    ),
            )
            .await?;
        self.open_batch = Some(IOOpenBatch {
            number: pending_batch_data.l1_batch_env.number,
            protocol_version: pending_batch_data.system_env.version,
        });

        Ok((cursor, Some(pending_batch_data)))
    }

    async fn wait_for_new_batch_params(
        &mut self,
        cursor: &IoCursor,
        max_wait: Duration,
    ) -> anyhow::Result<Option<L1BatchParams>> {
        let params = self
            .wait_for_new_batch_params_inner(cursor, max_wait)
            .await?;
        if let Some(p) = &params {
            self.open_batch = Some(IOOpenBatch {
                number: cursor.l1_batch,
                protocol_version: p.protocol_version,
            });
        }
        Ok(params)
    }

    async fn wait_for_new_l2_block_params(
        &mut self,
        cursor: &IoCursor,
        max_wait: Duration,
    ) -> anyhow::Result<Option<L2BlockParams>> {
        let protocol_version = self
            .open_batch
            .context("`open_batch` is missing")?
            .protocol_version;
        // For versions <= v28 timestamps should be increasing for each L2 block.
        // For versions >  v28 timestamps should be non-decreasing for each L2 block.
        // - We sleep past `prev_l2_block_timestamp` for <= v28.
        // - Otherwise, we do sanity sleep past `prev_l2_block_timestamp - 1`,
        //   if clock returns consistent time then it shouldn't actually sleep.
        let timestamp_to_sleep_past = if protocol_version.is_pre_fast_blocks() {
            cursor.prev_l2_block_timestamp
        } else {
            cursor.prev_l2_block_timestamp.saturating_sub(1)
        };
        let timeout_result = tokio::time::timeout(
            max_wait,
            sleep_past(timestamp_to_sleep_past, cursor.next_l2_block),
        )
        .await;
        let Ok(timestamp_ms) = timeout_result else {
            return Ok(None);
        };

        Ok(Some(L2BlockParams::new(timestamp_ms)))
    }

    fn update_next_l2_block_timestamp(&mut self, block_timestamp_ms: &mut u64) {
        let current_timestamp_ms = millis_since_epoch();

        if current_timestamp_ms < *block_timestamp_ms {
            tracing::warn!(
                "Trying to update block timestamp {block_timestamp_ms} with lower value timestamp {current_timestamp_ms}",
            );
        } else {
            *block_timestamp_ms = current_timestamp_ms;
        }
    }

    async fn wait_for_next_tx(
        &mut self,
        max_wait: Duration,
        l2_block_timestamp: u64,
    ) -> anyhow::Result<Option<Transaction>> {
        let started_at = Instant::now();
        while started_at.elapsed() <= max_wait {
            let get_latency = KEEPER_METRICS.get_tx_from_mempool.start();
            let maybe_tx = self.mempool.next_transaction(&self.filter);
            get_latency.observe();

            if let Some((tx, constraint)) = maybe_tx {
                // Reject transactions with too big gas limit. They are also rejected on the API level, but
                // we need to secure ourselves in case some tx will somehow get into mempool.
                if tx.gas_limit() > self.max_allowed_tx_gas_limit {
                    tracing::warn!(
                        "Found tx with too big gas limit in state keeper, hash: {:?}, gas_limit: {}",
                        tx.hash(),
                        tx.gas_limit()
                    );
                    self.reject(&tx, UnexecutableReason::Halt(Halt::TooBigGasLimit))
                        .await?;
                    continue;
                }

                // Reject transactions that violate block.timestamp constraints. Such transactions should be
                // rejected at the API level, but we need to protect ourselves in case if a transaction
                // goes outside of the allowed range while being in the mempool
                let matches_range = constraint
                    .timestamp_asserter_range
                    .is_none_or(|x| x.contains(&l2_block_timestamp));

                if !matches_range {
                    self.reject(
                        &tx,
                        UnexecutableReason::Halt(Halt::FailedBlockTimestampAssertion),
                    )
                    .await?;
                    continue;
                }

                return Ok(Some(tx));
            } else {
                tokio::time::sleep(self.delay_interval).await;
                continue;
            }
        }
        Ok(None)
    }

    async fn rollback(&mut self, tx: Transaction) -> anyhow::Result<()> {
        // Reset nonces in the mempool.
        let constraint = self.mempool.rollback(&tx);
        // Insert the transaction back.
        self.mempool.insert(vec![(tx, constraint)], HashMap::new());
        Ok(())
    }

<<<<<<< HEAD
    async fn rollback_l2_block(
        &mut self,
        txs: Vec<Transaction>,
        first_block_in_batch: bool,
    ) -> anyhow::Result<()> {
        if first_block_in_batch {
            let current_batch_number = self.open_batch.context("`open_batch` is missing")?.number;
            let mut conn = self.pool.connection_tagged("state_keeper").await?;
            conn.blocks_dal()
                .delete_unsealed_l1_batch(current_batch_number - 1)
                .await?;
            self.open_batch = None;
        }

=======
    async fn rollback_l2_block(&mut self, txs: Vec<Transaction>) -> anyhow::Result<()> {
>>>>>>> 99af8fc0
        let mut to_add = Vec::with_capacity(txs.len());
        for tx in txs
            .into_iter()
            .filter(|tx| tx.tx_format() != TransactionType::ProtocolUpgradeTransaction)
            .rev()
        {
            let constraint = self.mempool.rollback(&tx);
            to_add.push((tx, constraint));
        }

        to_add.reverse();
        self.mempool.insert(to_add, HashMap::new());

        Ok(())
    }

<<<<<<< HEAD
    async fn advance_nonces(&mut self, txs: Box<&mut (dyn Iterator<Item = &Transaction> + Send)>) {
=======
    async fn advance_mempool(&mut self, txs: Box<&mut (dyn Iterator<Item = &Transaction> + Send)>) {
>>>>>>> 99af8fc0
        let mut next_account_nonces = HashMap::new();
        let mut next_priority_id = None;
        for tx in txs.into_iter() {
            match &tx.common_data {
                ExecuteTransactionCommon::L1(data) => {
                    next_priority_id = Some(data.serial_id + 1);
                }
                ExecuteTransactionCommon::L2(_) => {
                    next_account_nonces.insert(tx.initiator_account(), tx.nonce().unwrap() + 1);
                }
                ExecuteTransactionCommon::ProtocolUpgrade(_) => {}
            }
        }

        let _guard = self.mempool.enter_critical().await;
        self.mempool.advance_after_block(AdvanceInput {
            next_priority_id,
            next_account_nonces: next_account_nonces.into_iter().collect(),
        });
    }

    async fn reject(
        &mut self,
        rejected: &Transaction,
        reason: UnexecutableReason,
    ) -> anyhow::Result<()> {
        anyhow::ensure!(
            !rejected.is_l1(),
            "L1 transactions should not be rejected: {reason}"
        );

        // Reset the nonces in the mempool, but don't insert the transaction back.
        self.mempool.rollback(rejected);

        // Mark tx as rejected in the storage.
        let mut storage = self.pool.connection_tagged("state_keeper").await?;

        KEEPER_METRICS.inc_rejected_txs(reason.as_metric_label());

        tracing::warn!(
            "Transaction {} is rejected with error: {reason}",
            rejected.hash()
        );
        storage
            .transactions_dal()
            .mark_tx_as_rejected(rejected.hash(), &format!("rejected: {reason}"))
            .await?;
        Ok(())
    }

    async fn load_base_system_contracts(
        &self,
        protocol_version: ProtocolVersionId,
        _cursor: &IoCursor,
    ) -> anyhow::Result<BaseSystemContracts> {
        get_base_system_contracts_by_version_id(
            &mut self.pool.connection_tagged("state_keeper").await?,
            protocol_version,
        )
        .await
        .context("failed loading base system contracts")?
        .with_context(|| {
            format!("no base system contracts persisted for protocol version {protocol_version:?}")
        })
    }

    async fn load_batch_version_id(
        &self,
        number: L1BatchNumber,
    ) -> anyhow::Result<ProtocolVersionId> {
        let mut storage = self.pool.connection_tagged("state_keeper").await?;
        self.l1_batch_params_provider
            .load_l1_batch_protocol_version(&mut storage, number)
            .await
            .with_context(|| format!("failed loading protocol version for L1 batch #{number}"))?
            .with_context(|| format!("L1 batch #{number} misses protocol version"))
    }

    async fn load_upgrade_tx(
        &self,
        version_id: ProtocolVersionId,
    ) -> anyhow::Result<Option<ProtocolUpgradeTx>> {
        let mut storage = self.pool.connection_tagged("state_keeper").await?;
        storage
            .protocol_versions_dal()
            .get_protocol_upgrade_tx(version_id)
            .await
            .map_err(Into::into)
    }

    async fn load_batch_state_hash(&self, l1_batch_number: L1BatchNumber) -> anyhow::Result<H256> {
        tracing::trace!("Getting L1 batch hash for L1 batch #{l1_batch_number}");
        let wait_latency = KEEPER_METRICS.wait_for_prev_hash_time.start();

        let mut storage = self.pool.connection_tagged("state_keeper").await?;
        let (batch_state_hash, _) = self
            .l1_batch_params_provider
            .wait_for_l1_batch_params(&mut storage, l1_batch_number)
            .await
            .with_context(|| format!("error waiting for params for L1 batch #{l1_batch_number}"))?;

        wait_latency.observe();
        tracing::trace!(
            "Got L1 batch state hash: {batch_state_hash:?} for L1 batch #{l1_batch_number}"
        );
        Ok(batch_state_hash)
    }

    fn set_open_batch(&mut self, open_batch: Option<IOOpenBatch>) {
        self.open_batch = open_batch;
    }
}

/// Sleeps until the current timestamp in seconds is larger than the provided `timestamp`.
///
/// Returns the current timestamp in millis after the sleep.
/// If converted to seconds it is guaranteed to be larger than `timestamp`.
async fn sleep_past(timestamp: u64, l2_block: L2BlockNumber) -> u64 {
    let mut current_timestamp_millis = millis_since_epoch();
    let mut current_timestamp = current_timestamp_millis / 1_000;
    match timestamp.cmp(&current_timestamp) {
        cmp::Ordering::Less => return current_timestamp_millis,
        cmp::Ordering::Equal => {
            tracing::info!(
                "Current timestamp {} for L2 block #{l2_block} is equal to previous L2 block timestamp; waiting until \
                 timestamp increases",
                display_timestamp(current_timestamp)
            );
        }
        cmp::Ordering::Greater => {
            // This situation can be triggered if the system keeper is started on a pod with a different
            // system time, or if it is buggy. Thus, a one-time error could require no actions if L1 batches
            // are expected to be generated frequently.
            tracing::error!(
                "Previous L2 block timestamp {} is larger than the current timestamp {} for L2 block #{l2_block}",
                display_timestamp(timestamp),
                display_timestamp(current_timestamp)
            );
        }
    }

    // This loop should normally run once, since `tokio::time::sleep` sleeps *at least* the specified duration.
    // The logic is organized in a loop for marginal cases, such as the system time getting changed during `sleep()`.
    loop {
        // Time to catch up to `timestamp`; panic / underflow on subtraction is never triggered
        // since we've ensured that `timestamp >= current_timestamp`.
        let wait_seconds = timestamp - current_timestamp;
        // Time to wait until the current timestamp increases.
        let wait_millis = 1_001 - (current_timestamp_millis % 1_000);
        let wait = Duration::from_millis(wait_millis + wait_seconds * 1_000);

        tokio::time::sleep(wait).await;
        current_timestamp_millis = millis_since_epoch();
        current_timestamp = current_timestamp_millis / 1_000;

        if current_timestamp > timestamp {
            return current_timestamp_millis;
        }
    }
}

impl MempoolIO {
    #[allow(clippy::too_many_arguments)]
    pub fn new(
        mempool: MempoolGuard,
        batch_fee_input_provider: Arc<dyn BatchFeeModelInputProvider>,
        pool: ConnectionPool<Core>,
        config: &StateKeeperConfig,
        fee_account: Address,
        delay_interval: Duration,
        chain_id: L2ChainId,
        l2_da_validator_address: Option<Address>,
        pubdata_type: PubdataType,
    ) -> anyhow::Result<Self> {
        Ok(Self {
            mempool,
            pool: pool.clone(),
            timeout_sealer: TimeoutSealer::new(config),
            l2_block_max_payload_size_sealer: L2BlockMaxPayloadSizeSealer::new(config),
            protocol_upgrade_sealer: ProtocolUpgradeSealer::new(pool),
            filter: L2TxFilter::default(),
            // ^ Will be initialized properly on the first newly opened batch
            l1_batch_params_provider: L1BatchParamsProvider::uninitialized(),
            fee_account,
            validation_computational_gas_limit: config.validation_computational_gas_limit,
            max_allowed_tx_gas_limit: config.max_allowed_l2_tx_gas_limit.into(),
            delay_interval,
            batch_fee_input_provider,
            chain_id,
            l2_da_validator_address,
            pubdata_type,
            pubdata_limit: config.max_pubdata_per_batch.0,
<<<<<<< HEAD
            open_batch: None,
=======
            last_batch_protocol_version: None,
>>>>>>> 99af8fc0
        })
    }

    fn pubdata_params(&self, protocol_version: ProtocolVersionId) -> anyhow::Result<PubdataParams> {
        let pubdata_params = match (
            protocol_version.is_pre_gateway(),
            self.l2_da_validator_address,
        ) {
            (true, _) => PubdataParams::default(),
            (false, Some(l2_da_validator_address)) => PubdataParams {
                l2_da_validator_address,
                pubdata_type: self.pubdata_type,
            },
            (false, None) => anyhow::bail!("L2 DA validator address not found"),
        };

        Ok(pubdata_params)
    }

    async fn wait_for_new_batch_params_inner(
        &mut self,
        cursor: &IoCursor,
        max_wait: Duration,
    ) -> anyhow::Result<Option<L1BatchParams>> {
        // Check if there is an existing unsealed batch
        if let Some(unsealed_storage_batch) = self
            .pool
            .connection_tagged("state_keeper")
            .await?
            .blocks_dal()
            .get_unsealed_l1_batch()
            .await?
        {
            let protocol_version = unsealed_storage_batch
                .protocol_version
                .context("unsealed batch is missing protocol version")?;
            return Ok(Some(L1BatchParams {
                protocol_version,
                validation_computational_gas_limit: self.validation_computational_gas_limit,
                operator_address: unsealed_storage_batch.fee_address,
                fee_input: unsealed_storage_batch.fee_input,
                // We only persist timestamp in seconds.
                // Unsealed batch is only used upon restart so it's ok to not use exact precise millis here.
                first_l2_block: L2BlockParams::new(unsealed_storage_batch.timestamp * 1000),
                pubdata_params: self.pubdata_params(protocol_version)?,
                pubdata_limit: unsealed_storage_batch.pubdata_limit,
            }));
        }

        let deadline = Instant::now() + max_wait;

        let previous_protocol_version = self
            .pool
            .connection_tagged("state_keeper")
            .await?
            .blocks_dal()
            .pending_protocol_version()
            .await
            .context("Failed loading previous protocol version")?;
        // Block until at least one transaction in the mempool can match the filter (or timeout happens).
        // This is needed to ensure that block timestamp is not too old.
        for _ in 0..poll_iters(self.delay_interval, max_wait) {
            let curr_timestamp = millis_since_epoch() / 1000;
            let mut conn = self.pool.connection_tagged("state_keeper").await?;
            let protocol_version = conn
                .protocol_versions_dal()
                .protocol_version_id_by_timestamp(curr_timestamp)
                .await
                .context("Failed loading protocol version")?;
            drop(conn);
            // We cannot create two L1 batches with the same timestamp regardless of the protocol version.
            // For versions <= v28 timestamps should be increasing for each L2 block.
            // For versions >  v28 timestamps should be non-decreasing for each L2 block.
            // Also, we want to keep the timestamp of the batch to be the same as the timestamp of its first L2 block.
            // - We sleep past `prev_l2_block_timestamp` for <= v28.
            // - Otherwise, we sleep past `max(prev_l1_batch_timestamp, prev_l2_block_timestamp - 1)`
            //      to ensure different timestamp for batches and non-decreasing timestamps for blocks.
            // Note, that when the first v29 batch is starting it should still follow v28 rules since upgrade tx wasn't executed yet.
            let timestamp_to_sleep_past = if previous_protocol_version.is_pre_fast_blocks() {
                cursor.prev_l2_block_timestamp
            } else {
                cursor
                    .prev_l1_batch_timestamp
                    .max(cursor.prev_l2_block_timestamp.saturating_sub(1))
            };
            let timestamp_ms = tokio::time::timeout_at(
                deadline.into(),
                sleep_past(timestamp_to_sleep_past, cursor.next_l2_block),
            );
            let Some(timestamp_ms) = timestamp_ms.await.ok() else {
                return Ok(None);
            };
            let timestamp = timestamp_ms / 1000;

            tracing::trace!(
                "Fee input for L1 batch #{} is {:#?}",
                cursor.l1_batch,
                self.filter.fee_input
            );
            let batch_with_upgrade_tx = if previous_protocol_version != protocol_version {
                self.pool
                    .connection_tagged("state_keeper")
                    .await?
                    .protocol_versions_dal()
                    .get_protocol_upgrade_tx(protocol_version)
                    .await
                    .context("Failed loading protocol upgrade tx")?
                    .is_some()
            } else {
                false
            };

            // We create a new filter each time, since parameters may change and a previously
            // ignored transaction in the mempool may be scheduled for the execution.
            self.filter = l2_tx_filter(
                self.batch_fee_input_provider.as_ref(),
                protocol_version.into(),
            )
            .await
            .context("failed creating L2 transaction filter")?;

            // We do not populate mempool with upgrade tx so it should be checked separately.
            if !batch_with_upgrade_tx && !self.mempool.has_next(&self.filter) {
                tokio::time::sleep(self.delay_interval).await;
                continue;
            }

            let pubdata_limit = if protocol_version < ProtocolVersionId::Version29 {
                None
            } else {
                Some(self.pubdata_limit)
            };
            self.pool
                .connection_tagged("state_keeper")
                .await?
                .blocks_dal()
                .insert_l1_batch(UnsealedL1BatchHeader {
                    number: cursor.l1_batch,
                    timestamp,
                    protocol_version: Some(protocol_version),
                    fee_address: self.fee_account,
                    fee_input: self.filter.fee_input,
                    pubdata_limit,
                })
                .await?;

            return Ok(Some(L1BatchParams {
                protocol_version,
                validation_computational_gas_limit: self.validation_computational_gas_limit,
                operator_address: self.fee_account,
                fee_input: self.filter.fee_input,
                first_l2_block: L2BlockParams::new(timestamp_ms),
                pubdata_params: self.pubdata_params(protocol_version)?,
                pubdata_limit,
            }));
        }
        Ok(None)
    }

    #[cfg(test)]
    pub fn set_open_batch_protocol_version(&mut self, protocol_version: ProtocolVersionId) {
        self.open_batch.as_mut().unwrap().protocol_version = protocol_version;
    }
}

/// Getters required for testing the MempoolIO.
#[cfg(test)]
impl MempoolIO {
    pub(super) fn filter(&self) -> &L2TxFilter {
        &self.filter
    }
}

#[cfg(test)]
mod tests {
    use tokio::time::timeout_at;

    use super::*;
    use crate::tests::seconds_since_epoch;

    // This test defensively uses large deadlines in order to account for tests running in parallel etc.
    #[tokio::test]
    async fn sleeping_past_timestamp() {
        let past_timestamps = [0, 1_000, 1_000_000_000, seconds_since_epoch() - 10];
        for timestamp in past_timestamps {
            let deadline = Instant::now() + Duration::from_secs(1);
            timeout_at(deadline.into(), sleep_past(timestamp, L2BlockNumber(1)))
                .await
                .unwrap();
        }

        let current_timestamp = seconds_since_epoch();
        let deadline = Instant::now() + Duration::from_secs(2);
        let ts = timeout_at(
            deadline.into(),
            sleep_past(current_timestamp, L2BlockNumber(1)),
        )
        .await
        .unwrap();
        assert!(ts / 1000 > current_timestamp);

        let future_timestamp = seconds_since_epoch() + 1;
        let deadline = Instant::now() + Duration::from_secs(3);
        let ts = timeout_at(
            deadline.into(),
            sleep_past(future_timestamp, L2BlockNumber(1)),
        )
        .await
        .unwrap();
        assert!(ts / 1000 > future_timestamp);

        let future_timestamp = seconds_since_epoch() + 1;
        let deadline = Instant::now() + Duration::from_millis(100);
        // ^ This deadline is too small (we need at least 1_000ms)
        let result = timeout_at(
            deadline.into(),
            sleep_past(future_timestamp, L2BlockNumber(1)),
        )
        .await;
        assert!(result.is_err());
    }
}<|MERGE_RESOLUTION|>--- conflicted
+++ resolved
@@ -65,11 +65,7 @@
     l2_da_validator_address: Option<Address>,
     pubdata_type: PubdataType,
     pubdata_limit: u64,
-<<<<<<< HEAD
     open_batch: Option<IOOpenBatch>,
-=======
-    last_batch_protocol_version: Option<ProtocolVersionId>,
->>>>>>> 99af8fc0
 }
 
 #[async_trait]
@@ -306,7 +302,6 @@
         Ok(())
     }
 
-<<<<<<< HEAD
     async fn rollback_l2_block(
         &mut self,
         txs: Vec<Transaction>,
@@ -321,9 +316,6 @@
             self.open_batch = None;
         }
 
-=======
-    async fn rollback_l2_block(&mut self, txs: Vec<Transaction>) -> anyhow::Result<()> {
->>>>>>> 99af8fc0
         let mut to_add = Vec::with_capacity(txs.len());
         for tx in txs
             .into_iter()
@@ -340,11 +332,7 @@
         Ok(())
     }
 
-<<<<<<< HEAD
-    async fn advance_nonces(&mut self, txs: Box<&mut (dyn Iterator<Item = &Transaction> + Send)>) {
-=======
     async fn advance_mempool(&mut self, txs: Box<&mut (dyn Iterator<Item = &Transaction> + Send)>) {
->>>>>>> 99af8fc0
         let mut next_account_nonces = HashMap::new();
         let mut next_priority_id = None;
         for tx in txs.into_iter() {
@@ -537,11 +525,7 @@
             l2_da_validator_address,
             pubdata_type,
             pubdata_limit: config.max_pubdata_per_batch.0,
-<<<<<<< HEAD
             open_batch: None,
-=======
-            last_batch_protocol_version: None,
->>>>>>> 99af8fc0
         })
     }
 
