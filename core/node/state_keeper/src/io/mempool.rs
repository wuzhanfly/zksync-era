use std::{
    cmp,
    collections::HashMap,
    sync::Arc,
    time::{Duration, Instant},
};

use anyhow::Context as _;
use async_trait::async_trait;
use zksync_config::configs::chain::StateKeeperConfig;
use zksync_contracts::BaseSystemContracts;
use zksync_dal::{ConnectionPool, Core, CoreDal};
use zksync_mempool::L2TxFilter;
use zksync_multivm::{interface::Halt, utils::derive_base_fee_and_gas_per_pubdata};
use zksync_node_fee_model::BatchFeeModelInputProvider;
use zksync_types::{
    block::UnsealedL1BatchHeader,
    commitment::{PubdataParams, PubdataType},
    protocol_upgrade::ProtocolUpgradeTx,
    utils::display_timestamp,
    Address, L1BatchNumber, L2BlockNumber, L2ChainId, ProtocolVersionId, Transaction, H256, U256,
};
use zksync_vm_executor::storage::{get_base_system_contracts_by_version_id, L1BatchParamsProvider};

use crate::{
    io::{
        common::{load_pending_batch, poll_iters, IoCursor},
        seal_logic::l2_block_seal_subtasks::L2BlockSealProcess,
        L1BatchParams, L2BlockParams, PendingBatchData, StateKeeperIO,
    },
    mempool_actor::l2_tx_filter,
    metrics::{L2BlockSealReason, AGGREGATION_METRICS, KEEPER_METRICS},
    seal_criteria::{
        io_criteria::{L2BlockMaxPayloadSizeSealer, ProtocolUpgradeSealer, TimeoutSealer},
        IoSealCriteria, UnexecutableReason,
    },
    updates::UpdatesManager,
    utils::millis_since_epoch,
    MempoolGuard,
};

/// Mempool-based sequencer for the state keeper.
///
/// Receives transactions from the database through the mempool filtering logic.
/// Decides which batch parameters should be used for the new batch.
/// This is an IO for the main server application.
#[derive(Debug)]
pub struct MempoolIO {
    mempool: MempoolGuard,
    pool: ConnectionPool<Core>,
    timeout_sealer: TimeoutSealer,
    l2_block_max_payload_size_sealer: L2BlockMaxPayloadSizeSealer,
    protocol_upgrade_sealer: ProtocolUpgradeSealer,
    filter: L2TxFilter,
    l1_batch_params_provider: L1BatchParamsProvider,
    fee_account: Address,
    validation_computational_gas_limit: u32,
    max_allowed_tx_gas_limit: U256,
    delay_interval: Duration,
    // Used to keep track of gas prices to set accepted price per pubdata byte in blocks.
    batch_fee_input_provider: Arc<dyn BatchFeeModelInputProvider>,
    chain_id: L2ChainId,
    l2_da_validator_address: Option<Address>,
    pubdata_type: PubdataType,
    pubdata_limit: u64,
    last_batch_protocol_version: Option<ProtocolVersionId>,
}

#[async_trait]
impl IoSealCriteria for MempoolIO {
    async fn should_seal_l1_batch_unconditionally(
        &mut self,
        manager: &UpdatesManager,
    ) -> anyhow::Result<bool> {
        if self
            .timeout_sealer
            .should_seal_l1_batch_unconditionally(manager)
            .await?
        {
            return Ok(true);
        }

        if self
            .protocol_upgrade_sealer
            .should_seal_l1_batch_unconditionally(manager)
            .await?
        {
            return Ok(true);
        }

        Ok(false)
    }

    fn should_seal_l2_block(&mut self, manager: &UpdatesManager) -> bool {
        if self.timeout_sealer.should_seal_l2_block(manager) {
            AGGREGATION_METRICS.l2_block_reason_inc(&L2BlockSealReason::Timeout);
            return true;
        }

        if self
            .l2_block_max_payload_size_sealer
            .should_seal_l2_block(manager)
        {
            AGGREGATION_METRICS.l2_block_reason_inc(&L2BlockSealReason::PayloadSize);
            return true;
        }

        false
    }
}

#[async_trait]
impl StateKeeperIO for MempoolIO {
    fn chain_id(&self) -> L2ChainId {
        self.chain_id
    }

    async fn initialize(&mut self) -> anyhow::Result<(IoCursor, Option<PendingBatchData>)> {
        let mut storage = self.pool.connection_tagged("state_keeper").await?;
        let cursor = IoCursor::new(&mut storage).await?;
        self.l1_batch_params_provider
            .initialize(&mut storage)
            .await
            .context("failed initializing L1 batch params provider")?;

        L2BlockSealProcess::clear_pending_l2_block(&mut storage, cursor.next_l2_block - 1).await?;

        let Some(restored_l1_batch_env) = self
            .l1_batch_params_provider
            .load_l1_batch_env(
                &mut storage,
                cursor.l1_batch,
                self.validation_computational_gas_limit,
                self.chain_id,
            )
            .await?
        else {
            return Ok((cursor, None));
        };
<<<<<<< HEAD
        // During the transition period we have to ensure that all pending miniblocks have l1 batch number
        storage
            .blocks_dal()
            .set_l1_batch_number_for_pending_miniblocks(cursor.l1_batch)
            .await?;

        let pending_batch_data =
            load_pending_batch(&mut storage, system_env, l1_batch_env, pubdata_params)
                .await
                .with_context(|| {
                    format!(
                        "failed loading data for re-execution for pending L1 batch #{}",
                        cursor.l1_batch
                    )
                })?;
=======
        let pending_batch_data = load_pending_batch(&mut storage, restored_l1_batch_env)
            .await
            .with_context(|| {
                format!(
                    "failed loading data for re-execution for pending L1 batch #{}",
                    cursor.l1_batch
                )
            })?;
>>>>>>> 385c1fcd

        // Initialize the filter for the transactions that come after the pending batch.
        // We use values from the pending block to match the filter with one used before the restart.
        let (base_fee, gas_per_pubdata) = derive_base_fee_and_gas_per_pubdata(
            pending_batch_data.l1_batch_env.fee_input,
            pending_batch_data.system_env.version.into(),
        );
        self.filter = L2TxFilter {
            fee_input: pending_batch_data.l1_batch_env.fee_input,
            fee_per_gas: base_fee,
            gas_per_pubdata: gas_per_pubdata as u32,
        };

        storage
            .blocks_dal()
            .ensure_unsealed_l1_batch_exists(
                pending_batch_data
                    .l1_batch_env
                    .clone()
                    .into_unsealed_header(
                        Some(pending_batch_data.system_env.version),
                        pending_batch_data.pubdata_limit,
                    ),
            )
            .await?;
        self.last_batch_protocol_version = Some(pending_batch_data.system_env.version);

        Ok((cursor, Some(pending_batch_data)))
    }

    async fn wait_for_new_batch_params(
        &mut self,
        cursor: &IoCursor,
        max_wait: Duration,
    ) -> anyhow::Result<Option<L1BatchParams>> {
        let params = self
            .wait_for_new_batch_params_inner(cursor, max_wait)
            .await?;
        if let Some(v) = params.as_ref().map(|p| p.protocol_version) {
            self.last_batch_protocol_version = Some(v);
        }
        Ok(params)
    }

    async fn wait_for_new_l2_block_params(
        &mut self,
        cursor: &IoCursor,
        max_wait: Duration,
    ) -> anyhow::Result<Option<L2BlockParams>> {
        let protocol_version = self
            .last_batch_protocol_version
            .context("`last_batch_protocol_version` is missing")?;
        // For versions <= v28 timestamps should be increasing for each L2 block.
        // For versions >  v28 timestamps should be non-decreasing for each L2 block.
        // - We sleep past `prev_l2_block_timestamp` for <= v28.
        // - Otherwise, we do sanity sleep past `prev_l2_block_timestamp - 1`,
        //   if clock returns consistent time then it shouldn't actually sleep.
        let timestamp_to_sleep_past = if protocol_version.is_pre_fast_blocks() {
            cursor.prev_l2_block_timestamp
        } else {
            cursor.prev_l2_block_timestamp.saturating_sub(1)
        };
        let timeout_result = tokio::time::timeout(
            max_wait,
            sleep_past(timestamp_to_sleep_past, cursor.next_l2_block),
        )
        .await;
        let Ok(timestamp_ms) = timeout_result else {
            return Ok(None);
        };

        Ok(Some(L2BlockParams::new(timestamp_ms)))
    }

    fn update_next_l2_block_timestamp(&mut self, block_timestamp_ms: &mut u64) {
        let current_timestamp_ms = millis_since_epoch();

        if current_timestamp_ms < *block_timestamp_ms {
            tracing::warn!(
                "Trying to update block timestamp {block_timestamp_ms} with lower value timestamp {current_timestamp_ms}",
            );
        } else {
            *block_timestamp_ms = current_timestamp_ms;
        }
    }

    async fn wait_for_next_tx(
        &mut self,
        max_wait: Duration,
        l2_block_timestamp: u64,
    ) -> anyhow::Result<Option<Transaction>> {
        let started_at = Instant::now();
        while started_at.elapsed() <= max_wait {
            let get_latency = KEEPER_METRICS.get_tx_from_mempool.start();
            let maybe_tx = self.mempool.next_transaction(&self.filter);
            get_latency.observe();

            if let Some((tx, constraint)) = maybe_tx {
                // Reject transactions with too big gas limit. They are also rejected on the API level, but
                // we need to secure ourselves in case some tx will somehow get into mempool.
                if tx.gas_limit() > self.max_allowed_tx_gas_limit {
                    tracing::warn!(
                        "Found tx with too big gas limit in state keeper, hash: {:?}, gas_limit: {}",
                        tx.hash(),
                        tx.gas_limit()
                    );
                    self.reject(&tx, UnexecutableReason::Halt(Halt::TooBigGasLimit))
                        .await?;
                    continue;
                }

                // Reject transactions that violate block.timestamp constraints. Such transactions should be
                // rejected at the API level, but we need to protect ourselves in case if a transaction
                // goes outside of the allowed range while being in the mempool
                let matches_range = constraint
                    .timestamp_asserter_range
                    .is_none_or(|x| x.contains(&l2_block_timestamp));

                if !matches_range {
                    self.reject(
                        &tx,
                        UnexecutableReason::Halt(Halt::FailedBlockTimestampAssertion),
                    )
                    .await?;
                    continue;
                }

                return Ok(Some(tx));
            } else {
                tokio::time::sleep(self.delay_interval).await;
                continue;
            }
        }
        Ok(None)
    }

    async fn rollback(&mut self, tx: Transaction) -> anyhow::Result<()> {
        // Reset nonces in the mempool.
        let constraint = self.mempool.rollback(&tx);
        // Insert the transaction back.
        self.mempool.insert(vec![(tx, constraint)], HashMap::new());
        Ok(())
    }

    async fn reject(
        &mut self,
        rejected: &Transaction,
        reason: UnexecutableReason,
    ) -> anyhow::Result<()> {
        anyhow::ensure!(
            !rejected.is_l1(),
            "L1 transactions should not be rejected: {reason}"
        );

        // Reset the nonces in the mempool, but don't insert the transaction back.
        self.mempool.rollback(rejected);

        // Mark tx as rejected in the storage.
        let mut storage = self.pool.connection_tagged("state_keeper").await?;

        KEEPER_METRICS.inc_rejected_txs(reason.as_metric_label());

        tracing::warn!(
            "Transaction {} is rejected with error: {reason}",
            rejected.hash()
        );
        storage
            .transactions_dal()
            .mark_tx_as_rejected(rejected.hash(), &format!("rejected: {reason}"))
            .await?;
        Ok(())
    }

    async fn load_base_system_contracts(
        &self,
        protocol_version: ProtocolVersionId,
        _cursor: &IoCursor,
    ) -> anyhow::Result<BaseSystemContracts> {
        get_base_system_contracts_by_version_id(
            &mut self.pool.connection_tagged("state_keeper").await?,
            protocol_version,
        )
        .await
        .context("failed loading base system contracts")?
        .with_context(|| {
            format!("no base system contracts persisted for protocol version {protocol_version:?}")
        })
    }

    async fn load_batch_version_id(
        &self,
        number: L1BatchNumber,
    ) -> anyhow::Result<ProtocolVersionId> {
        let mut storage = self.pool.connection_tagged("state_keeper").await?;
        self.l1_batch_params_provider
            .load_l1_batch_protocol_version(&mut storage, number)
            .await
            .with_context(|| format!("failed loading protocol version for L1 batch #{number}"))?
            .with_context(|| format!("L1 batch #{number} misses protocol version"))
    }

    async fn load_upgrade_tx(
        &self,
        version_id: ProtocolVersionId,
    ) -> anyhow::Result<Option<ProtocolUpgradeTx>> {
        let mut storage = self.pool.connection_tagged("state_keeper").await?;
        storage
            .protocol_versions_dal()
            .get_protocol_upgrade_tx(version_id)
            .await
            .map_err(Into::into)
    }

    async fn load_batch_state_hash(&self, l1_batch_number: L1BatchNumber) -> anyhow::Result<H256> {
        tracing::trace!("Getting L1 batch hash for L1 batch #{l1_batch_number}");
        let wait_latency = KEEPER_METRICS.wait_for_prev_hash_time.start();

        let mut storage = self.pool.connection_tagged("state_keeper").await?;
        let (batch_state_hash, _) = self
            .l1_batch_params_provider
            .wait_for_l1_batch_params(&mut storage, l1_batch_number)
            .await
            .with_context(|| format!("error waiting for params for L1 batch #{l1_batch_number}"))?;

        wait_latency.observe();
        tracing::trace!(
            "Got L1 batch state hash: {batch_state_hash:?} for L1 batch #{l1_batch_number}"
        );
        Ok(batch_state_hash)
    }
}

/// Sleeps until the current timestamp in seconds is larger than the provided `timestamp`.
///
/// Returns the current timestamp in millis after the sleep.
/// If converted to seconds it is guaranteed to be larger than `timestamp`.
async fn sleep_past(timestamp: u64, l2_block: L2BlockNumber) -> u64 {
    let mut current_timestamp_millis = millis_since_epoch();
    let mut current_timestamp = current_timestamp_millis / 1_000;
    match timestamp.cmp(&current_timestamp) {
        cmp::Ordering::Less => return current_timestamp_millis,
        cmp::Ordering::Equal => {
            tracing::info!(
                "Current timestamp {} for L2 block #{l2_block} is equal to previous L2 block timestamp; waiting until \
                 timestamp increases",
                display_timestamp(current_timestamp)
            );
        }
        cmp::Ordering::Greater => {
            // This situation can be triggered if the system keeper is started on a pod with a different
            // system time, or if it is buggy. Thus, a one-time error could require no actions if L1 batches
            // are expected to be generated frequently.
            tracing::error!(
                "Previous L2 block timestamp {} is larger than the current timestamp {} for L2 block #{l2_block}",
                display_timestamp(timestamp),
                display_timestamp(current_timestamp)
            );
        }
    }

    // This loop should normally run once, since `tokio::time::sleep` sleeps *at least* the specified duration.
    // The logic is organized in a loop for marginal cases, such as the system time getting changed during `sleep()`.
    loop {
        // Time to catch up to `timestamp`; panic / underflow on subtraction is never triggered
        // since we've ensured that `timestamp >= current_timestamp`.
        let wait_seconds = timestamp - current_timestamp;
        // Time to wait until the current timestamp increases.
        let wait_millis = 1_001 - (current_timestamp_millis % 1_000);
        let wait = Duration::from_millis(wait_millis + wait_seconds * 1_000);

        tokio::time::sleep(wait).await;
        current_timestamp_millis = millis_since_epoch();
        current_timestamp = current_timestamp_millis / 1_000;

        if current_timestamp > timestamp {
            return current_timestamp_millis;
        }
    }
}

impl MempoolIO {
    #[allow(clippy::too_many_arguments)]
    pub fn new(
        mempool: MempoolGuard,
        batch_fee_input_provider: Arc<dyn BatchFeeModelInputProvider>,
        pool: ConnectionPool<Core>,
        config: &StateKeeperConfig,
        fee_account: Address,
        delay_interval: Duration,
        chain_id: L2ChainId,
        l2_da_validator_address: Option<Address>,
        pubdata_type: PubdataType,
    ) -> anyhow::Result<Self> {
        Ok(Self {
            mempool,
            pool: pool.clone(),
            timeout_sealer: TimeoutSealer::new(config),
            l2_block_max_payload_size_sealer: L2BlockMaxPayloadSizeSealer::new(config),
            protocol_upgrade_sealer: ProtocolUpgradeSealer::new(pool),
            filter: L2TxFilter::default(),
            // ^ Will be initialized properly on the first newly opened batch
            l1_batch_params_provider: L1BatchParamsProvider::uninitialized(),
            fee_account,
            validation_computational_gas_limit: config.validation_computational_gas_limit,
            max_allowed_tx_gas_limit: config.max_allowed_l2_tx_gas_limit.into(),
            delay_interval,
            batch_fee_input_provider,
            chain_id,
            l2_da_validator_address,
            pubdata_type,
            pubdata_limit: config.max_pubdata_per_batch.0,
            last_batch_protocol_version: None,
        })
    }

    fn pubdata_params(&self, protocol_version: ProtocolVersionId) -> anyhow::Result<PubdataParams> {
        let pubdata_params = match (
            protocol_version.is_pre_gateway(),
            self.l2_da_validator_address,
        ) {
            (true, _) => PubdataParams::default(),
            (false, Some(l2_da_validator_address)) => PubdataParams {
                l2_da_validator_address,
                pubdata_type: self.pubdata_type,
            },
            (false, None) => anyhow::bail!("L2 DA validator address not found"),
        };

        Ok(pubdata_params)
    }

    async fn wait_for_new_batch_params_inner(
        &mut self,
        cursor: &IoCursor,
        max_wait: Duration,
    ) -> anyhow::Result<Option<L1BatchParams>> {
        // Check if there is an existing unsealed batch
        if let Some(unsealed_storage_batch) = self
            .pool
            .connection_tagged("state_keeper")
            .await?
            .blocks_dal()
            .get_unsealed_l1_batch()
            .await?
        {
            let protocol_version = unsealed_storage_batch
                .protocol_version
                .context("unsealed batch is missing protocol version")?;
            return Ok(Some(L1BatchParams {
                protocol_version,
                validation_computational_gas_limit: self.validation_computational_gas_limit,
                operator_address: unsealed_storage_batch.fee_address,
                fee_input: unsealed_storage_batch.fee_input,
                // We only persist timestamp in seconds.
                // Unsealed batch is only used upon restart so it's ok to not use exact precise millis here.
                first_l2_block: L2BlockParams::new(unsealed_storage_batch.timestamp * 1000),
                pubdata_params: self.pubdata_params(protocol_version)?,
                pubdata_limit: unsealed_storage_batch.pubdata_limit,
            }));
        }

        let deadline = Instant::now() + max_wait;

        let previous_protocol_version = self
            .pool
            .connection_tagged("state_keeper")
            .await?
            .blocks_dal()
            .pending_protocol_version()
            .await
            .context("Failed loading previous protocol version")?;
        // Block until at least one transaction in the mempool can match the filter (or timeout happens).
        // This is needed to ensure that block timestamp is not too old.
        for _ in 0..poll_iters(self.delay_interval, max_wait) {
            let curr_timestamp = millis_since_epoch() / 1000;
            let mut conn = self.pool.connection_tagged("state_keeper").await?;
            let protocol_version = conn
                .protocol_versions_dal()
                .protocol_version_id_by_timestamp(curr_timestamp)
                .await
                .context("Failed loading protocol version")?;
            drop(conn);
            // We cannot create two L1 batches with the same timestamp regardless of the protocol version.
            // For versions <= v28 timestamps should be increasing for each L2 block.
            // For versions >  v28 timestamps should be non-decreasing for each L2 block.
            // Also, we want to keep the timestamp of the batch to be the same as the timestamp of its first L2 block.
            // - We sleep past `prev_l2_block_timestamp` for <= v28.
            // - Otherwise, we sleep past `max(prev_l1_batch_timestamp, prev_l2_block_timestamp - 1)`
            //      to ensure different timestamp for batches and non-decreasing timestamps for blocks.
            // Note, that when the first v29 batch is starting it should still follow v28 rules since upgrade tx wasn't executed yet.
            let timestamp_to_sleep_past = if previous_protocol_version.is_pre_fast_blocks() {
                cursor.prev_l2_block_timestamp
            } else {
                cursor
                    .prev_l1_batch_timestamp
                    .max(cursor.prev_l2_block_timestamp.saturating_sub(1))
            };
            let timestamp_ms = tokio::time::timeout_at(
                deadline.into(),
                sleep_past(timestamp_to_sleep_past, cursor.next_l2_block),
            );
            let Some(timestamp_ms) = timestamp_ms.await.ok() else {
                return Ok(None);
            };
            let timestamp = timestamp_ms / 1000;

            tracing::trace!(
                "Fee input for L1 batch #{} is {:#?}",
                cursor.l1_batch,
                self.filter.fee_input
            );
            let batch_with_upgrade_tx = if previous_protocol_version != protocol_version {
                self.pool
                    .connection_tagged("state_keeper")
                    .await?
                    .protocol_versions_dal()
                    .get_protocol_upgrade_tx(protocol_version)
                    .await
                    .context("Failed loading protocol upgrade tx")?
                    .is_some()
            } else {
                false
            };

            // We create a new filter each time, since parameters may change and a previously
            // ignored transaction in the mempool may be scheduled for the execution.
            self.filter = l2_tx_filter(
                self.batch_fee_input_provider.as_ref(),
                protocol_version.into(),
            )
            .await
            .context("failed creating L2 transaction filter")?;

            // We do not populate mempool with upgrade tx so it should be checked separately.
            if !batch_with_upgrade_tx && !self.mempool.has_next(&self.filter) {
                tokio::time::sleep(self.delay_interval).await;
                continue;
            }

            let pubdata_limit = if protocol_version < ProtocolVersionId::Version29 {
                None
            } else {
                Some(self.pubdata_limit)
            };
            self.pool
                .connection_tagged("state_keeper")
                .await?
                .blocks_dal()
                .insert_l1_batch(UnsealedL1BatchHeader {
                    number: cursor.l1_batch,
                    timestamp,
                    protocol_version: Some(protocol_version),
                    fee_address: self.fee_account,
                    fee_input: self.filter.fee_input,
                    pubdata_limit,
                })
                .await?;

            return Ok(Some(L1BatchParams {
                protocol_version,
                validation_computational_gas_limit: self.validation_computational_gas_limit,
                operator_address: self.fee_account,
                fee_input: self.filter.fee_input,
                first_l2_block: L2BlockParams::new(timestamp_ms),
                pubdata_params: self.pubdata_params(protocol_version)?,
                pubdata_limit,
            }));
        }
        Ok(None)
    }

    #[cfg(test)]
    pub fn set_last_batch_protocol_version(&mut self, protocol_version: ProtocolVersionId) {
        self.last_batch_protocol_version = Some(protocol_version);
    }
}

/// Getters required for testing the MempoolIO.
#[cfg(test)]
impl MempoolIO {
    pub(super) fn filter(&self) -> &L2TxFilter {
        &self.filter
    }
}

#[cfg(test)]
mod tests {
    use tokio::time::timeout_at;

    use super::*;
    use crate::tests::seconds_since_epoch;

    // This test defensively uses large deadlines in order to account for tests running in parallel etc.
    #[tokio::test]
    async fn sleeping_past_timestamp() {
        let past_timestamps = [0, 1_000, 1_000_000_000, seconds_since_epoch() - 10];
        for timestamp in past_timestamps {
            let deadline = Instant::now() + Duration::from_secs(1);
            timeout_at(deadline.into(), sleep_past(timestamp, L2BlockNumber(1)))
                .await
                .unwrap();
        }

        let current_timestamp = seconds_since_epoch();
        let deadline = Instant::now() + Duration::from_secs(2);
        let ts = timeout_at(
            deadline.into(),
            sleep_past(current_timestamp, L2BlockNumber(1)),
        )
        .await
        .unwrap();
        assert!(ts / 1000 > current_timestamp);

        let future_timestamp = seconds_since_epoch() + 1;
        let deadline = Instant::now() + Duration::from_secs(3);
        let ts = timeout_at(
            deadline.into(),
            sleep_past(future_timestamp, L2BlockNumber(1)),
        )
        .await
        .unwrap();
        assert!(ts / 1000 > future_timestamp);

        let future_timestamp = seconds_since_epoch() + 1;
        let deadline = Instant::now() + Duration::from_millis(100);
        // ^ This deadline is too small (we need at least 1_000ms)
        let result = timeout_at(
            deadline.into(),
            sleep_past(future_timestamp, L2BlockNumber(1)),
        )
        .await;
        assert!(result.is_err());
    }
}<|MERGE_RESOLUTION|>--- conflicted
+++ resolved
@@ -137,23 +137,12 @@
         else {
             return Ok((cursor, None));
         };
-<<<<<<< HEAD
         // During the transition period we have to ensure that all pending miniblocks have l1 batch number
         storage
             .blocks_dal()
             .set_l1_batch_number_for_pending_miniblocks(cursor.l1_batch)
             .await?;
 
-        let pending_batch_data =
-            load_pending_batch(&mut storage, system_env, l1_batch_env, pubdata_params)
-                .await
-                .with_context(|| {
-                    format!(
-                        "failed loading data for re-execution for pending L1 batch #{}",
-                        cursor.l1_batch
-                    )
-                })?;
-=======
         let pending_batch_data = load_pending_batch(&mut storage, restored_l1_batch_env)
             .await
             .with_context(|| {
@@ -162,7 +151,6 @@
                     cursor.l1_batch
                 )
             })?;
->>>>>>> 385c1fcd
 
         // Initialize the filter for the transactions that come after the pending batch.
         // We use values from the pending block to match the filter with one used before the restart.
