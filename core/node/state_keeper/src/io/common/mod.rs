use std::time::Duration;

use anyhow::Context;
use zksync_dal::{Connection, Core, CoreDal};
use zksync_types::{L1BatchNumber, L2BlockNumber, H256};
use zksync_vm_executor::storage::RestoredL1BatchEnv;

use super::PendingBatchData;

#[cfg(test)]
mod tests;

/// Returns the amount of iterations `delay_interval` fits into `max_wait`, rounding up.
pub(crate) fn poll_iters(delay_interval: Duration, max_wait: Duration) -> usize {
    let max_wait_millis = max_wait.as_millis() as u64;
    let delay_interval_millis = delay_interval.as_millis() as u64;
    assert!(delay_interval_millis > 0, "delay interval must be positive");

    max_wait_millis.div_ceil(delay_interval_millis).max(1) as usize
}

/// Cursor of the L2 block / L1 batch progress used by [`StateKeeperIO`](super::StateKeeperIO) implementations.
#[derive(Debug, Clone, Copy)]
pub struct IoCursor {
    pub next_l2_block: L2BlockNumber,
    pub prev_l2_block_hash: H256,
    pub prev_l2_block_timestamp: u64,
    pub l1_batch: L1BatchNumber,
    pub prev_l1_batch_timestamp: u64,
}

impl IoCursor {
    /// Loads the cursor from Postgres.
    pub async fn new(storage: &mut Connection<'_, Core>) -> anyhow::Result<Self> {
        let last_sealed_l1_batch_number_and_timestamp = storage
            .blocks_dal()
            .get_sealed_l1_batch_number_and_timestamp()
            .await?;
        let last_l2_block_header = storage
            .blocks_dal()
            .get_last_sealed_l2_block_header()
            .await?;

        if let (Some((l1_batch_number, l1_batch_timestamp)), Some(l2_block_header)) = (
            last_sealed_l1_batch_number_and_timestamp,
            &last_l2_block_header,
        ) {
            Ok(Self {
                next_l2_block: l2_block_header.number + 1,
                prev_l2_block_hash: l2_block_header.hash,
                prev_l2_block_timestamp: l2_block_header.timestamp,
                l1_batch: l1_batch_number + 1,
                prev_l1_batch_timestamp: l1_batch_timestamp,
            })
        } else {
            let snapshot_recovery = storage
                .snapshot_recovery_dal()
                .get_applied_snapshot_status()
                .await?
                .context("Postgres contains neither blocks nor snapshot recovery info")?;
            let (l1_batch, prev_l1_batch_timestamp) =
                if let Some((l1_batch_number, l1_batch_timestamp)) =
                    last_sealed_l1_batch_number_and_timestamp
                {
                    (l1_batch_number + 1, l1_batch_timestamp)
                } else {
                    (
                        snapshot_recovery.l1_batch_number + 1,
                        snapshot_recovery.l1_batch_timestamp,
                    )
                };

            let (next_l2_block, prev_l2_block_hash, prev_l2_block_timestamp);
            if let Some(l2_block_header) = &last_l2_block_header {
                next_l2_block = l2_block_header.number + 1;
                prev_l2_block_hash = l2_block_header.hash;
                prev_l2_block_timestamp = l2_block_header.timestamp;
            } else {
                next_l2_block = snapshot_recovery.l2_block_number + 1;
                prev_l2_block_hash = snapshot_recovery.l2_block_hash;
                prev_l2_block_timestamp = snapshot_recovery.l2_block_timestamp;
            }

            Ok(Self {
                next_l2_block,
                prev_l2_block_hash,
                prev_l2_block_timestamp,
                l1_batch,
                prev_l1_batch_timestamp,
            })
        }
    }
}

/// Loads the pending L1 batch data from the database.
///
/// # Errors
///
/// Propagates DB errors. Also returns an error if environment doesn't correspond to a pending L1 batch.
pub async fn load_pending_batch(
    storage: &mut Connection<'_, Core>,
    restored_l1_batch_env: RestoredL1BatchEnv,
) -> anyhow::Result<PendingBatchData> {
    let pending_l2_blocks = storage
        .transactions_dal()
        .get_l2_blocks_to_reexecute()
        .await?;
    let first_pending_l2_block = pending_l2_blocks
        .first()
        .context("no pending L2 blocks; was environment loaded for a correct L1 batch number?")?;
<<<<<<< HEAD
    let expected_pending_l2_block_number = L2BlockNumber(l1_batch_env.first_l2_block.number);

=======
    let expected_pending_l2_block_number =
        L2BlockNumber(restored_l1_batch_env.l1_batch_env.first_l2_block.number);
>>>>>>> 29672885
    anyhow::ensure!(
        first_pending_l2_block.number == expected_pending_l2_block_number,
        "Invalid `L1BatchEnv` supplied: its L1 batch #{} is not pending; \
         first pending L2 block: {first_pending_l2_block:?}, first L2 block in batch: {:?}",
        restored_l1_batch_env.l1_batch_env.number,
        restored_l1_batch_env.l1_batch_env.first_l2_block
    );
    Ok(PendingBatchData {
        l1_batch_env: restored_l1_batch_env.l1_batch_env,
        system_env: restored_l1_batch_env.system_env,
        pubdata_params: restored_l1_batch_env.pubdata_params,
        pubdata_limit: restored_l1_batch_env.pubdata_limit,
        pending_l2_blocks,
    })
}<|MERGE_RESOLUTION|>--- conflicted
+++ resolved
@@ -108,13 +108,8 @@
     let first_pending_l2_block = pending_l2_blocks
         .first()
         .context("no pending L2 blocks; was environment loaded for a correct L1 batch number?")?;
-<<<<<<< HEAD
-    let expected_pending_l2_block_number = L2BlockNumber(l1_batch_env.first_l2_block.number);
-
-=======
     let expected_pending_l2_block_number =
         L2BlockNumber(restored_l1_batch_env.l1_batch_env.first_l2_block.number);
->>>>>>> 29672885
     anyhow::ensure!(
         first_pending_l2_block.number == expected_pending_l2_block_number,
         "Invalid `L1BatchEnv` supplied: its L1 batch #{} is not pending; \
