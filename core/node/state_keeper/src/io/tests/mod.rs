use std::time::{Duration, SystemTime, UNIX_EPOCH};

use test_casing::test_casing;
use zksync_contracts::BaseSystemContractsHashes;
use zksync_dal::{Connection, ConnectionPool, Core, CoreDal};
use zksync_mempool::L2TxFilter;
use zksync_multivm::{
    interface::{
        tracer::ValidationTraces, TransactionExecutionMetrics, VmEvent, VmExecutionMetrics,
    },
    utils::{
        derive_base_fee_and_gas_per_pubdata, get_max_batch_gas_limit, get_max_gas_per_pubdata_byte,
    },
};
use zksync_node_test_utils::prepare_recovery_snapshot;
use zksync_system_constants::KNOWN_CODES_STORAGE_ADDRESS;
use zksync_types::{
    block::{L2BlockHasher, L2BlockHeader},
    bytecode::BytecodeHash,
    commitment::{L1BatchCommitmentMode, PubdataParams},
    fee_model::{BatchFeeInput, PubdataIndependentBatchFeeModelInput},
    l2::L2Tx,
    protocol_upgrade::ProtocolUpgradeTx,
    protocol_version::ProtocolSemanticVersion,
    AccountTreeId, Address, L1BatchNumber, L2BlockNumber, L2ChainId, ProtocolVersion,
    ProtocolVersionId, StorageKey, TransactionTimeRangeConstraint, H256, U256,
};

use self::tester::Tester;
use crate::{
    io::{seal_logic::l2_block_seal_subtasks::L2BlockSealProcess, StateKeeperIO},
    mempool_actor::l2_tx_filter,
    testonly::BASE_SYSTEM_CONTRACTS,
    tests::{create_execution_result, create_transaction, seconds_since_epoch, Query},
    updates::{L2BlockSealCommand, L2BlockUpdates, UpdatesManager},
    StateKeeperOutputHandler, StateKeeperPersistence,
};

mod tester;

const COMMITMENT_MODES: [L1BatchCommitmentMode; 2] = [
    L1BatchCommitmentMode::Rollup,
    L1BatchCommitmentMode::Validium,
];

/// Ensure that MempoolIO.filter is correctly initialized right after mempool initialization.
#[test_casing(2, COMMITMENT_MODES)]
#[tokio::test]
async fn test_filter_initialization(commitment_mode: L1BatchCommitmentMode) {
    let connection_pool = ConnectionPool::<Core>::constrained_test_pool(1).await;
    let tester = Tester::new(commitment_mode);
    // Genesis is needed for proper mempool initialization.
    tester.genesis(&connection_pool).await;
    let (mempool, _) = tester.create_test_mempool_io(connection_pool).await;

    // Upon initialization, the filter should be set to the default values.
    assert_eq!(mempool.filter(), &L2TxFilter::default());
}

/// Ensure that MempoolIO.filter is modified correctly if there is a pending batch upon mempool initialization.
#[test_casing(2, COMMITMENT_MODES)]
#[tokio::test]
async fn test_filter_with_pending_batch(commitment_mode: L1BatchCommitmentMode) {
    let connection_pool = ConnectionPool::<Core>::constrained_test_pool(1).await;
    let mut tester = Tester::new(commitment_mode);
    tester.genesis(&connection_pool).await;

    // Insert a sealed batch so there will be a `prev_l1_batch_state_root`.
    // These gas values are random and don't matter for filter calculation as there will be a
    // pending batch the filter will be based off of.
    let tx_result = tester
        .insert_l2_block(&connection_pool, 1, 5, BatchFeeInput::l1_pegged(55, 555))
        .await;
    tester
        .insert_sealed_batch(&connection_pool, 1, &[tx_result.hash])
        .await;

    // Inserting a pending L2 block that isn't included in a sealed batch means there is a pending batch.
    // The gas values are randomly chosen but so affect filter values calculation.

    let fee_input = BatchFeeInput::PubdataIndependent(PubdataIndependentBatchFeeModelInput {
        l1_gas_price: 100,
        fair_l2_gas_price: 1000,
        fair_pubdata_price: 500,
    });
    tester.set_timestamp(2);
    tester
        .insert_l2_block(&connection_pool, 2, 10, fee_input)
        .await;

    let (mut mempool, _) = tester.create_test_mempool_io(connection_pool).await;
    // Before the mempool knows there is a pending batch, the filter is still set to the default values.
    assert_eq!(mempool.filter(), &L2TxFilter::default());

    mempool.initialize().await.unwrap();
    let (want_base_fee, want_gas_per_pubdata) =
        derive_base_fee_and_gas_per_pubdata(fee_input, ProtocolVersionId::latest().into());
    let want_filter = L2TxFilter {
        fee_input,
        fee_per_gas: want_base_fee,
        gas_per_pubdata: want_gas_per_pubdata as u32,
    };
    assert_eq!(mempool.filter(), &want_filter);
}

/// Ensure that `MempoolIO.filter` is modified correctly if there is no pending batch.
#[test_casing(2, COMMITMENT_MODES)]
#[tokio::test]
async fn test_filter_with_no_pending_batch(commitment_mode: L1BatchCommitmentMode) {
    let connection_pool = ConnectionPool::<Core>::constrained_test_pool(1).await;
    let tester = Tester::new(commitment_mode);
    tester.genesis(&connection_pool).await;

    // Insert a sealed batch so there will be a `prev_l1_batch_state_root`.
    // These gas values are random and don't matter for filter calculation.
    let tx_result = tester
        .insert_l2_block(&connection_pool, 1, 5, BatchFeeInput::l1_pegged(55, 555))
        .await;
    tester
        .insert_sealed_batch(&connection_pool, 1, &[tx_result.hash])
        .await;

    // Create a copy of the tx filter that the mempool will use.
    let want_filter = l2_tx_filter(
        &tester.create_batch_fee_input_provider().await,
        ProtocolVersionId::latest().into(),
    )
    .await
    .unwrap();

    // Create a mempool without pending batch and ensure that filter is not initialized just yet.
    let (mut mempool, mut guard) = tester.create_test_mempool_io(connection_pool).await;
    let (io_cursor, _) = mempool.initialize().await.unwrap();
    assert_eq!(mempool.filter(), &L2TxFilter::default());

    // Insert a transaction that matches the expected filter.
    tester.insert_tx(
        &mut guard,
        want_filter.fee_per_gas,
        want_filter.gas_per_pubdata,
        TransactionTimeRangeConstraint::default(),
    );

    // Now, given that there is a transaction matching the expected filter, waiting for the new batch params
    // should succeed and initialize the filter.
    mempool
        .wait_for_new_batch_params(&io_cursor, Duration::from_secs(10))
        .await
        .expect("No batch params in the test mempool");
    assert_eq!(mempool.filter(), &want_filter);
}

async fn test_timestamps_are_distinct(
    connection_pool: ConnectionPool<Core>,
    prev_l2_block_timestamp: u64,
    delay_prev_l2_block_compared_to_batch: bool,
    mut tester: Tester,
) {
    tester.genesis(&connection_pool).await;

    tester.set_timestamp(prev_l2_block_timestamp);
    let tx_result = tester
        .insert_l2_block(&connection_pool, 1, 5, BatchFeeInput::l1_pegged(55, 555))
        .await;
    if delay_prev_l2_block_compared_to_batch {
        tester.set_timestamp(prev_l2_block_timestamp - 1);
    }
    tester
        .insert_sealed_batch(&connection_pool, 1, &[tx_result.hash])
        .await;

    let (mut mempool, mut guard) = tester.create_test_mempool_io(connection_pool).await;
    let (io_cursor, _) = mempool.initialize().await.unwrap();
    // Insert a transaction to trigger L1 batch creation.
    let tx_filter = l2_tx_filter(
        &tester.create_batch_fee_input_provider().await,
        ProtocolVersionId::latest().into(),
    )
    .await
    .unwrap();
    tester.insert_tx(
        &mut guard,
        tx_filter.fee_per_gas,
        tx_filter.gas_per_pubdata,
        TransactionTimeRangeConstraint::default(),
    );

    let l1_batch_params = mempool
        .wait_for_new_batch_params(&io_cursor, Duration::from_secs(10))
        .await
        .unwrap()
        .expect("No batch params in the test mempool");
    assert!(l1_batch_params.first_l2_block.timestamp() > prev_l2_block_timestamp);
}

#[test_casing(2, COMMITMENT_MODES)]
#[tokio::test]
async fn l1_batch_timestamp_basics(commitment_mode: L1BatchCommitmentMode) {
    let connection_pool = ConnectionPool::<Core>::constrained_test_pool(1).await;
    let tester = Tester::new(commitment_mode);
    let current_timestamp = seconds_since_epoch();
    test_timestamps_are_distinct(connection_pool, current_timestamp, false, tester).await;
}

#[test_casing(2, COMMITMENT_MODES)]
#[tokio::test]
async fn l1_batch_timestamp_with_clock_skew(commitment_mode: L1BatchCommitmentMode) {
    let connection_pool = ConnectionPool::<Core>::constrained_test_pool(1).await;
    let tester = Tester::new(commitment_mode);
    let current_timestamp = seconds_since_epoch();
    test_timestamps_are_distinct(connection_pool, current_timestamp + 2, false, tester).await;
}

#[test_casing(2, COMMITMENT_MODES)]
#[tokio::test]
async fn l1_batch_timestamp_respects_prev_l2_block(commitment_mode: L1BatchCommitmentMode) {
    let connection_pool = ConnectionPool::<Core>::constrained_test_pool(1).await;
    let tester = Tester::new(commitment_mode);
    let current_timestamp = seconds_since_epoch();
    test_timestamps_are_distinct(connection_pool, current_timestamp, true, tester).await;
}

#[test_casing(2, COMMITMENT_MODES)]
#[tokio::test]
async fn l1_batch_timestamp_respects_prev_l2_block_with_clock_skew(
    commitment_mode: L1BatchCommitmentMode,
) {
    let connection_pool = ConnectionPool::<Core>::constrained_test_pool(1).await;
    let tester = Tester::new(commitment_mode);
    let current_timestamp = seconds_since_epoch();
    test_timestamps_are_distinct(connection_pool, current_timestamp + 2, true, tester).await;
}

fn create_block_seal_command(
    l1_batch_number: L1BatchNumber,
    l2_block: L2BlockUpdates,
) -> L2BlockSealCommand {
    L2BlockSealCommand {
        l1_batch_number,
        l2_block,
        first_tx_index: 0,
        fee_account_address: Address::repeat_byte(0x23),
        fee_input: BatchFeeInput::PubdataIndependent(PubdataIndependentBatchFeeModelInput {
            l1_gas_price: 100,
            fair_l2_gas_price: 100,
            fair_pubdata_price: 100,
        }),
        base_fee_per_gas: 10,
        base_system_contracts_hashes: BaseSystemContractsHashes::default(),
        protocol_version: Some(ProtocolVersionId::latest()),
        l2_legacy_shared_bridge_addr: Some(Address::default()),
        pre_insert_txs: false,
        pubdata_params: PubdataParams::default(),
    }
}

fn create_block_header(l2_block: L2BlockUpdates) -> L2BlockHeader {
    let vm_version = l2_block.protocol_version.into();
    L2BlockHeader {
        number: l2_block.number,
        hash: l2_block.get_l2_block_hash(),
        l1_tx_count: l2_block.l1_tx_count as u16,
        l2_tx_count: (l2_block.executed_transactions.len() - l2_block.l1_tx_count) as u16,
        timestamp: l2_block.timestamp,
        fee_account_address: Address::repeat_byte(0x23),
        batch_fee_input: BatchFeeInput::PubdataIndependent(PubdataIndependentBatchFeeModelInput {
            l1_gas_price: 100,
            fair_l2_gas_price: 100,
            fair_pubdata_price: 100,
        }),
        base_fee_per_gas: 10,
        base_system_contracts_hashes: BaseSystemContractsHashes::default(),
        protocol_version: Some(ProtocolVersionId::latest()),
        pubdata_params: PubdataParams::default(),
        gas_limit: get_max_batch_gas_limit(vm_version),
        gas_per_pubdata_limit: get_max_gas_per_pubdata_byte(vm_version),
        virtual_blocks: l2_block.virtual_blocks,
        logs_bloom: Default::default(),
    }
}

#[tokio::test]
async fn processing_storage_logs_when_sealing_l2_block() {
    let connection_pool =
        ConnectionPool::<Core>::constrained_test_pool(L2BlockSealProcess::subtasks_len()).await;
    let mut l2_block = L2BlockUpdates::new(
        0,
        L2BlockNumber(3),
        H256::zero(),
        None,
        1,
        ProtocolVersionId::latest(),
    );

    let tx = create_transaction(10, 100);
    let storage_logs = [
        (U256::from(1), Query::Read(U256::from(0))),
        (U256::from(2), Query::InitialWrite(U256::from(1))),
        (
            U256::from(3),
            Query::RepeatedWrite(U256::from(2), U256::from(3)),
        ),
        (
            U256::from(2),
            Query::RepeatedWrite(U256::from(1), U256::from(4)),
        ),
    ];
    let execution_result = create_execution_result(storage_logs);
    l2_block.extend_from_executed_transaction(
        tx,
        execution_result,
        VmExecutionMetrics::default(),
        vec![],
    );

    let tx = create_transaction(10, 100);
    let storage_logs = [
        (U256::from(4), Query::InitialWrite(U256::from(5))),
        (
            U256::from(3),
            Query::RepeatedWrite(U256::from(3), U256::from(6)),
        ),
    ];
    let execution_result = create_execution_result(storage_logs);
    l2_block.extend_from_executed_transaction(
        tx,
        execution_result,
        VmExecutionMetrics::default(),
        vec![],
    );

    let l1_batch_number = L1BatchNumber(2);
    let seal_command = create_block_seal_command(l1_batch_number, l2_block.clone());
    connection_pool
        .connection()
        .await
        .unwrap()
        .protocol_versions_dal()
        .save_protocol_version_with_tx(&ProtocolVersion::default())
        .await
        .unwrap();
    seal_command.seal(connection_pool.clone()).await.unwrap();
    let mut conn = connection_pool.connection().await.unwrap();
    conn.blocks_dal()
        .insert_l2_block(&create_block_header(l2_block))
        .await
        .unwrap();

    // Manually mark the L2 block as executed so that getting touched slots from it works
    conn.blocks_dal()
        .mark_l2_blocks_as_executed_in_l1_batch(l1_batch_number)
        .await
        .unwrap();
    let touched_slots = conn
        .storage_logs_dal()
        .get_touched_slots_for_l1_batch(l1_batch_number)
        .await
        .unwrap();

    // Keys that are only read must not be written to `storage_logs`.
    let account = AccountTreeId::default();
    let read_key = StorageKey::new(account, H256::from_low_u64_be(1));
    assert!(!touched_slots.contains_key(&read_key.hashed_key()));

    // The storage logs must be inserted and read in the correct order, so that
    // `touched_slots` contain the most recent values in the L1 batch.
    assert_eq!(touched_slots.len(), 3);
    let written_kvs = [(2, 4), (3, 6), (4, 5)];
    for (key, value) in written_kvs {
        let key = StorageKey::new(account, H256::from_low_u64_be(key));
        let expected_value = H256::from_low_u64_be(value);
        assert_eq!(touched_slots[&key.hashed_key()], expected_value);
    }
}

#[tokio::test]
async fn processing_events_when_sealing_l2_block() {
    let pool =
        ConnectionPool::<Core>::constrained_test_pool(L2BlockSealProcess::subtasks_len()).await;
    let l1_batch_number = L1BatchNumber(2);
    let l2_block_number = L2BlockNumber(3);
    let mut l2_block = L2BlockUpdates::new(
        0,
        l2_block_number,
        H256::zero(),
        None,
        1,
        ProtocolVersionId::latest(),
    );

    let events = (0_u8..10).map(|i| VmEvent {
        location: (l1_batch_number, u32::from(i / 4)),
        value: vec![i],
        ..VmEvent::default()
    });
    let events: Vec<_> = events.collect();

    for events_chunk in events.chunks(4) {
        let tx = create_transaction(10, 100);
        let mut execution_result = create_execution_result([]);
        execution_result.logs.events = events_chunk.to_vec();
        l2_block.extend_from_executed_transaction(
            tx,
            execution_result,
            VmExecutionMetrics::default(),
            vec![],
        );
    }

    let seal_command = create_block_seal_command(l1_batch_number, l2_block.clone());
    pool.connection()
        .await
        .unwrap()
        .protocol_versions_dal()
        .save_protocol_version_with_tx(&ProtocolVersion::default())
        .await
        .unwrap();
    seal_command.seal(pool.clone()).await.unwrap();
    let mut conn = pool.connection().await.unwrap();
    conn.blocks_dal()
        .insert_l2_block(&create_block_header(l2_block))
        .await
        .unwrap();

    let logs = conn
        .events_web3_dal()
        .get_all_logs(l2_block_number - 1)
        .await
        .unwrap();

    assert_eq!(logs.len(), 10);
    // The event logs should be inserted in the correct order.
    for (i, log) in logs.iter().enumerate() {
        assert_eq!(log.data.0, [i as u8]);
    }
}

fn bytecode_publishing_events(
    l1_batch_number: L1BatchNumber,
    tx_index: u32,
    bytecode_hashes: impl Iterator<Item = H256>,
) -> Vec<VmEvent> {
    bytecode_hashes
        .map(|bytecode_hash| VmEvent {
            location: (l1_batch_number, tx_index),
            address: KNOWN_CODES_STORAGE_ADDRESS,
            indexed_topics: vec![
                VmEvent::PUBLISHED_BYTECODE_SIGNATURE,
                bytecode_hash,
                H256::from_low_u64_be(1), // sentBytecodeToL1
            ],
            value: vec![],
        })
        .collect()
}

#[tokio::test]
async fn processing_dynamic_factory_deps_when_sealing_l2_block() {
    let pool =
        ConnectionPool::<Core>::constrained_test_pool(L2BlockSealProcess::subtasks_len()).await;
    let l1_batch_number = L1BatchNumber(2);
    let l2_block_number = L2BlockNumber(3);
    let mut l2_block = L2BlockUpdates::new(
        0,
        l2_block_number,
        H256::zero(),
        None,
        1,
        ProtocolVersionId::latest(),
    );

    let static_factory_deps: Vec<_> = (0_u8..10)
        .map(|byte| {
            let era_bytecode = vec![byte; 32];
            (
                BytecodeHash::for_bytecode(&era_bytecode).value(),
                era_bytecode,
            )
        })
        .collect();
    let dynamic_factory_deps: Vec<_> = (0_u8..10)
        .map(|byte| {
            let evm_bytecode = vec![byte; 96];
            (
                BytecodeHash::for_raw_evm_bytecode(&evm_bytecode).value(),
                evm_bytecode,
            )
        })
        .collect();
    let mut all_factory_deps = static_factory_deps.clone();
    all_factory_deps.extend_from_slice(&dynamic_factory_deps);

    let events = bytecode_publishing_events(
        l1_batch_number,
        0,
        static_factory_deps
            .iter()
            .chain(&dynamic_factory_deps)
            .map(|(hash, _)| *hash),
    );

    let mut tx = create_transaction(10, 100);
    tx.execute.factory_deps = static_factory_deps
        .into_iter()
        .map(|(_, bytecode)| bytecode)
        .collect();
    let mut execution_result = create_execution_result([]);
    execution_result.dynamic_factory_deps = dynamic_factory_deps.into_iter().collect();
    execution_result.logs.events = events;
    l2_block.extend_from_executed_transaction(
        tx,
        execution_result,
        VmExecutionMetrics::default(),
        vec![],
    );

    assert_eq!(
        l2_block.new_factory_deps.len(),
        all_factory_deps.len(),
        "{:?}",
        l2_block.new_factory_deps
    );
    for (hash, bytecode) in &all_factory_deps {
        assert_eq!(
            l2_block.new_factory_deps.get(hash),
            Some(bytecode),
            "{hash:?}"
        );
    }

    let seal_command = create_block_seal_command(l1_batch_number, l2_block);
    pool.connection()
        .await
        .unwrap()
        .protocol_versions_dal()
        .save_protocol_version_with_tx(&ProtocolVersion::default())
        .await
        .unwrap();
    seal_command.seal(pool.clone()).await.unwrap();

    let mut conn = pool.connection().await.unwrap();
    let persisted_factory_deps = conn
        .factory_deps_dal()
        .dump_all_factory_deps_for_tests()
        .await;
    for (hash, bytecode) in &all_factory_deps {
        assert_eq!(persisted_factory_deps.get(hash), Some(bytecode), "{hash:?}");
    }
}

#[test_casing(2, COMMITMENT_MODES)]
#[tokio::test]
async fn l2_block_processing_after_snapshot_recovery(commitment_mode: L1BatchCommitmentMode) {
    let connection_pool = ConnectionPool::<Core>::test_pool().await;
    let tester = Tester::new(commitment_mode);
    let mut storage = connection_pool.connection().await.unwrap();
    let snapshot_recovery =
        prepare_recovery_snapshot(&mut storage, L1BatchNumber(23), L2BlockNumber(42), &[]).await;

    let (mut mempool, mut mempool_guard) =
        tester.create_test_mempool_io(connection_pool.clone()).await;
    let (cursor, maybe_pending_batch) = mempool.initialize().await.unwrap();
    assert_eq!(cursor.next_l2_block, snapshot_recovery.l2_block_number + 1);
    assert_eq!(cursor.l1_batch, snapshot_recovery.l1_batch_number + 1);
    assert!(maybe_pending_batch.is_none());

    // Insert a transaction into the mempool in order to open a new batch.
    let tx_filter = l2_tx_filter(
        &tester.create_batch_fee_input_provider().await,
        ProtocolVersionId::latest().into(),
    )
    .await
    .unwrap();
    let tx = tester.insert_tx(
        &mut mempool_guard,
        tx_filter.fee_per_gas,
        tx_filter.gas_per_pubdata,
        TransactionTimeRangeConstraint::default(),
    );
    insert_l2_transaction(&mut storage, &tx).await;

    let previous_batch_hash = mempool
        .load_batch_state_hash(snapshot_recovery.l1_batch_number)
        .await
        .unwrap();
    assert_eq!(previous_batch_hash, snapshot_recovery.l1_batch_root_hash);

    let l1_batch_params = mempool
        .wait_for_new_batch_params(&cursor, Duration::from_secs(10))
        .await
        .unwrap()
        .expect("no batch params generated");
    let batch_init_params = l1_batch_params.into_init_params(
        L2ChainId::default(),
        BASE_SYSTEM_CONTRACTS.clone(),
        &cursor,
        previous_batch_hash,
    );
<<<<<<< HEAD
    let mut updates = UpdatesManager::new(
        &l1_batch_env,
        &system_env,
        pubdata_params,
        system_env.version,
        Some(cursor.prev_l2_block_timestamp),
    );
=======
    let version = batch_init_params.system_env.version;
    let mut updates = UpdatesManager::new(&batch_init_params, version);
>>>>>>> d0c61e84

    let tx_hash = tx.hash();
    updates.extend_from_executed_transaction(
        tx.into(),
        create_execution_result([]),
        VmExecutionMetrics::default(),
        vec![],
    );

    let (mut persistence, l2_block_sealer) =
        StateKeeperPersistence::new(connection_pool.clone(), Some(Address::default()), 0)
            .await
            .unwrap();
    tokio::spawn(l2_block_sealer.run());
    persistence.handle_l2_block(&updates).await.unwrap();
    persistence
        .handle_l2_block_header(&updates.header_for_first_pending_block())
        .await
        .unwrap();

    // Check that the L2 block is persisted and has correct data.
    let persisted_l2_block = storage
        .blocks_dal()
        .get_l2_block_header(snapshot_recovery.l2_block_number + 1)
        .await
        .unwrap()
        .expect("no L2 block persisted");
    assert_eq!(
        persisted_l2_block.number,
        snapshot_recovery.l2_block_number + 1
    );
    assert_eq!(persisted_l2_block.l2_tx_count, 1);

    let mut l2_block_hasher = L2BlockHasher::new(
        persisted_l2_block.number,
        persisted_l2_block.timestamp,
        snapshot_recovery.l2_block_hash,
    );
    l2_block_hasher.push_tx_hash(tx_hash);
    assert_eq!(
        persisted_l2_block.hash,
        l2_block_hasher.finalize(ProtocolVersionId::latest())
    );

    let l2_block_transactions = storage
        .transactions_web3_dal()
        .get_raw_l2_block_transactions(persisted_l2_block.number)
        .await
        .unwrap();
    assert_eq!(l2_block_transactions.len(), 1);
    assert_eq!(l2_block_transactions[0].hash(), tx_hash);

    // Emulate node restart.
    let (mut mempool, _) = tester.create_test_mempool_io(connection_pool.clone()).await;
    let (cursor, maybe_pending_batch) = mempool.initialize().await.unwrap();
    assert_eq!(cursor.next_l2_block, snapshot_recovery.l2_block_number + 2);
    assert_eq!(cursor.l1_batch, snapshot_recovery.l1_batch_number + 1);

    let pending_batch = maybe_pending_batch.expect("no pending batch");
    assert_eq!(
        pending_batch.l1_batch_env.number,
        snapshot_recovery.l1_batch_number + 1
    );
    assert_eq!(
        pending_batch.l1_batch_env.previous_batch_hash,
        Some(snapshot_recovery.l1_batch_root_hash)
    );
    assert_eq!(
        pending_batch.l1_batch_env.first_l2_block.prev_block_hash,
        snapshot_recovery.l2_block_hash
    );
    assert_eq!(pending_batch.pending_l2_blocks.len(), 1);
    assert_eq!(
        pending_batch.pending_l2_blocks[0].number,
        snapshot_recovery.l2_block_number + 1
    );
    assert_eq!(
        pending_batch.pending_l2_blocks[0].prev_block_hash,
        snapshot_recovery.l2_block_hash
    );
    assert_eq!(pending_batch.pending_l2_blocks[0].txs.len(), 1);
    assert_eq!(pending_batch.pending_l2_blocks[0].txs[0].hash(), tx_hash);
}

/// Ensure that subsequent L2 blocks that belong to the same L1 batch have different timestamps for <= v28.
#[test_casing(2, COMMITMENT_MODES)]
#[tokio::test]
async fn different_timestamp_for_l2_blocks_in_same_batch(commitment_mode: L1BatchCommitmentMode) {
    let connection_pool = ConnectionPool::<Core>::constrained_test_pool(1).await;
    let tester = Tester::new(commitment_mode);

    // Genesis is needed for proper mempool initialization.
    tester.genesis(&connection_pool).await;
    let (mut mempool, _) = tester.create_test_mempool_io(connection_pool).await;
    let (mut io_cursor, _) = mempool.initialize().await.unwrap();
    let current_timestamp = seconds_since_epoch();
    io_cursor.prev_l2_block_timestamp = current_timestamp;

    mempool.set_last_batch_protocol_version(ProtocolVersionId::Version28);
    let l2_block_params = mempool
        .wait_for_new_l2_block_params(&io_cursor, Duration::from_secs(10))
        .await
        .unwrap()
        .expect("no new L2 block params");
    assert!(l2_block_params.timestamp() > current_timestamp);
}

#[test_casing(2, COMMITMENT_MODES)]
#[tokio::test]
async fn continue_unsealed_batch_on_restart(commitment_mode: L1BatchCommitmentMode) {
    let connection_pool = ConnectionPool::<Core>::test_pool().await;
    let tester = Tester::new(commitment_mode);
    tester.genesis(&connection_pool).await;
    let mut storage = connection_pool.connection().await.unwrap();

    let (mut mempool, mut mempool_guard) =
        tester.create_test_mempool_io(connection_pool.clone()).await;
    let (cursor, _) = mempool.initialize().await.unwrap();

    // Insert a transaction into the mempool in order to open a new batch.
    let tx_filter = l2_tx_filter(
        &tester.create_batch_fee_input_provider().await,
        ProtocolVersionId::latest().into(),
    )
    .await
    .unwrap();
    let tx = tester.insert_tx(
        &mut mempool_guard,
        tx_filter.fee_per_gas,
        tx_filter.gas_per_pubdata,
        TransactionTimeRangeConstraint::default(),
    );
    insert_l2_transaction(&mut storage, &tx).await;

    let old_l1_batch_params = mempool
        .wait_for_new_batch_params(&cursor, Duration::from_secs(10))
        .await
        .unwrap()
        .expect("no batch params generated");

    // Restart
    drop((mempool, mempool_guard, cursor));
    let (mut mempool, _) = tester.create_test_mempool_io(connection_pool.clone()).await;
    let (cursor, _) = mempool.initialize().await.unwrap();

    let mut new_l1_batch_params = mempool
        .wait_for_new_batch_params(&cursor, Duration::from_secs(10))
        .await
        .unwrap()
        .expect("no batch params generated");

    // Timestamp in millis can be different. So we check only the seconds part.
    assert_eq!(
        old_l1_batch_params.first_l2_block.timestamp(),
        new_l1_batch_params.first_l2_block.timestamp()
    );
    *new_l1_batch_params.first_l2_block.timestamp_ms_mut() =
        old_l1_batch_params.first_l2_block.timestamp_ms();
    assert_eq!(new_l1_batch_params, old_l1_batch_params);
}

#[test_casing(2, COMMITMENT_MODES)]
#[tokio::test]
async fn insert_unsealed_batch_on_init(commitment_mode: L1BatchCommitmentMode) {
    let connection_pool = ConnectionPool::<Core>::test_pool().await;
    let mut tester = Tester::new(commitment_mode);
    tester.genesis(&connection_pool).await;
    let fee_input = BatchFeeInput::pubdata_independent(55, 555, 5555);
    let tx_result = tester
        .insert_l2_block(&connection_pool, 1, 5, fee_input)
        .await;
    tester
        .insert_sealed_batch(&connection_pool, 1, &[tx_result.hash])
        .await;
    // Pre-insert L2 block without its unsealed L1 batch counterpart
    tester.set_timestamp(2);
    tester
        .insert_l2_block(&connection_pool, 2, 5, fee_input)
        .await;

    let (mut mempool, _) = tester.create_test_mempool_io(connection_pool.clone()).await;
    // Initialization is supposed to recognize that the current L1 batch is not present in the DB and
    // insert it itself.
    let (cursor, _) = mempool.initialize().await.unwrap();

    // Make sure we are able to fetch the newly inserted batch's params
    let l1_batch_params = mempool
        .wait_for_new_batch_params(&cursor, Duration::from_secs(10))
        .await
        .unwrap()
        .expect("no batch params generated");
    assert_eq!(l1_batch_params.fee_input, fee_input);
    assert_eq!(l1_batch_params.first_l2_block.timestamp(), 2);
}

#[tokio::test]
async fn test_mempool_with_timestamp_assertion() {
    let connection_pool = ConnectionPool::<Core>::constrained_test_pool(2).await;
    // what commitment mode to use is irrelevant here
    let tester = Tester::new(L1BatchCommitmentMode::Rollup);
    let mut storage = connection_pool.connection().await.unwrap();

    tester.genesis(&connection_pool).await;

    // Insert a sealed batch so there will be a `prev_l1_batch_state_root`.
    // These gas values are random and don't matter for filter calculation.
    let tx_result = tester
        .insert_l2_block(&connection_pool, 1, 5, BatchFeeInput::l1_pegged(55, 555))
        .await;
    tester
        .insert_sealed_batch(&connection_pool, 1, &[tx_result.hash])
        .await;

    // Create a copy of the tx filter that the mempool will use.
    let want_filter = l2_tx_filter(
        &tester.create_batch_fee_input_provider().await,
        ProtocolVersionId::latest().into(),
    )
    .await
    .unwrap();

    // Create a mempool without pending batch and ensure that filter is not initialized just yet.
    let (mut mempool, mut guard) = tester.create_test_mempool_io(connection_pool).await;
    mempool.initialize().await.unwrap();
    assert_eq!(mempool.filter(), &L2TxFilter::default());

    let system_time = SystemTime::now()
        .duration_since(UNIX_EPOCH)
        .expect("Time went backwards")
        .as_secs();

    // inserting 3 transactions - a good one, sandwiched in between two bad ones. The good one should
    // be returned by wait_for_next_tx, while two bad ones should be rejected.
    let rejected_tx_1 = tester.insert_tx(
        &mut guard,
        want_filter.fee_per_gas,
        want_filter.gas_per_pubdata,
        TransactionTimeRangeConstraint {
            timestamp_asserter_range: Some(system_time - 20000..system_time - 10000),
        },
    );
    let expected_tx = tester.insert_tx(
        &mut guard,
        want_filter.fee_per_gas,
        want_filter.gas_per_pubdata,
        TransactionTimeRangeConstraint {
            timestamp_asserter_range: Some(system_time - 1000..system_time + 1000),
        },
    );
    let rejected_tx_2 = tester.insert_tx(
        &mut guard,
        want_filter.fee_per_gas,
        want_filter.gas_per_pubdata,
        TransactionTimeRangeConstraint {
            timestamp_asserter_range: Some(system_time + 10000..system_time + 20000),
        },
    );
    insert_l2_transaction(&mut storage, &rejected_tx_1).await;
    insert_l2_transaction(&mut storage, &expected_tx).await;
    insert_l2_transaction(&mut storage, &rejected_tx_2).await;

    let tx = mempool
        .wait_for_next_tx(Duration::from_secs(2), system_time)
        .await
        .unwrap()
        .expect("No expected transaction in the mempool");
    assert_eq!(expected_tx.hash(), tx.hash());

    let next_tx = mempool
        .wait_for_next_tx(Duration::from_secs(2), system_time)
        .await
        .expect("Should be no more transactions in the mempool");
    assert!(next_tx.is_none());

    // verify that two transactions have been rejected
    let rejected_storage_tx_1 = storage
        .transactions_dal()
        .get_storage_tx_by_hash(rejected_tx_1.hash())
        .await
        .unwrap()
        .expect("Failed to find transaction");
    assert_eq!(
        "rejected: Transaction failed block.timestamp assertion",
        rejected_storage_tx_1.error.unwrap()
    );

    let rejected_storage_tx_2 = storage
        .transactions_dal()
        .get_storage_tx_by_hash(rejected_tx_2.hash())
        .await
        .unwrap()
        .expect("Failed to find transaction");
    assert_eq!(
        "rejected: Transaction failed block.timestamp assertion",
        rejected_storage_tx_2.error.unwrap()
    );
}

#[tokio::test]
async fn test_batch_params_with_protocol_upgrade_tx() {
    let connection_pool = ConnectionPool::<Core>::constrained_test_pool(2).await;
    let tester = Tester::new(L1BatchCommitmentMode::Rollup);
    // Genesis is needed for proper mempool initialization.
    tester.genesis(&connection_pool).await;

    let (mut mempool, _) = tester.create_test_mempool_io(connection_pool.clone()).await;
    let (cursor, _) = mempool.initialize().await.unwrap();

    // Check that new batch params are not returned when there is no tx to process.
    let new_batch_params = mempool
        .wait_for_new_batch_params(&cursor, Duration::from_millis(100))
        .await
        .unwrap();
    assert!(new_batch_params.is_none());

    // Insert protocol version with upgrade tx.
    let protocol_upgrade_tx = ProtocolUpgradeTx {
        execute: Default::default(),
        common_data: Default::default(),
        received_timestamp_ms: 0,
    };
    let version = ProtocolVersion {
        version: ProtocolSemanticVersion {
            minor: ProtocolVersionId::next(),
            patch: 0.into(),
        },
        tx: Some(protocol_upgrade_tx),
        ..Default::default()
    };
    connection_pool
        .connection()
        .await
        .unwrap()
        .protocol_versions_dal()
        .save_protocol_version_with_tx(&version)
        .await
        .unwrap();
    let new_batch_params = mempool
        .wait_for_new_batch_params(&cursor, Duration::from_millis(100))
        .await
        .unwrap();
    assert!(new_batch_params.is_some());
}

async fn insert_l2_transaction(storage: &mut Connection<'_, Core>, tx: &L2Tx) {
    storage
        .transactions_dal()
        .insert_transaction_l2(
            tx,
            TransactionExecutionMetrics::default(),
            ValidationTraces::default(),
        )
        .await
        .unwrap();
}<|MERGE_RESOLUTION|>--- conflicted
+++ resolved
@@ -261,7 +261,7 @@
         hash: l2_block.get_l2_block_hash(),
         l1_tx_count: l2_block.l1_tx_count as u16,
         l2_tx_count: (l2_block.executed_transactions.len() - l2_block.l1_tx_count) as u16,
-        timestamp: l2_block.timestamp,
+        timestamp: l2_block.timestamp(),
         fee_account_address: Address::repeat_byte(0x23),
         batch_fee_input: BatchFeeInput::PubdataIndependent(PubdataIndependentBatchFeeModelInput {
             l1_gas_price: 100,
@@ -596,18 +596,13 @@
         &cursor,
         previous_batch_hash,
     );
-<<<<<<< HEAD
+    let version = batch_init_params.system_env.version;
     let mut updates = UpdatesManager::new(
-        &l1_batch_env,
-        &system_env,
-        pubdata_params,
-        system_env.version,
+        &batch_init_params,
+        version,
+        cursor.prev_l1_batch_timestamp,
         Some(cursor.prev_l2_block_timestamp),
     );
-=======
-    let version = batch_init_params.system_env.version;
-    let mut updates = UpdatesManager::new(&batch_init_params, version);
->>>>>>> d0c61e84
 
     let tx_hash = tx.hash();
     updates.extend_from_executed_transaction(
