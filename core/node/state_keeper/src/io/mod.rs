use std::{fmt, time::Duration};

use async_trait::async_trait;
use zksync_contracts::BaseSystemContracts;
use zksync_multivm::interface::{L1BatchEnv, SystemEnv};
use zksync_types::{
    block::L2BlockExecutionData, commitment::PubdataParams, fee_model::BatchFeeInput,
    protocol_upgrade::ProtocolUpgradeTx, Address, L1BatchNumber, L2ChainId, ProtocolVersionId,
    Transaction, H256,
};
use zksync_vm_executor::storage::l1_batch_params;

pub use self::{
    common::IoCursor,
    output_handler::{OutputHandler, StateKeeperOutputHandler},
    persistence::{L2BlockSealerTask, StateKeeperPersistence, TreeWritesPersistence},
};
use super::seal_criteria::{IoSealCriteria, UnexecutableReason};

pub mod common;
pub(crate) mod mempool;
mod output_handler;
mod persistence;
pub mod seal_logic;
#[cfg(test)]
mod tests;

/// Contains information about the un-synced execution state:
/// Batch data and transactions that were executed before and are marked as so in the DB,
/// but aren't a part of a sealed batch.
///
/// Upon a restart, we must re-execute the pending state to continue progressing from the
/// place where we stopped.
///
/// Invariant is that there may be not more than 1 pending batch, and it's always the latest batch.
#[derive(Debug)]
pub struct PendingBatchData {
    /// Data used to initialize the pending batch. We have to make sure that all the parameters
    /// (e.g. timestamp) are the same, so transaction would have the same result after re-execution.
    pub l1_batch_env: L1BatchEnv,
    pub system_env: SystemEnv,
    pub pubdata_params: PubdataParams,
    pub pubdata_limit: Option<u64>,
    /// List of L2 blocks and corresponding transactions that were executed within batch.
    pub pending_l2_blocks: Vec<L2BlockExecutionData>,
}

#[derive(Debug, Copy, Clone, Default, PartialEq)]
pub struct L2BlockParams {
    /// The timestamp of the L2 block in ms.
    timestamp_ms: u64,
    /// The maximal number of virtual blocks that can be created within this L2 block.
    /// During the migration from displaying users `batch.number` to L2 block number in Q3 2023
    /// in order to make the process smoother for users, we temporarily display the virtual blocks for users.
    ///
    /// Virtual blocks start their number with batch number and will increase until they reach the L2 block number.
    /// Note that it is the *maximal* number of virtual blocks that can be created within this L2 block since
    /// once the virtual blocks' number reaches the L2 block number, they will never be allowed to exceed those, i.e.
    /// any "excess" created blocks will be ignored.
    virtual_blocks: u32,
}

impl L2BlockParams {
    pub fn new(timestamp_ms: u64) -> Self {
        Self {
            timestamp_ms,
            virtual_blocks: 1,
        }
    }

    pub fn with_custom_virtual_block_count(timestamp_ms: u64, virtual_blocks: u32) -> Self {
        Self {
            timestamp_ms,
            virtual_blocks,
        }
    }

    /// The timestamp of the L2 block in seconds.
    pub fn timestamp(&self) -> u64 {
        self.timestamp_ms / 1000
    }

    /// The timestamp of the L2 block in milliseconds.
    pub fn timestamp_ms(&self) -> u64 {
        self.timestamp_ms
    }

    /// Mutable reference for the timestamp of the L2 block in milliseconds.
    pub fn timestamp_ms_mut(&mut self) -> &mut u64 {
        &mut self.timestamp_ms
    }

    pub fn virtual_blocks(&self) -> u32 {
        self.virtual_blocks
    }
}

/// Parameters for a new L1 batch returned by [`StateKeeperIO::wait_for_new_batch_params()`].
#[derive(Debug, Clone, PartialEq)]
pub struct L1BatchParams {
    /// Protocol version for the new L1 batch.
    pub protocol_version: ProtocolVersionId,
    /// Computational gas limit for the new L1 batch.
    pub validation_computational_gas_limit: u32,
    /// Operator address (aka fee address) for the new L1 batch.
    pub operator_address: Address,
    /// Fee parameters to be used in the new L1 batch.
    pub fee_input: BatchFeeInput,
    /// Parameters of the first L2 block in the batch.
    pub first_l2_block: L2BlockParams,
    /// Params related to how the pubdata should be processed by the bootloader in the batch.
    pub pubdata_params: PubdataParams,
    /// Pubdata limit for the batch. It's set only if protocol version >= v29.
    pub pubdata_limit: Option<u64>,
}

#[derive(Debug)]
pub(crate) struct BatchInitParams {
    pub system_env: SystemEnv,
    pub l1_batch_env: L1BatchEnv,
    pub pubdata_params: PubdataParams,
    pub pubdata_limit: Option<u64>,
    pub timestamp_ms: u64,
}

impl L1BatchParams {
    pub(crate) fn into_init_params(
        self,
        chain_id: L2ChainId,
        contracts: BaseSystemContracts,
        cursor: &IoCursor,
        previous_batch_hash: H256,
    ) -> BatchInitParams {
        let (system_env, l1_batch_env) = l1_batch_params(
            cursor.l1_batch,
            self.operator_address,
            self.first_l2_block.timestamp(),
            previous_batch_hash,
            self.fee_input,
            cursor.next_l2_block,
            cursor.prev_l2_block_hash,
            contracts,
            self.validation_computational_gas_limit,
            self.protocol_version,
            self.first_l2_block.virtual_blocks,
            chain_id,
        );

        BatchInitParams {
            system_env,
            l1_batch_env,
            pubdata_params: self.pubdata_params,
            pubdata_limit: self.pubdata_limit,
            timestamp_ms: self.first_l2_block.timestamp_ms(),
        }
    }
}

#[derive(Debug, Clone, Copy)]
pub struct IOOpenBatch {
    pub number: L1BatchNumber,
    pub protocol_version: ProtocolVersionId,
}

/// Provides the interactive layer for the state keeper:
/// it's used to receive volatile parameters (such as batch parameters) and sequence transactions
/// providing L2 block and L1 batch boundaries for them.
///
/// Methods with `&self` receiver must be cancel-safe; i.e., they should not use interior mutability
/// to change the I/O state. Methods with `&mut self` receiver don't need to be cancel-safe.
///
/// All errors returned from this method are treated as unrecoverable.
#[async_trait]
pub trait StateKeeperIO: 'static + Send + Sync + fmt::Debug + IoSealCriteria {
    /// Returns the ID of the L2 chain. This ID is supposed to be static.
    fn chain_id(&self) -> L2ChainId;

    /// Returns the data on the batch that was not sealed before the server restart.
    /// See `PendingBatchData` doc-comment for details.
    async fn initialize(&mut self) -> anyhow::Result<(IoCursor, Option<PendingBatchData>)>;

    /// Blocks for up to `max_wait` until the parameters for the next L1 batch are available.
    /// Returns the data required to initialize the VM for the next batch.
    async fn wait_for_new_batch_params(
        &mut self,
        cursor: &IoCursor,
        max_wait: Duration,
    ) -> anyhow::Result<Option<L1BatchParams>>;

    /// Blocks for up to `max_wait` until the parameters for the next L2 block are available.
    async fn wait_for_new_l2_block_params(
        &mut self,
        cursor: &IoCursor,
        max_wait: Duration,
    ) -> anyhow::Result<Option<L2BlockParams>>;

    /// Update the next block params timestamp
    fn update_next_l2_block_timestamp(&mut self, block_timestamp: &mut u64);

    /// Blocks for up to `max_wait` until the next transaction is available for execution.
    /// Returns `None` if no transaction became available until the timeout.
    async fn wait_for_next_tx(
        &mut self,
        max_wait: Duration,
        l2_block_timestamp: u64,
    ) -> anyhow::Result<Option<Transaction>>;

    /// Marks the transaction as "not executed", so it can be retrieved from the IO again.
    async fn rollback(&mut self, tx: Transaction) -> anyhow::Result<()>;

<<<<<<< HEAD
    /// Marks block transactions as "not executed", so they can be retrieved from the IO again.
=======
>>>>>>> e0eb02f5
    async fn rollback_l2_block(
        &mut self,
        txs: Vec<Transaction>,
        first_block_in_batch: bool,
    ) -> anyhow::Result<()>;

    /// Updates mempool state (nonces for L2 txs and next priority op id) after block is processed.
    async fn advance_mempool(&mut self, txs: Box<&mut (dyn Iterator<Item = &Transaction> + Send)>);

    /// Marks the transaction as "rejected", e.g. one that is not correct and can't be executed.
    async fn reject(&mut self, tx: &Transaction, reason: UnexecutableReason) -> anyhow::Result<()>;

    /// Loads base system contracts with the specified version.
    async fn load_base_system_contracts(
        &self,
        protocol_version: ProtocolVersionId,
        cursor: &IoCursor,
    ) -> anyhow::Result<BaseSystemContracts>;
    /// Loads protocol version of the specified L1 batch, which is guaranteed to exist in the storage.
    async fn load_batch_version_id(
        &self,
        number: L1BatchNumber,
    ) -> anyhow::Result<ProtocolVersionId>;
    /// Loads protocol upgrade tx for given version.
    async fn load_upgrade_tx(
        &self,
        version_id: ProtocolVersionId,
    ) -> anyhow::Result<Option<ProtocolUpgradeTx>>;
    /// Loads state hash for the L1 batch with the specified number. The batch is guaranteed to be present
    /// in the storage.
    async fn load_batch_state_hash(&self, number: L1BatchNumber) -> anyhow::Result<H256>;

<<<<<<< HEAD
    /// TODO
    fn set_is_active_leader(&mut self, _value: bool) {}

    fn set_open_batch(&mut self, _open_batch: Option<IOOpenBatch>) {}
=======
    /// Handles the change of the active leader status.
    fn handle_is_active_leader_change(&mut self, _is_leader: bool) {}
>>>>>>> e0eb02f5
}<|MERGE_RESOLUTION|>--- conflicted
+++ resolved
@@ -208,10 +208,7 @@
     /// Marks the transaction as "not executed", so it can be retrieved from the IO again.
     async fn rollback(&mut self, tx: Transaction) -> anyhow::Result<()>;
 
-<<<<<<< HEAD
     /// Marks block transactions as "not executed", so they can be retrieved from the IO again.
-=======
->>>>>>> e0eb02f5
     async fn rollback_l2_block(
         &mut self,
         txs: Vec<Transaction>,
@@ -244,13 +241,6 @@
     /// in the storage.
     async fn load_batch_state_hash(&self, number: L1BatchNumber) -> anyhow::Result<H256>;
 
-<<<<<<< HEAD
-    /// TODO
-    fn set_is_active_leader(&mut self, _value: bool) {}
-
-    fn set_open_batch(&mut self, _open_batch: Option<IOOpenBatch>) {}
-=======
     /// Handles the change of the active leader status.
     fn handle_is_active_leader_change(&mut self, _is_leader: bool) {}
->>>>>>> e0eb02f5
 }