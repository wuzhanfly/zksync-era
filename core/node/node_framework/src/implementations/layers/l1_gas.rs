use std::sync::Arc;

use anyhow::Context;
use zksync_config::{
    configs::{chain::StateKeeperConfig, eth_sender::PubdataSendingMode},
    GasAdjusterConfig, GenesisConfig,
};
use zksync_node_fee_model::{
    l1_gas_price::{GasAdjuster, GasAdjusterClient},
    MainNodeFeeInputProvider,
};
use zksync_types::fee_model::FeeModelConfig;

use crate::{
    implementations::resources::{
<<<<<<< HEAD
        eth_interface::{EthInterfaceResource, L2InterfaceResource},
        fee_input::FeeInputResource,
=======
        base_token_ratio_provider::BaseTokenRatioProviderResource,
        eth_interface::EthInterfaceResource, fee_input::FeeInputResource,
>>>>>>> cf5174b5
        l1_tx_params::L1TxParamsResource,
    },
    service::StopReceiver,
    task::{Task, TaskId},
    wiring_layer::{WiringError, WiringLayer},
    FromContext, IntoContext,
};

/// Wiring layer for sequencer L1 gas interfaces.
/// Adds several resources that depend on L1 gas price.
#[derive(Debug)]
pub struct SequencerL1GasLayer {
    gas_adjuster_config: GasAdjusterConfig,
    genesis_config: GenesisConfig,
    pubdata_sending_mode: PubdataSendingMode,
    state_keeper_config: StateKeeperConfig,
}

#[derive(Debug, FromContext)]
#[context(crate = crate)]
pub struct Input {
    pub eth_client: EthInterfaceResource,
    /// If not provided, the base token assumed to be ETH, and the ratio will be constant.
    #[context(default)]
    pub base_token_ratio_provider: BaseTokenRatioProviderResource,
}

#[derive(Debug, IntoContext)]
#[context(crate = crate)]
pub struct Output {
    pub fee_input: FeeInputResource,
    pub l1_tx_params: L1TxParamsResource,
    /// Only runs if someone uses the resources listed above.
    #[context(task)]
    pub gas_adjuster_task: GasAdjusterTask,
}

impl SequencerL1GasLayer {
    pub fn new(
        gas_adjuster_config: GasAdjusterConfig,
        genesis_config: GenesisConfig,
        state_keeper_config: StateKeeperConfig,
        pubdata_sending_mode: PubdataSendingMode,
    ) -> Self {
        Self {
            gas_adjuster_config,
            genesis_config,
            pubdata_sending_mode,
            state_keeper_config,
        }
    }
}

#[async_trait::async_trait]
impl WiringLayer for SequencerL1GasLayer {
    type Input = Input;
    type Output = Output;

    fn layer_name(&self) -> &'static str {
        "sequencer_l1_gas_layer"
    }

<<<<<<< HEAD
    async fn wire(self: Box<Self>, mut context: ServiceContext<'_>) -> Result<(), WiringError> {
        let client = if self.gas_adjuster_config.l2_mode.unwrap_or_default() {
            GasAdjusterClient::from_l2(context.get_resource::<L2InterfaceResource>()?.0)
        } else {
            GasAdjusterClient::from_l1(context.get_resource::<EthInterfaceResource>()?.0)
        };

=======
    async fn wire(self, input: Self::Input) -> Result<Self::Output, WiringError> {
        let client = input.eth_client.0;
>>>>>>> cf5174b5
        let adjuster = GasAdjuster::new(
            client,
            self.gas_adjuster_config,
            self.pubdata_sending_mode,
            self.genesis_config.l1_batch_commit_data_generator_mode,
        )
        .await
        .context("GasAdjuster::new()")?;
        let gas_adjuster = Arc::new(adjuster);

        let ratio_provider = input.base_token_ratio_provider;

        let batch_fee_input_provider = Arc::new(MainNodeFeeInputProvider::new(
            gas_adjuster.clone(),
            ratio_provider.0.clone(),
            FeeModelConfig::from_state_keeper_config(&self.state_keeper_config),
        ));
        Ok(Output {
            fee_input: batch_fee_input_provider.into(),
            l1_tx_params: gas_adjuster.clone().into(),
            gas_adjuster_task: GasAdjusterTask { gas_adjuster },
        })
    }
}

#[derive(Debug)]
pub struct GasAdjusterTask {
    gas_adjuster: Arc<GasAdjuster>,
}

#[async_trait::async_trait]
impl Task for GasAdjusterTask {
    fn id(&self) -> TaskId {
        "gas_adjuster".into()
    }

    async fn run(self: Box<Self>, mut stop_receiver: StopReceiver) -> anyhow::Result<()> {
        // Gas adjuster layer is added to provide a resource for anyone to use, but it comes with
        // a support task. If nobody has used the resource, we don't need to run the support task.
        if Arc::strong_count(&self.gas_adjuster) == 1 {
            tracing::info!(
                "Gas adjuster is not used by any other task, not running the support task"
            );
            stop_receiver.0.changed().await?;
            return Ok(());
        }

        self.gas_adjuster.run(stop_receiver.0).await
    }
}<|MERGE_RESOLUTION|>--- conflicted
+++ resolved
@@ -13,13 +13,9 @@
 
 use crate::{
     implementations::resources::{
-<<<<<<< HEAD
+        base_token_ratio_provider::BaseTokenRatioProviderResource,
         eth_interface::{EthInterfaceResource, L2InterfaceResource},
         fee_input::FeeInputResource,
-=======
-        base_token_ratio_provider::BaseTokenRatioProviderResource,
-        eth_interface::EthInterfaceResource, fee_input::FeeInputResource,
->>>>>>> cf5174b5
         l1_tx_params::L1TxParamsResource,
     },
     service::StopReceiver,
@@ -41,7 +37,8 @@
 #[derive(Debug, FromContext)]
 #[context(crate = crate)]
 pub struct Input {
-    pub eth_client: EthInterfaceResource,
+    pub eth_interface_client: EthInterfaceResource,
+    pub l2_inteface_client: Option<L2InterfaceResource>,
     /// If not provided, the base token assumed to be ETH, and the ratio will be constant.
     #[context(default)]
     pub base_token_ratio_provider: BaseTokenRatioProviderResource,
@@ -82,18 +79,13 @@
         "sequencer_l1_gas_layer"
     }
 
-<<<<<<< HEAD
-    async fn wire(self: Box<Self>, mut context: ServiceContext<'_>) -> Result<(), WiringError> {
+    async fn wire(self, input: Self::Input) -> Result<Self::Output, WiringError> {
         let client = if self.gas_adjuster_config.l2_mode.unwrap_or_default() {
-            GasAdjusterClient::from_l2(context.get_resource::<L2InterfaceResource>()?.0)
+            GasAdjusterClient::from_l2(input.l2_inteface_client.unwrap().0)
         } else {
-            GasAdjusterClient::from_l1(context.get_resource::<EthInterfaceResource>()?.0)
+            GasAdjusterClient::from_l1(input.eth_interface_client.0)
         };
 
-=======
-    async fn wire(self, input: Self::Input) -> Result<Self::Output, WiringError> {
-        let client = input.eth_client.0;
->>>>>>> cf5174b5
         let adjuster = GasAdjuster::new(
             client,
             self.gas_adjuster_config,
