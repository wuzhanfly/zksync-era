--- conflicted
+++ resolved
@@ -1,7 +1,4 @@
-<<<<<<< HEAD
-=======
 use anyhow::Context;
->>>>>>> ea18999a
 use zksync_config::{configs::gateway::GatewayChainConfig, ContractsConfig, EthWatchConfig};
 use zksync_contracts::chain_admin_contract;
 use zksync_eth_watch::{EthHttpQueryClient, EthWatch, L2EthClient};
@@ -26,11 +23,7 @@
 pub struct EthWatchLayer {
     eth_watch_config: EthWatchConfig,
     contracts_config: ContractsConfig,
-<<<<<<< HEAD
-    gateway_contracts_config: Option<GatewayChainConfig>,
-=======
     gateway_chain_config: Option<GatewayChainConfig>,
->>>>>>> ea18999a
     settlement_mode: SettlementMode,
     chain_id: L2ChainId,
 }
@@ -54,22 +47,14 @@
     pub fn new(
         eth_watch_config: EthWatchConfig,
         contracts_config: ContractsConfig,
-<<<<<<< HEAD
-        gateway_contracts_config: Option<GatewayChainConfig>,
-=======
         gateway_chain_config: Option<GatewayChainConfig>,
->>>>>>> ea18999a
         settlement_mode: SettlementMode,
         chain_id: L2ChainId,
     ) -> Self {
         Self {
             eth_watch_config,
             contracts_config,
-<<<<<<< HEAD
-            gateway_contracts_config,
-=======
             gateway_chain_config,
->>>>>>> ea18999a
             settlement_mode,
             chain_id,
         }
@@ -90,33 +75,19 @@
         let client = input.eth_client.0;
 
         let sl_diamond_proxy_addr = if self.settlement_mode.is_gateway() {
-<<<<<<< HEAD
-            self.gateway_contracts_config
-                .clone()
-                .unwrap()
-=======
             self.gateway_chain_config
                 .clone()
                 .context("Lacking `gateway_contracts_config`")?
->>>>>>> ea18999a
                 .diamond_proxy_addr
         } else {
             self.contracts_config.diamond_proxy_addr
         };
         tracing::info!(
-<<<<<<< HEAD
-            "Diamond proxy address ethereum: {}",
-            self.contracts_config.diamond_proxy_addr
-        );
-        tracing::info!(
-            "Diamond proxy address settlement_layer: {}",
-=======
             "Diamond proxy address ethereum: {:#?}",
             self.contracts_config.diamond_proxy_addr
         );
         tracing::info!(
             "Diamond proxy address settlement_layer: {:#?}",
->>>>>>> ea18999a
             sl_diamond_proxy_addr
         );
 
@@ -126,13 +97,10 @@
             self.contracts_config
                 .ecosystem_contracts
                 .as_ref()
-<<<<<<< HEAD
                 .and_then(|a| a.l1_bytecodes_supplier_addr),
             self.contracts_config
                 .ecosystem_contracts
                 .as_ref()
-=======
->>>>>>> ea18999a
                 .map(|a| a.state_transition_proxy_addr),
             self.contracts_config.chain_admin_addr,
             self.contracts_config.governance_addr,
@@ -141,19 +109,12 @@
 
         let sl_l2_client: Option<Box<dyn L2EthClient>> =
             if let Some(gateway_client) = input.gateway_client {
-<<<<<<< HEAD
-                let contracts_config = self.gateway_contracts_config.unwrap();
+                let contracts_config = self.gateway_chain_config.unwrap();
                 Some(Box::new(EthHttpQueryClient::new(
                     gateway_client.0,
                     contracts_config.diamond_proxy_addr,
                     // Bytecode supplier is only present on L1
                     None,
-=======
-                let contracts_config = self.gateway_chain_config.unwrap();
-                Some(Box::new(EthHttpQueryClient::new(
-                    gateway_client.0,
-                    contracts_config.diamond_proxy_addr,
->>>>>>> ea18999a
                     Some(contracts_config.state_transition_proxy_addr),
                     contracts_config.chain_admin_addr,
                     contracts_config.governance_addr,
