use std::fs::File;

use anyhow::Context as _;
use tokio::sync::watch;
use zksync_config::{configs::contracts::SettlementLayerSpecificContracts, GenesisConfig};
use zksync_dal::{ConnectionPool, Core, CoreDal as _};
use zksync_node_genesis::GenesisParams;
use zksync_object_store::bincode;
use zksync_web3_decl::client::{DynClient, L1};

use crate::traits::InitializeStorage;

#[derive(Debug)]
pub struct MainNodeGenesis {
    pub genesis: GenesisConfig,
    pub contracts: SettlementLayerSpecificContracts,
    pub l1_client: Box<DynClient<L1>>,
    pub pool: ConnectionPool<Core>,
}

#[async_trait::async_trait]
impl InitializeStorage for MainNodeGenesis {
    /// Will perform genesis initialization if it's required.
    /// If genesis is already performed, this method will do nothing.
    async fn initialize_storage(
        &self,
        _stop_receiver: watch::Receiver<bool>,
    ) -> anyhow::Result<()> {
        let mut storage = self.pool.connection_tagged("genesis").await?;

        if !storage.blocks_dal().is_genesis_needed().await? {
            return Ok(());
        }

        let params = GenesisParams::load_genesis_params(self.genesis.clone())?;
<<<<<<< HEAD
=======
        zksync_node_genesis::validate_genesis_params(
            &params,
            &self.l1_client,
            self.contracts.chain_contracts_config.diamond_proxy_addr,
        )
        .await?;
>>>>>>> 0d2bb67a

        let custom_genesis_state_reader = match &self.genesis.custom_genesis_state_path {
            Some(path) => match File::open(path) {
                Ok(file) => Some(bincode::deserialize_from(file)?),
                Err(e) => return Err(e.into()), // Propagate other errors
            },
            None => None,
        };

        // todo: genesis
        zksync_node_genesis::ensure_genesis_state(
            &mut storage,
            &params,
            custom_genesis_state_reader,
        )
        .await?;

<<<<<<< HEAD
=======
        zksync_node_genesis::save_set_chain_id_tx(
            &mut storage,
            &self.l1_client,
            self.contracts.chain_contracts_config.diamond_proxy_addr,
        )
        .await
        .context("Failed to save SetChainId upgrade transaction")?;

>>>>>>> 0d2bb67a
        Ok(())
    }

    async fn is_initialized(&self) -> anyhow::Result<bool> {
        let mut storage = self.pool.connection_tagged("genesis").await?;
        let needed = zksync_node_genesis::is_genesis_needed(&mut storage).await?;
        Ok(!needed)
    }
}<|MERGE_RESOLUTION|>--- conflicted
+++ resolved
@@ -33,15 +33,6 @@
         }
 
         let params = GenesisParams::load_genesis_params(self.genesis.clone())?;
-<<<<<<< HEAD
-=======
-        zksync_node_genesis::validate_genesis_params(
-            &params,
-            &self.l1_client,
-            self.contracts.chain_contracts_config.diamond_proxy_addr,
-        )
-        .await?;
->>>>>>> 0d2bb67a
 
         let custom_genesis_state_reader = match &self.genesis.custom_genesis_state_path {
             Some(path) => match File::open(path) {
@@ -59,17 +50,6 @@
         )
         .await?;
 
-<<<<<<< HEAD
-=======
-        zksync_node_genesis::save_set_chain_id_tx(
-            &mut storage,
-            &self.l1_client,
-            self.contracts.chain_contracts_config.diamond_proxy_addr,
-        )
-        .await
-        .context("Failed to save SetChainId upgrade transaction")?;
-
->>>>>>> 0d2bb67a
         Ok(())
     }
 
