--- conflicted
+++ resolved
@@ -11,11 +11,7 @@
 use zksync_types::{
     block::{DeployedContract, L1BatchTreeData},
     commitment::L1BatchCommitment,
-<<<<<<< HEAD
-    get_code_key, get_known_code_key, get_system_contracts_init_logs,
-=======
-    get_code_key, get_known_code_key, get_system_context_init_logs, h256_to_u256,
->>>>>>> f3a2517a
+    get_code_key, get_known_code_key, get_system_contracts_init_logs, h256_to_u256,
     tokens::{TokenInfo, TokenMetadata},
     u256_to_h256,
     zk_evm_types::{LogQuery, Timestamp},
