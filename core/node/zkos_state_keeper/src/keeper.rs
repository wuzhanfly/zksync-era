--- conflicted
+++ resolved
@@ -1,23 +1,8 @@
 use std::{alloc::Global, collections::HashMap, sync::Arc, time::Duration};
 
 use anyhow::Context;
-<<<<<<< HEAD
-use ruint::aliases::{B160, U256};
-use serde::Serialize;
-use tokio::{
-    sync::{
-        mpsc::{error::TryRecvError, Receiver, Sender},
-        watch,
-    },
-    task::{spawn_blocking, JoinHandle},
-    time::Instant,
-};
-use tracing::info_span;
-use zk_ee::{common_structs::derive_flat_storage_key, utils::Bytes32};
-=======
 use ruint::aliases::U256;
 use tokio::sync::watch;
->>>>>>> 48312651
 use zk_os_basic_system::system_implementation::flat_storage_model::TestingTree;
 use zk_os_forward_system::run::{
     test_impl::{InMemoryPreimageSource, InMemoryTree},
@@ -27,14 +12,7 @@
 use zksync_state::{ArcOwnedStorage, BatchDiff, ReadStorageFactory};
 use zksync_state_keeper::seal_criteria::UnexecutableReason;
 use zksync_types::{
-    block::{L1BatchTreeData, UnsealedL1BatchHeader},
-<<<<<<< HEAD
-    snapshots::SnapshotStorageLog,
-    Address, L1BatchNumber, L2BlockNumber, StorageKey, StorageLog, Transaction,
-    ERC20_TRANSFER_TOPIC, H256,
-=======
-    H256,
->>>>>>> 48312651
+    block::{L1BatchTreeData, UnsealedL1BatchHeader}, L2BlockNumber, Transaction, H256
 };
 use zksync_vm_interface::Halt;
 use zksync_zkos_vm_runner::zkos_conversions::{bytes32_to_h256, h256_to_bytes32};
