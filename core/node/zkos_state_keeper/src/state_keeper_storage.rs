use std::time::Duration;

use anyhow::Context;
use async_trait::async_trait;
use tokio::sync::{watch, Mutex};
use zksync_dal::{ConnectionPool, Core, CoreDal};
use zksync_state::{
    AsyncCatchupTask, BatchDiff, BatchDiffs, KeepUpdatedTask, OwnedStorage, ReadStorageFactory,
    RocksdbCell, RocksdbStorage, RocksdbStorageOptions,
};
use zksync_types::{L1BatchNumber, H256};

use crate::io::IoCursor;

/// A [`ReadStorageFactory`] implementation that can produce short-lived [`ReadStorage`] handles
/// backed by either Postgres or RocksDB (if it's caught up). Always initialized as a `Postgres`
/// variant and is then mutated into `Rocksdb` once RocksDB cache is caught up. After which it
/// can never revert back to `Postgres` as we assume RocksDB cannot fall behind under normal state
/// keeper operation.
#[derive(Debug)]
pub struct ZkOsAsyncRocksdbCache {
    pool: ConnectionPool<Core>,
    rocksdb_cell: RocksdbCell,
    batch_diffs: Mutex<BatchDiffs>,
}

impl ZkOsAsyncRocksdbCache {
    pub fn new(
        pool: ConnectionPool<Core>,
        state_keeper_db_path: String,
        state_keeper_db_options: RocksdbStorageOptions,
    ) -> (Self, AsyncCatchupTask, KeepUpdatedTask) {
        let (catchup_task, rocksdb_cell) =
            AsyncCatchupTask::new(pool.clone(), state_keeper_db_path);
        let keep_updated_task = rocksdb_cell.keep_updated(pool.clone());
        (
            Self {
                pool,
                rocksdb_cell,
                batch_diffs: Mutex::new(BatchDiffs::new()),
            },
            catchup_task.with_db_options(state_keeper_db_options),
            keep_updated_task,
        )
    }

    pub async fn push_batch_diff(&self, l1_batch_number: L1BatchNumber, diff: BatchDiff) {
        self.batch_diffs.lock().await.push(l1_batch_number, diff);
    }

    pub async fn next_enum_index(
        &self,
        l1_batch_number: L1BatchNumber,
    ) -> anyhow::Result<Option<u64>> {
        let mut connection = self.pool.connection_tagged("state_keeper").await?;
        // First we check if data is present in postgres.
        let cursor = IoCursor::new(&mut connection).await?;
        if cursor.l1_batch > l1_batch_number {
            let next_enum_index = connection
                .storage_logs_dedup_dal()
                .max_enumeration_index_by_l1_batch(l1_batch_number)
                .await?
                .context("missing enum index in DB")?
                + 1;
            return Ok(Some(next_enum_index));
        }

        // Second we check if index can be deducted from DB and batch diffs.
        let batch_diffs = self.batch_diffs.lock().await;
        if batch_diffs
            .last_l1_batch_number()
            .is_some_and(|last_l1_batch_number| last_l1_batch_number >= l1_batch_number)
        {
            let first_batch_in_diffs = batch_diffs
                .first_diff_l1_batch_number()
                .expect("Diff should not be empty");
            let max_enum_index_from_postgres = connection
                .storage_logs_dedup_dal()
                .max_enumeration_index_by_l1_batch(first_batch_in_diffs - 1)
                .await?
                .context("missing enum index in DB")?;
            let initial_writes_in_diff =
                batch_diffs.number_of_initial_writes_up_to(l1_batch_number);
            Ok(Some(
                max_enum_index_from_postgres + initial_writes_in_diff + 1,
            ))
        } else {
            Ok(None)
        }
    }

    pub async fn extract_initial_writes(
        &self,
        written_keys: &[H256],
        l1_batch_number: L1BatchNumber,
    ) -> anyhow::Result<Option<Vec<H256>>> {
        let mut connection = self.pool.connection_tagged("state_keeper").await?;
        // First we check if data is present in postgres.
        let cursor = IoCursor::new(&mut connection).await?;
        if cursor.l1_batch > l1_batch_number {
            let non_initial_writes = connection
                .storage_logs_dedup_dal()
                .filter_written_slots(written_keys)
                .await?;
            return Ok(Some(
                written_keys
                    .iter()
                    .filter(|hashed_key| !non_initial_writes.contains(hashed_key))
                    .copied()
                    .collect(),
            ));
        }

        // Second we check if initial writes can be deducted from DB and batch diffs.
        let batch_diffs = self.batch_diffs.lock().await;
        if batch_diffs
            .last_l1_batch_number()
            .is_some_and(|last_l1_batch_number| last_l1_batch_number >= l1_batch_number)
        {
            let non_initial_writes_from_postgres = connection
                .storage_logs_dedup_dal()
                .filter_written_slots(written_keys)
                .await?;

            let non_initial_writes_from_diffs =
                batch_diffs.filter_written_slots_up_to(l1_batch_number, written_keys);

            Ok(Some(
                written_keys
                    .iter()
                    .filter(|hashed_key| {
                        !non_initial_writes_from_postgres.contains(hashed_key)
                            && !non_initial_writes_from_diffs.contains(hashed_key)
                    })
                    .copied()
                    .collect(),
            ))
        } else {
            Ok(None)
        }
    }
}

#[async_trait]
impl ReadStorageFactory for ZkOsAsyncRocksdbCache {
    #[tracing::instrument(skip(self, _stop_receiver))]
    async fn access_storage(
        &self,
        _stop_receiver: &watch::Receiver<bool>,
        l1_batch_number: L1BatchNumber,
    ) -> anyhow::Result<Option<OwnedStorage>> {
        let initial_state = self.rocksdb_cell.ensure_initialized().await?;
        let rocksdb = if initial_state
            .next_l1_batch_number
            .unwrap_or(L1BatchNumber(0))
            >= l1_batch_number
        {
            tracing::info!(
                "RocksDB cache (initial state: {initial_state:?}) doesn't need to catch up to L1 batch #{l1_batch_number}, \
                 waiting for it to become available"
            );
            // Opening the cache RocksDB can take a couple of seconds, so if we don't wait here, we unnecessarily miss an opportunity
            // to use the cache for an entire batch.
            Some(self.rocksdb_cell.wait().await?)
        } else {
            // This clause includes several cases: if the cache needs catching up or recovery, or if `l1_batch_number`
            // is not the first processed L1 batch.
            self.rocksdb_cell.get()
        };

        if let Some(rocksdb) = rocksdb {
            let mut batch_diffs_lock = self.batch_diffs.lock().await;
<<<<<<< HEAD
            let rocksdb: RocksdbStorage = rocksdb.clone().into();
=======
            let rocksdb: RocksdbStorage = rocksdb.clone();
>>>>>>> 48312651
            let rocksdb_l1_batch_number = rocksdb.next_l1_batch_number().await;

            let storage =
                OwnedStorage::rocksdb_with_memory(rocksdb, &batch_diffs_lock, l1_batch_number)
                    .await
                    .context("Failed accessing RocksDB storage")?;

            batch_diffs_lock.trim_start(rocksdb_l1_batch_number);

            Ok(Some(storage))
        } else {
            let mut connection = self
                .pool
                .connection_tagged("state_keeper")
                .await
                .context("Failed getting a Postgres connection")?;
            // Block data is sealed asynchronously from block execution, we should wait for it.
            loop {
                let cursor = IoCursor::new(&mut connection).await?;
                if cursor.l1_batch == l1_batch_number + 1 {
                    break;
                }

                tracing::info!("Waiting for batch sealing to obtain postgres-based storage");
                tokio::time::sleep(Duration::from_millis(10)).await;
            }

            Ok(Some(
                OwnedStorage::postgres(connection, l1_batch_number)
                    .await?
                    .into(),
            ))
        }
    }
}<|MERGE_RESOLUTION|>--- conflicted
+++ resolved
@@ -170,11 +170,7 @@
 
         if let Some(rocksdb) = rocksdb {
             let mut batch_diffs_lock = self.batch_diffs.lock().await;
-<<<<<<< HEAD
-            let rocksdb: RocksdbStorage = rocksdb.clone().into();
-=======
             let rocksdb: RocksdbStorage = rocksdb.clone();
->>>>>>> 48312651
             let rocksdb_l1_batch_number = rocksdb.next_l1_batch_number().await;
 
             let storage =
