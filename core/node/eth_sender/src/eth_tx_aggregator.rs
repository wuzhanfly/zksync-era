--- conflicted
+++ resolved
@@ -659,7 +659,6 @@
             op_restrictions.prove_restriction = reason;
             op_restrictions.execute_restriction = reason;
             op_restrictions.precommit_restriction = reason;
-<<<<<<< HEAD
         }
         let is_gateway = self.is_gateway();
 
@@ -668,8 +667,6 @@
             op_restrictions.commit_restriction = reason;
             op_restrictions.prove_restriction = reason;
             op_restrictions.execute_restriction = reason;
-=======
->>>>>>> 21f5c3bd
         }
 
         if gateway_migration_state == GatewayMigrationState::InProgress {
@@ -695,10 +692,7 @@
                 op_restrictions,
                 priority_tree_start_index,
                 precommit_params.as_ref(),
-<<<<<<< HEAD
                 is_gateway, //
-=======
->>>>>>> 21f5c3bd
             )
             .await?
         {
@@ -864,11 +858,7 @@
             AggregatedOperation::L1Batch(op) => {
                 let protocol_version = op.protocol_version();
 
-<<<<<<< HEAD
-                let mut args = if protocol_version.is_pre_v29_interop() {
-=======
                 let mut args = if protocol_version.is_pre_interop_fast_blocks() {
->>>>>>> 21f5c3bd
                     vec![Token::Uint(self.rollup_chain_id.as_u64().into())]
                 } else {
                     vec![Token::Address(self.state_transition_chain_contract)]
@@ -893,11 +883,7 @@
                         let commit_data = args;
                         let encoding_fn = if protocol_version.is_pre_gateway() {
                             &self.functions.post_shared_bridge_commit
-<<<<<<< HEAD
-                        } else if protocol_version.is_pre_v29_interop() {
-=======
                         } else if protocol_version.is_pre_interop_fast_blocks() {
->>>>>>> 21f5c3bd
                             &self.functions.post_v26_gateway_commit
                         } else {
                             &self.functions.post_v29_interop_commit
@@ -915,11 +901,7 @@
                         args.extend(op.conditional_into_tokens(self.config.is_verifier_pre_fflonk));
                         let encoding_fn = if protocol_version.is_pre_gateway() {
                             &self.functions.post_shared_bridge_prove
-<<<<<<< HEAD
-                        } else if protocol_version.is_pre_v29_interop() {
-=======
                         } else if protocol_version.is_pre_interop_fast_blocks() {
->>>>>>> 21f5c3bd
                             &self.functions.post_v26_gateway_prove
                         } else {
                             &self.functions.post_v29_timelock_interop_prove
@@ -935,11 +917,7 @@
                             && chain_protocol_version_id.is_pre_gateway()
                         {
                             &self.functions.post_shared_bridge_execute
-<<<<<<< HEAD
-                        } else if protocol_version.is_pre_v29_interop() {
-=======
                         } else if protocol_version.is_pre_interop_fast_blocks() {
->>>>>>> 21f5c3bd
                             &self.functions.post_v26_gateway_execute
                         } else {
                             &self.functions.post_v29_interop_execute
@@ -1054,19 +1032,13 @@
             },
             AggregatedOperation::L1Batch(agg_op) => {
                 let l1_batch_number_range = agg_op.l1_batch_range();
-<<<<<<< HEAD
-=======
                 let dependency_roots_per_batch = agg_op.dependency_roots_per_batch();
->>>>>>> 21f5c3bd
                 match agg_op.get_action_type() {
                     L1BatchAggregatedActionType::Execute => {
                         L1GasCriterion::total_execute_gas_amount(
                             &mut transaction,
                             l1_batch_number_range.clone(),
-<<<<<<< HEAD
-=======
                             dependency_roots_per_batch,
->>>>>>> 21f5c3bd
                             is_gateway,
                         )
                         .await
