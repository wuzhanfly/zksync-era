use tokio::sync::watch;
use zksync_config::configs::eth_sender::SenderConfig;
use zksync_contracts::BaseSystemContractsHashes;
use zksync_dal::{Connection, ConnectionPool, Core, CoreDal};
use zksync_eth_client::{BoundEthInterface, CallFunctionArgs, ContractCallError, EthInterface};
use zksync_health_check::{Health, HealthStatus, HealthUpdater, ReactiveHealthCheck};
use zksync_l1_contract_interface::{
    i_executor::{
        commit::kzg::{KzgInfo, ZK_SYNC_BYTES_PER_BLOB},
        methods::CommitBatches,
    },
    multicall3::{Multicall3Call, Multicall3Result},
    Tokenizable, Tokenize,
};
use zksync_shared_metrics::BlockL1Stage;
use zksync_types::{
    aggregated_operations::AggregatedActionType,
    commitment::{L1BatchWithMetadata, SerializeCommitment},
    eth_sender::{EthTx, EthTxBlobSidecar, EthTxBlobSidecarV1, SidecarBlobV1},
    ethabi::{Function, Token},
    l2_to_l1_log::UserL2ToL1Log,
    protocol_version::{L1VerifierConfig, PACKED_SEMVER_MINOR_MASK},
    pubdata_da::PubdataSendingMode,
<<<<<<< HEAD
    server_notification::{GatewayMigrationNotification, GatewayMigrationState},
=======
    server_notification::GatewayMigrationState,
>>>>>>> c4212ef5
    settlement::SettlementLayer,
    web3::{contract::Error as Web3ContractError, BlockNumber, CallRequest},
    Address, L2ChainId, ProtocolVersionId, SLChainId, H256, U256,
};

use super::aggregated_operations::AggregatedOperation;
use crate::{
    aggregator::OperationSkippingRestrictions,
    health::{EthTxAggregatorHealthDetails, EthTxDetails},
    metrics::{PubdataKind, METRICS},
    publish_criterion::L1GasCriterion,
    zksync_functions::ZkSyncFunctions,
    Aggregator, EthSenderError,
};

/// Data queried from L1 using multicall contract.
#[derive(Debug)]
#[allow(dead_code)]
pub struct MulticallData {
    pub base_system_contracts_hashes: BaseSystemContractsHashes,
    pub verifier_address: Address,
    pub chain_protocol_version_id: ProtocolVersionId,
    /// The latest validator timelock that is stored on the StateTransitionManager (ChainTypeManager).
    /// For a smoother upgrade process, if the `stm_protocol_version_id` is the same as `chain_protocol_version_id`,
    /// we will use the validator timelock from the CTM. This removes the need to immediately set the correct
    /// validator timelock in the config. However, it is expected that it will be done eventually.
    pub stm_validator_timelock_address: Address,
    pub stm_protocol_version_id: ProtocolVersionId,
}

/// The component is responsible for aggregating l1 batches into eth_txs.
///
/// Such as CommitBlocks, PublishProofBlocksOnchain and ExecuteBlock
/// These eth_txs will be used as a queue for generating signed txs and send them later
#[derive(Debug)]
pub struct EthTxAggregator {
    aggregator: Aggregator,
    eth_client: Box<dyn BoundEthInterface>,
    config: SenderConfig,
    config_timelock_contract_address: Address,
    l1_multicall3_address: Address,
    pub(super) state_transition_chain_contract: Address,
    state_transition_manager_address: Address,
    functions: ZkSyncFunctions,
    base_nonce: u64,
    base_nonce_custom_commit_sender: Option<u64>,
    rollup_chain_id: L2ChainId,
    /// If set to `Some` node is operating in the 4844 mode with two operator
    /// addresses at play: the main one and the custom address for sending commit
    /// transactions. The `Some` then contains the address of this custom operator
    /// address.
    custom_commit_sender_addr: Option<Address>,
    pool: ConnectionPool<Core>,
    sl_chain_id: SLChainId,
    health_updater: HealthUpdater,
    priority_tree_start_index: Option<usize>,
    settlement_layer: SettlementLayer,
}

struct TxData {
    calldata: Vec<u8>,
    sidecar: Option<EthTxBlobSidecar>,
}

const FFLONK_VERIFIER_TYPE: i32 = 1;

impl EthTxAggregator {
    #[allow(clippy::too_many_arguments)]
    pub async fn new(
        pool: ConnectionPool<Core>,
        config: SenderConfig,
        aggregator: Aggregator,
        eth_client: Box<dyn BoundEthInterface>,
        config_timelock_contract_address: Address,
        state_transition_manager_address: Address,
        l1_multicall3_address: Address,
        state_transition_chain_contract: Address,
        rollup_chain_id: L2ChainId,
        custom_commit_sender_addr: Option<Address>,
        settlement_layer: SettlementLayer,
    ) -> Self {
        let eth_client = eth_client.for_component("eth_tx_aggregator");
        let functions = ZkSyncFunctions::default();
        let base_nonce = eth_client.pending_nonce().await.unwrap().as_u64();

        let base_nonce_custom_commit_sender = match custom_commit_sender_addr {
            Some(addr) => Some(
                (*eth_client)
                    .as_ref()
                    .nonce_at_for_account(addr, BlockNumber::Pending)
                    .await
                    .unwrap()
                    .as_u64(),
            ),
            None => None,
        };

        let sl_chain_id = (*eth_client).as_ref().fetch_chain_id().await.unwrap();

        Self {
            config,
            aggregator,
            eth_client,
            config_timelock_contract_address,
            state_transition_manager_address,
            l1_multicall3_address,
            state_transition_chain_contract,
            functions,
            base_nonce,
            base_nonce_custom_commit_sender,
            rollup_chain_id,
            custom_commit_sender_addr,
            pool,
            sl_chain_id,
            health_updater: ReactiveHealthCheck::new("eth_tx_aggregator").1,
            priority_tree_start_index: None,
            settlement_layer,
        }
    }

    pub async fn run(mut self, stop_receiver: watch::Receiver<bool>) -> anyhow::Result<()> {
        self.health_updater
            .update(Health::from(HealthStatus::Ready));

        tracing::info!(
            "Initialized eth_tx_aggregator with is_pre_fflonk_verifier: {:?}",
            self.config.is_verifier_pre_fflonk
        );

        let pool = self.pool.clone();
        loop {
            let mut storage = pool.connection_tagged("eth_sender").await.unwrap();

            if *stop_receiver.borrow() {
                tracing::info!("Stop signal received, eth_tx_aggregator is shutting down");
                break;
            }

            if let Err(err) = self.loop_iteration(&mut storage).await {
                // Web3 API request failures can cause this,
                // and anything more important is already properly reported.
                tracing::warn!("eth_sender error {err:?}");
            }

            tokio::time::sleep(self.config.aggregate_tx_poll_period()).await;
        }
        Ok(())
    }

    pub(super) async fn get_multicall_data(&mut self) -> Result<MulticallData, EthSenderError> {
        let (calldata, evm_emulator_hash_requested) = self.generate_calldata_for_multicall();
        let args = CallFunctionArgs::new(&self.functions.aggregate3.name, calldata).for_contract(
            self.l1_multicall3_address,
            &self.functions.multicall_contract,
        );
        let aggregate3_result: Token = args.call((*self.eth_client).as_ref()).await?;
        self.parse_multicall_data(aggregate3_result, evm_emulator_hash_requested)
    }

    // Multicall's aggregate function accepts 1 argument - arrays of different contract calls.
    // The role of the method below is to tokenize input for multicall, which is actually a vector of tokens.
    // Each token describes a specific contract call.
    pub(super) fn generate_calldata_for_multicall(&self) -> (Vec<Token>, bool) {
        const ALLOW_FAILURE: bool = false;

        // First zksync contract call
        let get_l2_bootloader_hash_input = self
            .functions
            .get_l2_bootloader_bytecode_hash
            .encode_input(&[])
            .unwrap();
        let get_bootloader_hash_call = Multicall3Call {
            target: self.state_transition_chain_contract,
            allow_failure: ALLOW_FAILURE,
            calldata: get_l2_bootloader_hash_input,
        };

        // Second zksync contract call
        let get_l2_default_aa_hash_input = self
            .functions
            .get_l2_default_account_bytecode_hash
            .encode_input(&[])
            .unwrap();
        let get_default_aa_hash_call = Multicall3Call {
            target: self.state_transition_chain_contract,
            allow_failure: ALLOW_FAILURE,
            calldata: get_l2_default_aa_hash_input,
        };

        // Third zksync contract call
        let get_verifier_params_input = self
            .functions
            .get_verifier_params
            .encode_input(&[])
            .unwrap();
        let get_verifier_params_call = Multicall3Call {
            target: self.state_transition_chain_contract,
            allow_failure: ALLOW_FAILURE,
            calldata: get_verifier_params_input,
        };

        // Fourth zksync contract call
        let get_verifier_input = self.functions.get_verifier.encode_input(&[]).unwrap();
        let get_verifier_call = Multicall3Call {
            target: self.state_transition_chain_contract,
            allow_failure: ALLOW_FAILURE,
            calldata: get_verifier_input,
        };

        // Fifth zksync contract call
        let get_protocol_version_input = self
            .functions
            .get_protocol_version
            .encode_input(&[])
            .unwrap();
        let get_protocol_version_call = Multicall3Call {
            target: self.state_transition_chain_contract,
            allow_failure: ALLOW_FAILURE,
            calldata: get_protocol_version_input,
        };

        let get_stm_protocol_version_input = self
            .functions
            .state_transition_manager_contract
            .function("protocolVersion")
            .unwrap()
            .encode_input(&[])
            .unwrap();
        let get_stm_protocol_version_call = Multicall3Call {
            target: self.state_transition_manager_address,
            allow_failure: ALLOW_FAILURE,
            calldata: get_stm_protocol_version_input,
        };

        let get_stm_validator_timelock_input = self
            .functions
            .state_transition_manager_contract
            .function("validatorTimelock")
            .unwrap()
            .encode_input(&[])
            .unwrap();
        let get_stm_validator_timelock_call = Multicall3Call {
            target: self.state_transition_manager_address,
            allow_failure: ALLOW_FAILURE,
            calldata: get_stm_validator_timelock_input,
        };

        let mut token_vec = vec![
            get_bootloader_hash_call.into_token(),
            get_default_aa_hash_call.into_token(),
            get_verifier_params_call.into_token(),
            get_verifier_call.into_token(),
            get_protocol_version_call.into_token(),
            get_stm_protocol_version_call.into_token(),
            get_stm_validator_timelock_call.into_token(),
        ];

        let mut evm_emulator_hash_requested = false;
        let get_l2_evm_emulator_hash_input = self
            .functions
            .get_evm_emulator_bytecode_hash
            .as_ref()
            .and_then(|f| f.encode_input(&[]).ok());
        if let Some(input) = get_l2_evm_emulator_hash_input {
            let call = Multicall3Call {
                target: self.state_transition_chain_contract,
                allow_failure: ALLOW_FAILURE,
                calldata: input,
            };
            token_vec.insert(2, call.into_token());
            evm_emulator_hash_requested = true;
        }

        (token_vec, evm_emulator_hash_requested)
    }

    // The role of the method below is to de-tokenize multicall call's result, which is actually a token.
    // This token is an array of tuples like `(bool, bytes)`, that contain the status and result for each contract call.
    pub(super) fn parse_multicall_data(
        &self,
        token: Token,
        evm_emulator_hash_requested: bool,
    ) -> Result<MulticallData, EthSenderError> {
        let parse_error = |tokens: &[Token]| {
            Err(EthSenderError::Parse(Web3ContractError::InvalidOutputType(
                format!("Failed to parse multicall token: {:?}", tokens),
            )))
        };

        if let Token::Array(call_results) = token {
            let number_of_calls = if evm_emulator_hash_requested { 8 } else { 7 };
            // 7 or 8 calls are aggregated in multicall
            if call_results.len() != number_of_calls {
                return parse_error(&call_results);
            }
            let mut call_results_iterator = call_results.into_iter();

            let multicall3_bootloader =
                Multicall3Result::from_token(call_results_iterator.next().unwrap())?.return_data;

            if multicall3_bootloader.len() != 32 {
                return Err(EthSenderError::Parse(Web3ContractError::InvalidOutputType(
                    format!(
                        "multicall3 bootloader hash data is not of the len of 32: {:?}",
                        multicall3_bootloader
                    ),
                )));
            }
            let bootloader = H256::from_slice(&multicall3_bootloader);

            let multicall3_default_aa =
                Multicall3Result::from_token(call_results_iterator.next().unwrap())?.return_data;
            if multicall3_default_aa.len() != 32 {
                return Err(EthSenderError::Parse(Web3ContractError::InvalidOutputType(
                    format!(
                        "multicall3 default aa hash data is not of the len of 32: {:?}",
                        multicall3_default_aa
                    ),
                )));
            }
            let default_aa = H256::from_slice(&multicall3_default_aa);

            let evm_emulator = if evm_emulator_hash_requested {
                let multicall3_evm_emulator =
                    Multicall3Result::from_token(call_results_iterator.next().unwrap())?
                        .return_data;
                if multicall3_evm_emulator.len() != 32 {
                    return Err(EthSenderError::Parse(Web3ContractError::InvalidOutputType(
                        format!(
                            "multicall3 EVM emulator hash data is not of the len of 32: {:?}",
                            multicall3_evm_emulator
                        ),
                    )));
                }
                Some(H256::from_slice(&multicall3_evm_emulator))
            } else {
                None
            };

            let base_system_contracts_hashes = BaseSystemContractsHashes {
                bootloader,
                default_aa,
                evm_emulator,
            };

            call_results_iterator.next().unwrap(); // FIXME: why is this value requested?

            let verifier_address =
                Self::parse_address(call_results_iterator.next().unwrap(), "verifier address")?;

            let chain_protocol_version_id = Self::parse_protocol_version(
                call_results_iterator.next().unwrap(),
                "contract protocol version",
            )?;
            let stm_protocol_version_id = Self::parse_protocol_version(
                call_results_iterator.next().unwrap(),
                "STM protocol version",
            )?;
            let stm_validator_timelock_address = Self::parse_address(
                call_results_iterator.next().unwrap(),
                "STM validator timelock address",
            )?;

            return Ok(MulticallData {
                base_system_contracts_hashes,
                verifier_address,
                chain_protocol_version_id,
                stm_protocol_version_id,
                stm_validator_timelock_address,
            });
        }
        parse_error(&[token])
    }

    fn parse_protocol_version(
        data: Token,
        name: &'static str,
    ) -> Result<ProtocolVersionId, EthSenderError> {
        let multicall_data = Multicall3Result::from_token(data)?.return_data;
        if multicall_data.len() != 32 {
            return Err(EthSenderError::Parse(Web3ContractError::InvalidOutputType(
                format!(
                    "multicall3 {name} data is not of the len of 32: {:?}",
                    multicall_data
                ),
            )));
        }

        let protocol_version = U256::from_big_endian(&multicall_data);
        // In case the protocol version is smaller than `PACKED_SEMVER_MINOR_MASK`, it will mean that it is
        // equal to the `protocol_version_id` value, since it the interface from before the semver was supported.
        let protocol_version_id = if protocol_version < U256::from(PACKED_SEMVER_MINOR_MASK) {
            ProtocolVersionId::try_from(protocol_version.as_u32() as u16).unwrap()
        } else {
            ProtocolVersionId::try_from_packed_semver(protocol_version).unwrap()
        };

        Ok(protocol_version_id)
    }

    fn parse_address(data: Token, name: &'static str) -> Result<Address, EthSenderError> {
        let multicall_data = Multicall3Result::from_token(data)?.return_data;
        if multicall_data.len() != 32 {
            return Err(EthSenderError::Parse(Web3ContractError::InvalidOutputType(
                format!(
                    "multicall3 {name} data is not of the len of 32: {:?}",
                    multicall_data
                ),
            )));
        }

        Ok(Address::from_slice(&multicall_data[12..]))
    }

    fn timelock_contract_address(
        &self,
        chain_protocol_version_id: ProtocolVersionId,
        stm_protocol_version_id: ProtocolVersionId,
        stm_validator_timelock_address: Address,
    ) -> Address {
        // For chains before v26 (gateway) we use the timelock address from config.
        // After that, the timelock address can be fetched from STM as it is the valid one
        // for versions starting from v26 and is not expected to change in the near future.
        if chain_protocol_version_id < ProtocolVersionId::gateway_upgrade() {
            self.config_timelock_contract_address
        } else {
            assert!(
                chain_protocol_version_id <= stm_protocol_version_id,
                "Chain upgraded before STM"
            );

            stm_validator_timelock_address
        }
    }

    /// Loads current verifier config on L1
    async fn get_snark_wrapper_vk_hash(
        &mut self,
        verifier_address: Address,
    ) -> Result<H256, EthSenderError> {
        let get_vk_hash = &self.functions.verification_key_hash;

        let vk_hash: H256 = CallFunctionArgs::new(&get_vk_hash.name, ())
            .for_contract(verifier_address, &self.functions.verifier_contract)
            .call((*self.eth_client).as_ref())
            .await?;
        Ok(vk_hash)
    }

    /// Returns whether there is a pending gateway upgrade.
    /// During gateway upgrade, the signature of the `executeBatches` function on `ValidatorTimelock` will change.
    /// This means that transactions that were created before the upgrade but were sent right after it
    /// will fail, which we want to avoid.
    async fn is_pending_gateway_upgrade(
        storage: &mut Connection<'_, Core>,
        chain_protocol_version: ProtocolVersionId,
    ) -> bool {
        // If the gateway protocol version is present in the DB, and its timestamp is larger than `now`, it means that
        // the upgrade process on the server has begun.
        // However, if the protocol version on the contract is lower than the `gateway_upgrade`, it means that the upgrade has
        // not yet completed.

        if storage
            .blocks_dal()
            .pending_protocol_version()
            .await
            .unwrap()
            < ProtocolVersionId::gateway_upgrade()
        {
            return false;
        }

        chain_protocol_version < ProtocolVersionId::gateway_upgrade()
    }

    async fn get_fflonk_snark_wrapper_vk_hash(
        &mut self,
        verifier_address: Address,
    ) -> Result<Option<H256>, EthSenderError> {
        let get_vk_hash = &self.functions.verification_key_hash;
        // We are getting function separately to get the second function with the same name, but
        // overriden one
        let function = self
            .functions
            .verifier_contract
            .functions_by_name(&get_vk_hash.name)
            .map_err(|x| EthSenderError::ContractCall(ContractCallError::Function(x)))?
            .get(1);

        if let Some(function) = function {
            let vk_hash: Option<H256> =
                CallFunctionArgs::new(&get_vk_hash.name, U256::from(FFLONK_VERIFIER_TYPE))
                    .for_contract(verifier_address, &self.functions.verifier_contract)
                    .call_with_function((*self.eth_client).as_ref(), function.clone())
                    .await
                    .ok();
            Ok(vk_hash)
        } else {
            Ok(None)
        }
    }

    #[tracing::instrument(skip_all, name = "EthTxAggregator::loop_iteration")]
    async fn loop_iteration(
        &mut self,
        storage: &mut Connection<'_, Core>,
    ) -> Result<(), EthSenderError> {
        let gateway_migration_state = self.gateway_status(storage).await;
        let MulticallData {
            base_system_contracts_hashes,
            verifier_address,
            chain_protocol_version_id,
            stm_protocol_version_id,
            stm_validator_timelock_address,
        } = self.get_multicall_data().await.map_err(|err| {
            tracing::error!("Failed to get multicall data {err:?}");
            err
        })?;

        let snark_wrapper_vk_hash = self
            .get_snark_wrapper_vk_hash(verifier_address)
            .await
            .map_err(|err| {
                tracing::error!("Failed to get VK hash from the Verifier {err:?}");
                err
            })?;
        let fflonk_snark_wrapper_vk_hash = self
            .get_fflonk_snark_wrapper_vk_hash(verifier_address)
            .await
            .map_err(|err| {
                tracing::error!("Failed to get FFLONK VK hash from the Verifier {err:?}");
                err
            })?;

        let l1_verifier_config = L1VerifierConfig {
            snark_wrapper_vk_hash,
            fflonk_snark_wrapper_vk_hash,
        };

        let priority_tree_start_index =
            if let Some(priority_tree_start_index) = self.priority_tree_start_index {
                Some(priority_tree_start_index)
            } else {
                self.priority_tree_start_index =
                    get_priority_tree_start_index(self.eth_client.as_ref()).await?;
                self.priority_tree_start_index
            };
        let commit_restriction = self
            .config
            .tx_aggregation_only_prove_and_execute
            .then_some("tx_aggregation_only_prove_and_execute=true");

        let mut op_restrictions = OperationSkippingRestrictions {
            commit_restriction,
            prove_restriction: None,
            execute_restriction: Self::is_pending_gateway_upgrade(
                storage,
                chain_protocol_version_id,
            )
            .await
            .then_some("there is a pending gateway upgrade"),
        };
        if self.config.tx_aggregation_paused {
            let reason = Some("tx aggregation is paused");
            op_restrictions.commit_restriction = reason;
            op_restrictions.prove_restriction = reason;
            op_restrictions.execute_restriction = reason;
        }

        if gateway_migration_state == GatewayMigrationState::InProgress {
            let reason = Some("Gateway migration started");
            op_restrictions.commit_restriction = reason;
            op_restrictions.prove_restriction = reason;
            op_restrictions.execute_restriction = reason;
        }

        if let Some(agg_op) = self
            .aggregator
            .get_next_ready_operation(
                storage,
                base_system_contracts_hashes,
                chain_protocol_version_id,
                l1_verifier_config,
                op_restrictions,
                priority_tree_start_index,
            )
            .await?
        {
            let is_gateway = self.settlement_layer.is_gateway();
            let tx = self
                .save_eth_tx(
                    storage,
                    &agg_op,
                    self.timelock_contract_address(
                        chain_protocol_version_id,
                        stm_protocol_version_id,
                        stm_validator_timelock_address,
                    ),
                    chain_protocol_version_id,
                    is_gateway,
                )
                .await?;
            Self::report_eth_tx_saving(storage, &agg_op, &tx).await;

            self.health_updater.update(
                EthTxAggregatorHealthDetails {
                    last_saved_tx: EthTxDetails::new(&tx, None),
                }
                .into(),
            );
        }
        Ok(())
    }

    async fn report_eth_tx_saving(
        storage: &mut Connection<'_, Core>,
        aggregated_op: &AggregatedOperation,
        tx: &EthTx,
    ) {
        let l1_batch_number_range = aggregated_op.l1_batch_range();
        tracing::info!(
            "eth_tx with ID {} for op {} was saved for L1 batches {l1_batch_number_range:?}",
            tx.id,
            aggregated_op.get_action_caption()
        );

        if let AggregatedOperation::Commit(_, l1_batches, _) = aggregated_op {
            for batch in l1_batches {
                METRICS.pubdata_size[&PubdataKind::StateDiffs]
                    .observe(batch.metadata.state_diffs_compressed.len());
                METRICS.pubdata_size[&PubdataKind::UserL2ToL1Logs]
                    .observe(batch.header.l2_to_l1_logs.len() * UserL2ToL1Log::SERIALIZED_SIZE);
                METRICS.pubdata_size[&PubdataKind::LongL2ToL1Messages]
                    .observe(batch.header.l2_to_l1_messages.iter().map(Vec::len).sum());
                METRICS.pubdata_size[&PubdataKind::RawPublishedBytecodes]
                    .observe(batch.raw_published_factory_deps.iter().map(Vec::len).sum());
            }
        }

        let range_size = l1_batch_number_range.end().0 - l1_batch_number_range.start().0 + 1;
        METRICS.block_range_size[&aggregated_op.get_action_type().into()]
            .observe(range_size.into());
        METRICS
            .track_eth_tx_metrics(storage, BlockL1Stage::Saved, tx)
            .await;
    }

    fn encode_aggregated_op(
        &self,
        op: &AggregatedOperation,
        chain_protocol_version_id: ProtocolVersionId,
    ) -> TxData {
        let mut args = vec![Token::Uint(self.rollup_chain_id.as_u64().into())];
        let is_op_pre_gateway = op.protocol_version().is_pre_gateway();

        let (calldata, sidecar) = match op {
            AggregatedOperation::Commit(last_committed_l1_batch, l1_batches, pubdata_da) => {
                let commit_batches = CommitBatches {
                    last_committed_l1_batch,
                    l1_batches,
                    pubdata_da: *pubdata_da,
                    mode: self.aggregator.mode(),
                };
                let commit_data_base = commit_batches.into_tokens();

                args.extend(commit_data_base);
                let commit_data = args;
                let encoding_fn = if is_op_pre_gateway {
                    &self.functions.post_shared_bridge_commit
                } else {
                    &self.functions.post_gateway_commit
                };

                let l1_batch_for_sidecar =
                    if PubdataSendingMode::Blobs == self.aggregator.pubdata_da() {
                        Some(l1_batches[0].clone())
                    } else {
                        None
                    };

                Self::encode_commit_data(encoding_fn, &commit_data, l1_batch_for_sidecar)
            }
            AggregatedOperation::PublishProofOnchain(op) => {
                args.extend(op.conditional_into_tokens(self.config.is_verifier_pre_fflonk));
                let encoding_fn = if is_op_pre_gateway {
                    &self.functions.post_shared_bridge_prove
                } else {
                    &self.functions.post_gateway_prove
                };
                let calldata = encoding_fn
                    .encode_input(&args)
                    .expect("Failed to encode prove transaction data");
                (calldata, None)
            }
            AggregatedOperation::Execute(op) => {
                args.extend(op.encode_for_eth_tx(chain_protocol_version_id));
                let encoding_fn = if is_op_pre_gateway && chain_protocol_version_id.is_pre_gateway()
                {
                    &self.functions.post_shared_bridge_execute
                } else {
                    &self.functions.post_gateway_execute
                };
                let calldata = encoding_fn
                    .encode_input(&args)
                    .expect("Failed to encode execute transaction data");
                (calldata, None)
            }
        };
        TxData { calldata, sidecar }
    }

    fn encode_commit_data(
        commit_fn: &Function,
        commit_payload: &[Token],
        l1_batch: Option<L1BatchWithMetadata>,
    ) -> (Vec<u8>, Option<EthTxBlobSidecar>) {
        let calldata = commit_fn
            .encode_input(commit_payload)
            .expect("Failed to encode commit transaction data");

        let sidecar = match l1_batch {
            None => None,
            Some(l1_batch) => {
                let sidecar = l1_batch
                    .header
                    .pubdata_input
                    .clone()
                    .unwrap()
                    .chunks(ZK_SYNC_BYTES_PER_BLOB)
                    .map(|blob| {
                        let kzg_info = KzgInfo::new(blob);
                        SidecarBlobV1 {
                            blob: kzg_info.blob.to_vec(),
                            commitment: kzg_info.kzg_commitment.to_vec(),
                            proof: kzg_info.blob_proof.to_vec(),
                            versioned_hash: kzg_info.versioned_hash.to_vec(),
                        }
                    })
                    .collect::<Vec<SidecarBlobV1>>();

                let eth_tx_blob_sidecar = EthTxBlobSidecarV1 { blobs: sidecar };
                Some(eth_tx_blob_sidecar.into())
            }
        };

        (calldata, sidecar)
    }

    pub(super) async fn save_eth_tx(
        &self,
        storage: &mut Connection<'_, Core>,
        aggregated_op: &AggregatedOperation,
        timelock_contract_address: Address,
        chain_protocol_version_id: ProtocolVersionId,
        is_gateway: bool,
    ) -> Result<EthTx, EthSenderError> {
        let mut transaction = storage.start_transaction().await.unwrap();
        let op_type = aggregated_op.get_action_type();
        // We may be using a custom sender for commit transactions, so use this
        // var whatever it actually is: a `None` for single-addr operator or `Some`
        // for multi-addr operator in 4844 mode.
        let sender_addr = match (op_type, is_gateway) {
            (AggregatedActionType::Commit, false) => self.custom_commit_sender_addr,
            (_, _) => None,
        };
        let nonce = self.get_next_nonce(&mut transaction, sender_addr).await?;
        let encoded_aggregated_op =
            self.encode_aggregated_op(aggregated_op, chain_protocol_version_id);
        let l1_batch_number_range = aggregated_op.l1_batch_range();

        let eth_tx_predicted_gas = match op_type {
            AggregatedActionType::Execute => {
                L1GasCriterion::total_execute_gas_amount(
                    &mut transaction,
                    l1_batch_number_range.clone(),
                    is_gateway,
                )
                .await
            }
            AggregatedActionType::PublishProofOnchain => {
                L1GasCriterion::total_proof_gas_amount(is_gateway)
            }
            AggregatedActionType::Commit => L1GasCriterion::total_commit_validium_gas_amount(
                l1_batch_number_range.clone(),
                is_gateway,
            ),
        };

        let mut eth_tx = transaction
            .eth_sender_dal()
            .save_eth_tx(
                nonce,
                encoded_aggregated_op.calldata,
                op_type,
                timelock_contract_address,
                Some(eth_tx_predicted_gas),
                sender_addr,
                encoded_aggregated_op.sidecar,
                is_gateway,
            )
            .await
            .unwrap();

        transaction
            .eth_sender_dal()
            .set_chain_id(eth_tx.id, self.sl_chain_id.0)
            .await
            .unwrap();
        eth_tx.chain_id = Some(self.sl_chain_id);
        transaction
            .blocks_dal()
            .set_eth_tx_id(l1_batch_number_range, eth_tx.id, op_type)
            .await
            .unwrap();
        transaction.commit().await.unwrap();
        Ok(eth_tx)
    }

    async fn get_next_nonce(
        &self,
        storage: &mut Connection<'_, Core>,
        from_addr: Option<Address>,
    ) -> Result<u64, EthSenderError> {
        let is_gateway = self.settlement_layer.is_gateway();
        let db_nonce = storage
            .eth_sender_dal()
            .get_next_nonce(from_addr, is_gateway)
            .await
            .unwrap()
            .unwrap_or(0);
        // Between server starts we can execute some txs using operator account or remove some txs from the database
        // At the start we have to consider this fact and get the max nonce.
        let l1_nonce = if from_addr.is_none() {
            self.base_nonce
        } else {
            self.base_nonce_custom_commit_sender
                .expect("custom base nonce is expected to be initialized; qed")
        };
        tracing::info!(
            "Next nonce from db: {}, nonce from L1: {} for address: {:?}",
            db_nonce,
            l1_nonce,
            from_addr
        );
        Ok(db_nonce.max(l1_nonce))
    }

    /// Returns the health check for eth tx aggregator.
    pub fn health_check(&self) -> ReactiveHealthCheck {
        self.health_updater.subscribe()
    }

    async fn gateway_status(&self, storage: &mut Connection<'_, Core>) -> GatewayMigrationState {
        let notification = storage
            .server_notifications_dal()
            .get_latest_gateway_migration_notification()
            .await
            .unwrap();

        GatewayMigrationState::from_sl_and_notification(self.settlement_layer, notification)
    }
}

async fn query_contract(
    l1_client: &dyn BoundEthInterface,
    method_name: &str,
    params: &[Token],
) -> Result<Token, EthSenderError> {
    let data = l1_client
        .contract()
        .function(method_name)
        .unwrap()
        .encode_input(params)
        .unwrap();

    let eth_interface: &dyn EthInterface = AsRef::<dyn EthInterface>::as_ref(l1_client);

    let result = eth_interface
        .call_contract_function(
            CallRequest {
                data: Some(data.into()),
                to: Some(l1_client.contract_addr()),
                ..CallRequest::default()
            },
            None,
        )
        .await?;
    Ok(l1_client
        .contract()
        .function(method_name)
        .unwrap()
        .decode_output(&result.0)
        .unwrap()[0]
        .clone())
}

async fn get_priority_tree_start_index(
    l1_client: &dyn BoundEthInterface,
) -> Result<Option<usize>, EthSenderError> {
    let packed_semver = query_contract(l1_client, "getProtocolVersion", &[])
        .await?
        .into_uint()
        .unwrap();

    // We always expect the provided version to be correct, so we panic if it is not
    let version = ProtocolVersionId::try_from_packed_semver(packed_semver).unwrap();

    // For pre-gateway versions the index is not supported.
    if version.is_pre_gateway() {
        return Ok(None);
    }

    let priority_tree_start_index = query_contract(l1_client, "getPriorityTreeStartIndex", &[])
        .await?
        .into_uint()
        .unwrap();

    Ok(Some(priority_tree_start_index.as_usize()))
}<|MERGE_RESOLUTION|>--- conflicted
+++ resolved
@@ -21,11 +21,7 @@
     l2_to_l1_log::UserL2ToL1Log,
     protocol_version::{L1VerifierConfig, PACKED_SEMVER_MINOR_MASK},
     pubdata_da::PubdataSendingMode,
-<<<<<<< HEAD
-    server_notification::{GatewayMigrationNotification, GatewayMigrationState},
-=======
     server_notification::GatewayMigrationState,
->>>>>>> c4212ef5
     settlement::SettlementLayer,
     web3::{contract::Error as Web3ContractError, BlockNumber, CallRequest},
     Address, L2ChainId, ProtocolVersionId, SLChainId, H256, U256,
