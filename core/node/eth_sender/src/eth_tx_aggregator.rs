--- conflicted
+++ resolved
@@ -774,11 +774,8 @@
                 op_restrictions,
                 priority_tree_start_index,
                 precommit_params.as_ref(),
-<<<<<<< HEAD
                 is_gateway, //
-=======
                 execution_delay,
->>>>>>> 7bcf2759
             )
             .await?
         {
