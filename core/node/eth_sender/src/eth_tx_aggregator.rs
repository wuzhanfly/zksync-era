use std::collections::HashMap;

use tokio::sync::watch;
use zksync_config::configs::eth_sender::{PrecommitParams, SenderConfig};
use zksync_contracts::BaseSystemContractsHashes;
use zksync_dal::{Connection, ConnectionPool, Core, CoreDal};
use zksync_eth_client::{BoundEthInterface, CallFunctionArgs, ContractCallError, EthInterface};
use zksync_health_check::{Health, HealthStatus, HealthUpdater, ReactiveHealthCheck};
use zksync_l1_contract_interface::{
    i_executor::{
        commit::kzg::{KzgInfo, ZK_SYNC_BYTES_PER_BLOB},
        methods::{CommitBatches, PrecommitBatches},
    },
    multicall3::{Multicall3Call, Multicall3Result},
    Tokenizable, Tokenize,
};
use zksync_shared_metrics::L1Stage;
use zksync_types::{
    aggregated_operations::{
        AggregatedActionType, L1BatchAggregatedActionType, L2BlockAggregatedActionType,
    },
    commitment::{L1BatchWithMetadata, SerializeCommitment},
    eth_sender::{EthTx, EthTxBlobSidecar, EthTxBlobSidecarV1, EthTxFinalityStatus, SidecarBlobV1},
    ethabi::{Function, Token},
    l2_to_l1_log::UserL2ToL1Log,
    protocol_version::{L1VerifierConfig, PACKED_SEMVER_MINOR_MASK},
    pubdata_da::PubdataSendingMode,
    server_notification::GatewayMigrationState,
    settlement::SettlementLayer,
    web3::{contract::Error as Web3ContractError, CallRequest},
    Address, L1BatchNumber, L2ChainId, ProtocolVersionId, SLChainId, H256, U256,
};

use super::aggregated_operations::{
    AggregatedOperation, L1BatchAggregatedOperation, L2BlockAggregatedOperation,
};
use crate::{
    aggregator::OperationSkippingRestrictions,
    health::{EthTxAggregatorHealthDetails, EthTxDetails},
    metrics::{PubdataKind, METRICS},
    publish_criterion::L1GasCriterion,
    zksync_functions::ZkSyncFunctions,
    Aggregator, EthSenderError,
};

#[derive(Debug)]
pub struct DAValidatorPair {
    l1_validator: Address,
    l2_validator: Address,
}

/// Data queried from L1 using multicall contract.
#[derive(Debug)]
#[allow(dead_code)]
pub struct MulticallData {
    pub base_system_contracts_hashes: BaseSystemContractsHashes,
    pub verifier_address: Address,
    pub chain_protocol_version_id: ProtocolVersionId,
    /// The latest validator timelock that is stored on the StateTransitionManager (ChainTypeManager).
    /// For a smoother upgrade process, if the `stm_protocol_version_id` is the same as `chain_protocol_version_id`,
    /// we will use the validator timelock from the CTM. This removes the need to immediately set the correct
    /// validator timelock in the config. However, it is expected that it will be done eventually.
    pub stm_validator_timelock_address: Address,
    pub stm_protocol_version_id: ProtocolVersionId,
    pub da_validator_pair: DAValidatorPair,
}

/// The component is responsible for aggregating l1 batches into eth_txs.
///
/// Such as CommitBlocks, PublishProofBlocksOnchain and ExecuteBlock
/// These eth_txs will be used as a queue for generating signed txs and send them later
#[derive(Debug)]
pub struct EthTxAggregator {
    aggregator: Aggregator,
    eth_client: Box<dyn BoundEthInterface>,
    config: SenderConfig,
    config_timelock_contract_address: Address,
    l1_multicall3_address: Address,
    pub(super) state_transition_chain_contract: Address,
    state_transition_manager_address: Address,
    functions: ZkSyncFunctions,
    rollup_chain_id: L2ChainId,
    /// If set to `Some` node is operating in the 4844 mode with two operator
    /// addresses at play: the main one and the custom address for sending commit
    /// transactions. The `Some` then contains client for this custom operator address.
    eth_client_blobs: Option<Box<dyn BoundEthInterface>>,
    pool: ConnectionPool<Core>,
    sl_chain_id: SLChainId,
    health_updater: HealthUpdater,
    priority_tree_start_index: Option<usize>,
    settlement_layer: Option<SettlementLayer>,
    initial_pending_nonces: HashMap<Address, u64>,
    needs_to_check_precommit: bool,
}

struct TxData {
    calldata: Vec<u8>,
    sidecar: Option<EthTxBlobSidecar>,
}

const FFLONK_VERIFIER_TYPE: i32 = 1;

impl EthTxAggregator {
    #[allow(clippy::too_many_arguments)]
    pub async fn new(
        pool: ConnectionPool<Core>,
        config: SenderConfig,
        aggregator: Aggregator,
        eth_client: Box<dyn BoundEthInterface>,
        eth_client_blobs: Option<Box<dyn BoundEthInterface>>,
        config_timelock_contract_address: Address,
        state_transition_manager_address: Address,
        l1_multicall3_address: Address,
        state_transition_chain_contract: Address,
        rollup_chain_id: L2ChainId,
        settlement_layer: Option<SettlementLayer>,
    ) -> Self {
        let eth_client = eth_client.for_component("eth_tx_aggregator");
        let eth_client_blobs = eth_client_blobs.map(|c| c.for_component("eth_tx_aggregator"));

        let functions = ZkSyncFunctions::default();

        let mut initial_pending_nonces = HashMap::new();
        for client in eth_client_blobs.iter().chain(std::iter::once(&eth_client)) {
            let address = client.sender_account();
            let nonce = client.pending_nonce().await.unwrap().as_u64();

            initial_pending_nonces.insert(address, nonce);
        }

        let sl_chain_id = (*eth_client).as_ref().fetch_chain_id().await.unwrap();

        Self {
            config,
            aggregator,
            eth_client,
            config_timelock_contract_address,
            state_transition_manager_address,
            l1_multicall3_address,
            state_transition_chain_contract,
            functions,
            rollup_chain_id,
            eth_client_blobs,
            pool,
            sl_chain_id,
            health_updater: ReactiveHealthCheck::new("eth_tx_aggregator").1,
            priority_tree_start_index: None,
            settlement_layer,
            initial_pending_nonces,
            needs_to_check_precommit: true,
        }
    }

    pub async fn run(mut self, mut stop_receiver: watch::Receiver<bool>) -> anyhow::Result<()> {
        self.health_updater
            .update(Health::from(HealthStatus::Ready));

        tracing::info!(
            "Initialized eth_tx_aggregator with is_pre_fflonk_verifier: {:?}",
            self.config.is_verifier_pre_fflonk
        );

        let pool = self.pool.clone();
        while !*stop_receiver.borrow() {
            let mut storage = pool.connection_tagged("eth_sender").await.unwrap();
            if let Err(err) = self.loop_iteration(&mut storage).await {
                // Web3 API request failures can cause this,
                // and anything more important is already properly reported.
                tracing::warn!("eth_sender error {err:?}");
            }
            drop(storage);

            // The stop receiver status will be checked immediately in the loop condition.
            tokio::time::timeout(
                self.config.aggregate_tx_poll_period,
                stop_receiver.changed(),
            )
            .await
            .ok();
        }

        tracing::info!("Stop request received, eth_tx_aggregator is shutting down");
        Ok(())
    }

    pub(super) async fn get_multicall_data(&mut self) -> Result<MulticallData, EthSenderError> {
        let (calldata, evm_emulator_hash_requested) = self.generate_calldata_for_multicall();
        let args = CallFunctionArgs::new(&self.functions.aggregate3.name, calldata).for_contract(
            self.l1_multicall3_address,
            &self.functions.multicall_contract,
        );
        let aggregate3_result: Token = args.call((*self.eth_client).as_ref()).await?;
        self.parse_multicall_data(aggregate3_result, evm_emulator_hash_requested)
    }

    // Multicall's aggregate function accepts 1 argument - arrays of different contract calls.
    // The role of the method below is to tokenize input for multicall, which is actually a vector of tokens.
    // Each token describes a specific contract call.
    pub(super) fn generate_calldata_for_multicall(&self) -> (Vec<Token>, bool) {
        const ALLOW_FAILURE: bool = false;

        // First zksync contract call
        let get_l2_bootloader_hash_input = self
            .functions
            .get_l2_bootloader_bytecode_hash
            .encode_input(&[])
            .unwrap();
        let get_bootloader_hash_call = Multicall3Call {
            target: self.state_transition_chain_contract,
            allow_failure: ALLOW_FAILURE,
            calldata: get_l2_bootloader_hash_input,
        };

        // Second zksync contract call
        let get_l2_default_aa_hash_input = self
            .functions
            .get_l2_default_account_bytecode_hash
            .encode_input(&[])
            .unwrap();
        let get_default_aa_hash_call = Multicall3Call {
            target: self.state_transition_chain_contract,
            allow_failure: ALLOW_FAILURE,
            calldata: get_l2_default_aa_hash_input,
        };

        // Third zksync contract call
        let get_verifier_params_input = self
            .functions
            .get_verifier_params
            .encode_input(&[])
            .unwrap();
        let get_verifier_params_call = Multicall3Call {
            target: self.state_transition_chain_contract,
            allow_failure: ALLOW_FAILURE,
            calldata: get_verifier_params_input,
        };

        // Fourth zksync contract call
        let get_verifier_input = self.functions.get_verifier.encode_input(&[]).unwrap();
        let get_verifier_call = Multicall3Call {
            target: self.state_transition_chain_contract,
            allow_failure: ALLOW_FAILURE,
            calldata: get_verifier_input,
        };

        // Fifth zksync contract call
        let get_protocol_version_input = self
            .functions
            .get_protocol_version
            .encode_input(&[])
            .unwrap();
        let get_protocol_version_call = Multicall3Call {
            target: self.state_transition_chain_contract,
            allow_failure: ALLOW_FAILURE,
            calldata: get_protocol_version_input,
        };

        let get_stm_protocol_version_input = self
            .functions
            .state_transition_manager_contract
            .function("protocolVersion")
            .unwrap()
            .encode_input(&[])
            .unwrap();
        let get_stm_protocol_version_call = Multicall3Call {
            target: self.state_transition_manager_address,
            allow_failure: ALLOW_FAILURE,
            calldata: get_stm_protocol_version_input,
        };

        let get_stm_validator_timelock_input = self
            .functions
            .state_transition_manager_contract
            .function("validatorTimelock")
            .unwrap()
            .encode_input(&[])
            .unwrap();
        let get_stm_validator_timelock_call = Multicall3Call {
            target: self.state_transition_manager_address,
            allow_failure: ALLOW_FAILURE,
            calldata: get_stm_validator_timelock_input,
        };

        let get_da_validator_pair_input = self
            .functions
            .get_da_validator_pair
            .encode_input(&[])
            .unwrap();

        let get_da_validator_pair_call = Multicall3Call {
            target: self.state_transition_chain_contract,
            allow_failure: ALLOW_FAILURE,
            calldata: get_da_validator_pair_input,
        };

        let mut token_vec = vec![
            get_bootloader_hash_call.into_token(),
            get_default_aa_hash_call.into_token(),
            get_verifier_params_call.into_token(),
            get_verifier_call.into_token(),
            get_protocol_version_call.into_token(),
            get_stm_protocol_version_call.into_token(),
            get_stm_validator_timelock_call.into_token(),
            get_da_validator_pair_call.into_token(),
        ];

        let mut evm_emulator_hash_requested = false;
        let get_l2_evm_emulator_hash_input = self
            .functions
            .get_evm_emulator_bytecode_hash
            .as_ref()
            .and_then(|f| f.encode_input(&[]).ok());
        if let Some(input) = get_l2_evm_emulator_hash_input {
            let call = Multicall3Call {
                target: self.state_transition_chain_contract,
                allow_failure: ALLOW_FAILURE,
                calldata: input,
            };
            token_vec.insert(2, call.into_token());
            evm_emulator_hash_requested = true;
        }

        (token_vec, evm_emulator_hash_requested)
    }

    // The role of the method below is to de-tokenize multicall call's result, which is actually a token.
    // This token is an array of tuples like `(bool, bytes)`, that contain the status and result for each contract call.
    pub(super) fn parse_multicall_data(
        &self,
        token: Token,
        evm_emulator_hash_requested: bool,
    ) -> Result<MulticallData, EthSenderError> {
        let parse_error = |tokens: &[Token]| {
            Err(EthSenderError::Parse(Web3ContractError::InvalidOutputType(
                format!("Failed to parse multicall token: {:?}", tokens),
            )))
        };

        if let Token::Array(call_results) = token {
            let number_of_calls = if evm_emulator_hash_requested { 9 } else { 8 };
            // 8 or 9 calls are aggregated in multicall
            if call_results.len() != number_of_calls {
                return parse_error(&call_results);
            }
            let mut call_results_iterator = call_results.into_iter();

            let multicall3_bootloader =
                Multicall3Result::from_token(call_results_iterator.next().unwrap())?.return_data;

            if multicall3_bootloader.len() != 32 {
                return Err(EthSenderError::Parse(Web3ContractError::InvalidOutputType(
                    format!(
                        "multicall3 bootloader hash data is not of the len of 32: {:?}",
                        multicall3_bootloader
                    ),
                )));
            }
            let bootloader = H256::from_slice(&multicall3_bootloader);

            let multicall3_default_aa =
                Multicall3Result::from_token(call_results_iterator.next().unwrap())?.return_data;
            if multicall3_default_aa.len() != 32 {
                return Err(EthSenderError::Parse(Web3ContractError::InvalidOutputType(
                    format!(
                        "multicall3 default aa hash data is not of the len of 32: {:?}",
                        multicall3_default_aa
                    ),
                )));
            }
            let default_aa = H256::from_slice(&multicall3_default_aa);

            let evm_emulator = if evm_emulator_hash_requested {
                let multicall3_evm_emulator =
                    Multicall3Result::from_token(call_results_iterator.next().unwrap())?
                        .return_data;
                if multicall3_evm_emulator.len() != 32 {
                    return Err(EthSenderError::Parse(Web3ContractError::InvalidOutputType(
                        format!(
                            "multicall3 EVM emulator hash data is not of the len of 32: {:?}",
                            multicall3_evm_emulator
                        ),
                    )));
                }
                Some(H256::from_slice(&multicall3_evm_emulator))
            } else {
                None
            };

            let base_system_contracts_hashes = BaseSystemContractsHashes {
                bootloader,
                default_aa,
                evm_emulator,
            };

            call_results_iterator.next().unwrap(); // FIXME: why is this value requested?

            let verifier_address =
                Self::parse_address(call_results_iterator.next().unwrap(), "verifier address")?;

            let chain_protocol_version_id = Self::parse_protocol_version(
                call_results_iterator.next().unwrap(),
                "contract protocol version",
            )?;
            let stm_protocol_version_id = Self::parse_protocol_version(
                call_results_iterator.next().unwrap(),
                "STM protocol version",
            )?;
            let stm_validator_timelock_address = Self::parse_address(
                call_results_iterator.next().unwrap(),
                "STM validator timelock address",
            )?;

            let da_validator_pair = Self::parse_da_validator_pair(
                call_results_iterator.next().unwrap(),
                "contract DA validator pair",
            )?;

            return Ok(MulticallData {
                base_system_contracts_hashes,
                verifier_address,
                chain_protocol_version_id,
                stm_protocol_version_id,
                stm_validator_timelock_address,
                da_validator_pair,
            });
        }
        parse_error(&[token])
    }

    fn parse_protocol_version(
        data: Token,
        name: &'static str,
    ) -> Result<ProtocolVersionId, EthSenderError> {
        let multicall_data = Multicall3Result::from_token(data)?.return_data;
        if multicall_data.len() != 32 {
            return Err(EthSenderError::Parse(Web3ContractError::InvalidOutputType(
                format!(
                    "multicall3 {name} data is not of the len of 32: {:?}",
                    multicall_data
                ),
            )));
        }

        let protocol_version = U256::from_big_endian(&multicall_data);
        // In case the protocol version is smaller than `PACKED_SEMVER_MINOR_MASK`, it will mean that it is
        // equal to the `protocol_version_id` value, since it the interface from before the semver was supported.
        let protocol_version_id = if protocol_version < U256::from(PACKED_SEMVER_MINOR_MASK) {
            ProtocolVersionId::try_from(protocol_version.as_u32() as u16).unwrap()
        } else {
            ProtocolVersionId::try_from_packed_semver(protocol_version).unwrap()
        };

        Ok(protocol_version_id)
    }

    fn parse_address(data: Token, name: &'static str) -> Result<Address, EthSenderError> {
        let multicall_data = Multicall3Result::from_token(data)?.return_data;
        if multicall_data.len() != 32 {
            return Err(EthSenderError::Parse(Web3ContractError::InvalidOutputType(
                format!(
                    "multicall3 {name} data is not of the len of 32: {:?}",
                    multicall_data
                ),
            )));
        }

        Ok(Address::from_slice(&multicall_data[12..]))
    }

    fn parse_da_validator_pair(
        data: Token,
        name: &'static str,
    ) -> Result<DAValidatorPair, EthSenderError> {
        // In the first word of the output, the L1 DA validator is present
        const L1_DA_VALIDATOR_OFFSET: usize = 12;
        // In the second word of the output, the L2 DA validator is present
        const L2_DA_VALIDATOR_OFFSET: usize = 32 + 12;

        let multicall_data = Multicall3Result::from_token(data)?.return_data;
        if multicall_data.len() != 64 {
            return Err(EthSenderError::Parse(Web3ContractError::InvalidOutputType(
                format!(
                    "multicall3 {name} data is not of the len of 32: {:?}",
                    multicall_data
                ),
            )));
        }

        let pair = DAValidatorPair {
            l1_validator: Address::from_slice(&multicall_data[L1_DA_VALIDATOR_OFFSET..32]),
            l2_validator: Address::from_slice(&multicall_data[L2_DA_VALIDATOR_OFFSET..64]),
        };

        Ok(pair)
    }

    fn timelock_contract_address(
        &self,
        chain_protocol_version_id: ProtocolVersionId,
        stm_protocol_version_id: ProtocolVersionId,
        stm_validator_timelock_address: Address,
    ) -> Address {
        // For chains before v26 (gateway) we use the timelock address from config.
        // After that, the timelock address can be fetched from STM as it is the valid one
        // for versions starting from v26 and is not expected to change in the near future.
        if chain_protocol_version_id < ProtocolVersionId::gateway_upgrade() {
            self.config_timelock_contract_address
        } else {
            assert!(
                chain_protocol_version_id <= stm_protocol_version_id,
                "Chain upgraded before STM"
            );

            stm_validator_timelock_address
        }
    }

    /// Loads current verifier config on L1
    async fn get_snark_wrapper_vk_hash(
        &mut self,
        verifier_address: Address,
    ) -> Result<H256, EthSenderError> {
        let get_vk_hash = &self.functions.verification_key_hash;

        let vk_hash: H256 = CallFunctionArgs::new(&get_vk_hash.name, ())
            .for_contract(verifier_address, &self.functions.verifier_contract)
            .call((*self.eth_client).as_ref())
            .await?;
        Ok(vk_hash)
    }

    /// Returns whether there is a pending gateway upgrade.
    /// During gateway upgrade, the signature of the `executeBatches` function on `ValidatorTimelock` will change.
    /// This means that transactions that were created before the upgrade but were sent right after it
    /// will fail, which we want to avoid.
    async fn is_pending_gateway_upgrade(
        storage: &mut Connection<'_, Core>,
        chain_protocol_version: ProtocolVersionId,
    ) -> bool {
        // If the gateway protocol version is present in the DB, and its timestamp is larger than `now`, it means that
        // the upgrade process on the server has begun.
        // However, if the protocol version on the contract is lower than the `gateway_upgrade`, it means that the upgrade has
        // not yet completed.

        if storage
            .blocks_dal()
            .pending_protocol_version()
            .await
            .unwrap()
            < ProtocolVersionId::gateway_upgrade()
        {
            return false;
        }

        chain_protocol_version < ProtocolVersionId::gateway_upgrade()
    }

    async fn get_fflonk_snark_wrapper_vk_hash(
        &mut self,
        verifier_address: Address,
    ) -> Result<Option<H256>, EthSenderError> {
        let get_vk_hash = &self.functions.verification_key_hash;
        // We are getting function separately to get the second function with the same name, but
        // overriden one
        let function = self
            .functions
            .verifier_contract
            .functions_by_name(&get_vk_hash.name)
            .map_err(|x| EthSenderError::ContractCall(ContractCallError::Function(x)))?
            .get(1);

        if let Some(function) = function {
            let vk_hash: Option<H256> =
                CallFunctionArgs::new(&get_vk_hash.name, U256::from(FFLONK_VERIFIER_TYPE))
                    .for_contract(verifier_address, &self.functions.verifier_contract)
                    .call_with_function((*self.eth_client).as_ref(), function.clone())
                    .await
                    .ok();
            Ok(vk_hash)
        } else {
            Ok(None)
        }
    }

    #[tracing::instrument(skip_all, name = "EthTxAggregator::loop_iteration")]
    async fn loop_iteration(
        &mut self,
        storage: &mut Connection<'_, Core>,
    ) -> Result<(), EthSenderError> {
        let gateway_migration_state = self.gateway_status(storage).await;
        let MulticallData {
            base_system_contracts_hashes,
            verifier_address,
            chain_protocol_version_id,
            stm_protocol_version_id,
            stm_validator_timelock_address,
            da_validator_pair,
        } = self.get_multicall_data().await.map_err(|err| {
            tracing::error!("Failed to get multicall data {err:?}");
            err
        })?;

        let snark_wrapper_vk_hash = self
            .get_snark_wrapper_vk_hash(verifier_address)
            .await
            .map_err(|err| {
                tracing::error!("Failed to get VK hash from the Verifier {err:?}");
                err
            })?;
        let fflonk_snark_wrapper_vk_hash = self
            .get_fflonk_snark_wrapper_vk_hash(verifier_address)
            .await
            .map_err(|err| {
                tracing::error!("Failed to get FFLONK VK hash from the Verifier {err:?}");
                err
            })?;

        let l1_verifier_config = L1VerifierConfig {
            snark_wrapper_vk_hash,
            fflonk_snark_wrapper_vk_hash,
        };

        let priority_tree_start_index =
            if let Some(priority_tree_start_index) = self.priority_tree_start_index {
                Some(priority_tree_start_index)
            } else {
                self.priority_tree_start_index =
                    get_priority_tree_start_index(self.eth_client.as_ref()).await?;
                self.priority_tree_start_index
            };
        let commit_restriction = self
            .config
            .tx_aggregation_only_prove_and_execute
            .then_some("tx_aggregation_only_prove_and_execute=true");

        let mut op_restrictions = OperationSkippingRestrictions {
            commit_restriction,
            prove_restriction: None,
            execute_restriction: Self::is_pending_gateway_upgrade(
                storage,
                chain_protocol_version_id,
            )
            .await
            .then_some("there is a pending gateway upgrade"),
            // For precommit operations, we could safely use the commit restriction.
            precommit_restriction: commit_restriction,
        };

        // When migrating to or from gateway, the DA validator pair will be reset and so the chain should not
        // send new commit transactions before the da validator pair is updated
        if da_validator_pair.l1_validator == Address::zero()
            || da_validator_pair.l2_validator == Address::zero()
        {
            let reason = Some("DA validator pair is not set on the settlement layer");
            op_restrictions.commit_restriction = reason;
            // We only disable commit operations, the rest are allowed
        }

        if self.config.tx_aggregation_paused {
            let reason = Some("tx aggregation is paused");
            op_restrictions.commit_restriction = reason;
            op_restrictions.prove_restriction = reason;
            op_restrictions.execute_restriction = reason;
            op_restrictions.precommit_restriction = reason;
        }

        if gateway_migration_state == GatewayMigrationState::InProgress {
            let reason = Some("Gateway migration started");
            op_restrictions.commit_restriction = reason;
            op_restrictions.precommit_restriction = reason;
            // For the migration from gateway to L1, we need to wait for all blocks to be executed
            if let None | Some(SettlementLayer::L1(_)) = self.settlement_layer {
                op_restrictions.prove_restriction = reason;
                op_restrictions.execute_restriction = reason;
            } else {
                // For the migration from gateway to L1, we need we need to ensure all batches containing interop roots get committed and executed.
                if !self
                    .is_waiting_for_batches_with_interop_roots_to_be_committed(storage)
                    .await?
                {
                    op_restrictions.commit_restriction = None;
                    op_restrictions.precommit_restriction = None;
                }
            }
        }

<<<<<<< HEAD
        let precommit_params = self.precommit_params(storage).await?;
=======
        let precommit_params = self
            .precommit_params(storage, chain_protocol_version_id)
            .await?;
>>>>>>> eee0dd4b

        if let Some(agg_op) = self
            .aggregator
            .get_next_ready_operation(
                storage,
                base_system_contracts_hashes,
                chain_protocol_version_id,
                l1_verifier_config,
                op_restrictions,
                priority_tree_start_index,
                precommit_params.as_ref(),
            )
            .await?
        {
            let is_gateway = self.is_gateway();
            let tx = self
                .save_eth_tx(
                    storage,
                    &agg_op,
                    self.timelock_contract_address(
                        chain_protocol_version_id,
                        stm_protocol_version_id,
                        stm_validator_timelock_address,
                    ),
                    chain_protocol_version_id,
                    is_gateway,
                )
                .await?;
            Self::report_eth_tx_saving(storage, &agg_op, &tx).await;

            self.health_updater.update(
                EthTxAggregatorHealthDetails {
                    last_saved_tx: EthTxDetails::new(&tx, None),
                }
                .into(),
            );
        }

        if precommit_params.is_some() {
            // If we are using precommit operations,
            // we need to set the final precommit operation for l1 batches
            self.set_final_precommit_operation(storage).await?;
        }
        Ok(())
    }

    /// If we need to disable precommit operations, we can't do it straight away,
    /// we have to fully precommit the last batch with precommit txs.
    /// But we only need it for one batch, so after this one batch we have to return to execution without precommit operations.
    async fn precommit_params(
        &mut self,
        storage: &mut Connection<'_, Core>,
<<<<<<< HEAD
    ) -> Result<Option<PrecommitParams>, EthSenderError> {
=======
        chain_protocol_version_id: ProtocolVersionId,
    ) -> Result<Option<PrecommitParams>, EthSenderError> {
        if chain_protocol_version_id.is_pre_interop_fast_blocks() {
            // If we are in the pre-interop fast blocks mode, we don't use precommit operations
            return Ok(None);
        }
>>>>>>> eee0dd4b
        if let Some(params) = self.config.precommit_params.clone() {
            return Ok(Some(params));
        }

        if !self.needs_to_check_precommit {
            return Ok(None);
        }

        let Some(last_committed) = storage
            .blocks_dal()
            .get_number_of_last_l1_batch_committed_on_eth()
            .await?
        else {
            return Ok(None);
        };

        let needs_to_precommit = storage
            .blocks_dal()
            .any_precommit_txs_after_batch(last_committed)
            .await?;

        if needs_to_precommit {
            Ok(Some(PrecommitParams::fast_precommit()))
        } else {
            self.needs_to_check_precommit = false;
            Ok(None)
        }
    }

    /// The server is doing precommits based on the txs.
    /// That means, that the last fictive l2 block will never be included into precommit txs and it's the only way how the miniblock will have no txs.
    /// So we have to check if the last 2 rolling txs hashes for miniblocks are equal and if yes, we can set the final precommit tx id for the batch,
    /// and that will mean we can commit the batch.
    async fn set_final_precommit_operation(
        &mut self,
        storage: &mut Connection<'_, Core>,
    ) -> Result<(), EthSenderError> {
        let l2_blocks_by_batch = storage
            .blocks_dal()
            .get_last_l2_block_rolling_txs_hashes_by_batches()
            .await?;
        for (batch_number, l2_block) in l2_blocks_by_batch {
            if l2_block.len() != 2 {
                // We expect exactly 2 miniblocks for each batch. If not we will wait for the next iteration
                continue;
            }
            // l2_blocks[0] is the newest, l2_blocks[1] is previous (because of DESC order)
            if l2_block[0].rolling_txs_hash == l2_block[1].rolling_txs_hash {
                if let Some(eth_tx_id) = l2_block[1].precommit_eth_tx_id {
                    storage
                        .blocks_dal()
                        .set_eth_tx_id_for_l1_batches(
                            batch_number..=batch_number,
                            eth_tx_id as u32,
                            AggregatedActionType::L2Block(L2BlockAggregatedActionType::Precommit),
                        )
                        .await?
                }
            }
        }
        Ok(())
    }

    async fn report_eth_tx_saving(
        storage: &mut Connection<'_, Core>,
        aggregated_op: &AggregatedOperation,
        tx: &EthTx,
    ) {
        match aggregated_op {
            AggregatedOperation::L1Batch(aggregated_op) => {
                let l1_batch_number_range = aggregated_op.l1_batch_range();
                tracing::info!(
                    "eth_tx with ID {} for op {} was saved for L1 batches {l1_batch_number_range:?}",
                    tx.id,
                    aggregated_op.get_action_caption()
                );

                if let L1BatchAggregatedOperation::Commit(_, l1_batches, _, _) = aggregated_op {
                    for batch in l1_batches {
                        METRICS.pubdata_size[&PubdataKind::StateDiffs]
                            .observe(batch.metadata.state_diffs_compressed.len());
                        METRICS.pubdata_size[&PubdataKind::UserL2ToL1Logs].observe(
                            batch.header.l2_to_l1_logs.len() * UserL2ToL1Log::SERIALIZED_SIZE,
                        );
                        METRICS.pubdata_size[&PubdataKind::LongL2ToL1Messages]
                            .observe(batch.header.l2_to_l1_messages.iter().map(Vec::len).sum());
                        METRICS.pubdata_size[&PubdataKind::RawPublishedBytecodes]
                            .observe(batch.raw_published_factory_deps.iter().map(Vec::len).sum());
                    }
                }

                let range_size =
                    l1_batch_number_range.end().0 - l1_batch_number_range.start().0 + 1;
                METRICS.block_range_size[&aggregated_op.get_action_type().into()]
                    .observe(range_size.into());
                METRICS
                    .track_eth_tx_metrics(storage, L1Stage::Saved, tx)
                    .await;
            }
            AggregatedOperation::L2Block(op) => {
                let l2_block_number_range = op.l2_blocks_range();
                tracing::info!(
                    "eth_tx with ID {} for op {} was saved for L2 block {l2_block_number_range:?}",
                    tx.id,
                    op.get_action_caption(),
                );

                let range_size =
                    l2_block_number_range.end().0 - l2_block_number_range.start().0 + 1;
                METRICS.l2_blocks_range_size[&op.get_action_type().into()]
                    .observe(range_size.into());
            }
        }
    }

    fn encode_aggregated_op(
        &self,
        op: &AggregatedOperation,
        chain_protocol_version_id: ProtocolVersionId,
    ) -> TxData {
        match op {
            AggregatedOperation::L1Batch(op) => {
                let protocol_version = op.protocol_version();
<<<<<<< HEAD

                let mut args = if protocol_version.is_pre_interop_fast_blocks() {
                    vec![Token::Uint(self.rollup_chain_id.as_u64().into())]
                } else {
                    vec![Token::Address(self.state_transition_chain_contract)]
                };

                let (calldata, sidecar) = match op {
                    L1BatchAggregatedOperation::Commit(
                        last_committed_l1_batch,
                        l1_batches,
                        pubdata_da,
                        commitment_mode,
                    ) => {
                        let commit_batches = CommitBatches {
                            last_committed_l1_batch,
                            l1_batches,
                            pubdata_da: *pubdata_da,
                            mode: *commitment_mode,
                        };
                        let commit_data_base = commit_batches.into_tokens();

                        args.extend(commit_data_base);
                        let commit_data = args;
                        let encoding_fn = if protocol_version.is_pre_gateway() {
                            &self.functions.post_shared_bridge_commit
                        } else if protocol_version.is_pre_interop_fast_blocks() {
                            &self.functions.post_v26_gateway_commit
                        } else {
                            &self.functions.post_v29_interop_commit
                        };

                        let l1_batch_for_sidecar = if PubdataSendingMode::Blobs == *pubdata_da {
                            Some(l1_batches[0].clone())
                        } else {
                            None
                        };

                        Self::encode_commit_data(encoding_fn, &commit_data, l1_batch_for_sidecar)
                    }
                    L1BatchAggregatedOperation::PublishProofOnchain(op) => {
                        args.extend(op.conditional_into_tokens(self.config.is_verifier_pre_fflonk));
                        let encoding_fn = if protocol_version.is_pre_gateway() {
                            &self.functions.post_shared_bridge_prove
                        } else if protocol_version.is_pre_interop_fast_blocks() {
                            &self.functions.post_v26_gateway_prove
                        } else {
                            &self.functions.post_v29_timelock_interop_prove
                        };
                        let calldata = encoding_fn
                            .encode_input(&args)
                            .expect("Failed to encode prove transaction data");
                        (calldata, None)
                    }
                    L1BatchAggregatedOperation::Execute(op) => {
                        args.extend(op.encode_for_eth_tx(chain_protocol_version_id));
                        let encoding_fn = if protocol_version.is_pre_gateway()
                            && chain_protocol_version_id.is_pre_gateway()
                        {
                            &self.functions.post_shared_bridge_execute
                        } else if protocol_version.is_pre_interop_fast_blocks() {
                            &self.functions.post_v26_gateway_execute
                        } else {
                            &self.functions.post_v29_interop_execute
                        };

                        let calldata = encoding_fn
                            .encode_input(&args)
                            .expect("Failed to encode execute transaction data");
                        (calldata, None)
                    }
                };
=======

                let mut args = if protocol_version.is_pre_interop_fast_blocks() {
                    vec![Token::Uint(self.rollup_chain_id.as_u64().into())]
                } else {
                    vec![Token::Address(self.state_transition_chain_contract)]
                };

                let (calldata, sidecar) = match op {
                    L1BatchAggregatedOperation::Commit(
                        last_committed_l1_batch,
                        l1_batches,
                        pubdata_da,
                        commitment_mode,
                    ) => {
                        let commit_batches = CommitBatches {
                            last_committed_l1_batch,
                            l1_batches,
                            pubdata_da: *pubdata_da,
                            mode: *commitment_mode,
                        };
                        let commit_data_base = commit_batches.into_tokens();

                        args.extend(commit_data_base);
                        let commit_data = args;
                        let encoding_fn = if protocol_version.is_pre_gateway() {
                            &self.functions.post_shared_bridge_commit
                        } else if protocol_version.is_pre_interop_fast_blocks() {
                            &self.functions.post_v26_gateway_commit
                        } else {
                            &self.functions.post_v29_interop_commit
                        };

                        let l1_batch_for_sidecar = if PubdataSendingMode::Blobs == *pubdata_da {
                            Some(l1_batches[0].clone())
                        } else {
                            None
                        };

                        Self::encode_commit_data(encoding_fn, &commit_data, l1_batch_for_sidecar)
                    }
                    L1BatchAggregatedOperation::PublishProofOnchain(op) => {
                        args.extend(op.conditional_into_tokens(self.config.is_verifier_pre_fflonk));
                        let encoding_fn = if protocol_version.is_pre_gateway() {
                            &self.functions.post_shared_bridge_prove
                        } else if protocol_version.is_pre_interop_fast_blocks() {
                            &self.functions.post_v26_gateway_prove
                        } else {
                            &self.functions.post_v29_timelock_interop_prove
                        };
                        let calldata = encoding_fn
                            .encode_input(&args)
                            .expect("Failed to encode prove transaction data");
                        (calldata, None)
                    }
                    L1BatchAggregatedOperation::Execute(op) => {
                        args.extend(op.encode_for_eth_tx(chain_protocol_version_id));
                        let encoding_fn = if protocol_version.is_pre_gateway()
                            && chain_protocol_version_id.is_pre_gateway()
                        {
                            &self.functions.post_shared_bridge_execute
                        } else if protocol_version.is_pre_interop_fast_blocks() {
                            &self.functions.post_v26_gateway_execute
                        } else {
                            &self.functions.post_v29_interop_execute
                        };

                        let calldata = encoding_fn
                            .encode_input(&args)
                            .expect("Failed to encode execute transaction data");
                        (calldata, None)
                    }
                };
>>>>>>> eee0dd4b
                TxData { calldata, sidecar }
            }
            AggregatedOperation::L2Block(op) => match op {
                L2BlockAggregatedOperation::Precommit {
                    l1_batch: l1_batch_number,
                    last_l2_block,
                    txs,
                    ..
                } => {
                    let mut args = vec![Token::Address(self.state_transition_chain_contract)];

                    let precommit_batches = PrecommitBatches {
                        txs,
                        last_l2_block: *last_l2_block,
                        l1_batch_number: *l1_batch_number,
                    };
                    let precommit_data_base = precommit_batches.into_tokens();

                    args.extend(precommit_data_base);
                    let encoding_fn = &self.functions.post_v29_interop_precommit;

                    let calldata = encoding_fn
                        .encode_input(&args)
                        .expect("Failed to encode execute transaction data");
                    TxData {
                        calldata,
                        sidecar: None,
                    }
                }
            },
        }
    }

    fn encode_commit_data(
        commit_fn: &Function,
        commit_payload: &[Token],
        l1_batch: Option<L1BatchWithMetadata>,
    ) -> (Vec<u8>, Option<EthTxBlobSidecar>) {
        let calldata = commit_fn
            .encode_input(commit_payload)
            .expect("Failed to encode commit transaction data");

        let sidecar = match l1_batch {
            None => None,
            Some(l1_batch) => {
                let sidecar = l1_batch
                    .header
                    .pubdata_input
                    .clone()
                    .unwrap()
                    .chunks(ZK_SYNC_BYTES_PER_BLOB)
                    .map(|blob| {
                        let kzg_info = KzgInfo::new(blob);
                        SidecarBlobV1 {
                            blob: kzg_info.blob.to_vec(),
                            commitment: kzg_info.kzg_commitment.to_vec(),
                            proof: kzg_info.blob_proof.to_vec(),
                            versioned_hash: kzg_info.versioned_hash.to_vec(),
                        }
                    })
                    .collect::<Vec<SidecarBlobV1>>();

                let eth_tx_blob_sidecar = EthTxBlobSidecarV1 { blobs: sidecar };
                Some(eth_tx_blob_sidecar.into())
            }
        };

        (calldata, sidecar)
    }

    pub(super) async fn save_eth_tx(
        &self,
        storage: &mut Connection<'_, Core>,
        aggregated_op: &AggregatedOperation,
        timelock_contract_address: Address,
        chain_protocol_version_id: ProtocolVersionId,
        is_gateway: bool,
    ) -> Result<EthTx, EthSenderError> {
        let mut transaction = storage.start_transaction().await.unwrap();
        let op_type = aggregated_op.get_action_type();
        // We may be using a custom sender for commit transactions, so use this
        // var whatever it actually is: a `None` for single-addr operator or `Some`
        // for multi-addr operator in 4844 mode.
        let sender_addr = match (op_type, is_gateway) {
            (AggregatedActionType::L1Batch(L1BatchAggregatedActionType::Commit), false) => self
                .eth_client_blobs
                .as_ref()
                .map(|c| (c.sender_account()))
                .unwrap_or_else(|| self.eth_client.sender_account()),
            (_, _) => self.eth_client.sender_account(),
        };
        let nonce = self.get_next_nonce(&mut transaction, sender_addr).await?;
        let encoded_aggregated_op =
            self.encode_aggregated_op(aggregated_op, chain_protocol_version_id);

        let eth_tx_predicted_gas = match aggregated_op {
            AggregatedOperation::L2Block(op) => match op {
                L2BlockAggregatedOperation::Precommit { txs, .. } => {
                    L1GasCriterion::total_precommit_gas_amount(is_gateway, txs.len())
                }
            },
            AggregatedOperation::L1Batch(agg_op) => {
                let l1_batch_number_range = agg_op.l1_batch_range();
                let dependency_roots_per_batch = agg_op.dependency_roots_per_batch();
                match agg_op.get_action_type() {
                    L1BatchAggregatedActionType::Execute => {
                        L1GasCriterion::total_execute_gas_amount(
                            &mut transaction,
                            l1_batch_number_range.clone(),
                            dependency_roots_per_batch,
                            is_gateway,
                        )
                        .await
                    }
                    L1BatchAggregatedActionType::PublishProofOnchain => {
                        L1GasCriterion::total_proof_gas_amount(is_gateway)
                    }
                    L1BatchAggregatedActionType::Commit => {
                        L1GasCriterion::total_commit_validium_gas_amount(
                            l1_batch_number_range.clone(),
                            is_gateway,
                        )
                    }
                }
            }
        };

        let mut eth_tx = transaction
            .eth_sender_dal()
            .save_eth_tx(
                nonce,
                encoded_aggregated_op.calldata,
                op_type,
                timelock_contract_address,
                Some(eth_tx_predicted_gas),
                Some(sender_addr),
                encoded_aggregated_op.sidecar,
                is_gateway,
            )
            .await
            .unwrap();

        transaction
            .eth_sender_dal()
            .set_chain_id(eth_tx.id, self.sl_chain_id.0)
            .await
            .unwrap();
        eth_tx.chain_id = Some(self.sl_chain_id);
        match aggregated_op {
            AggregatedOperation::L2Block(agg_op) => {
                transaction
                    .blocks_dal()
                    .set_eth_tx_id_for_l2_blocks(
                        agg_op.l2_blocks_range(),
                        eth_tx.id,
                        agg_op.get_action_type(),
                    )
                    .await
                    .unwrap();
            }
            AggregatedOperation::L1Batch(agg_op) => {
                transaction
                    .blocks_dal()
                    .set_eth_tx_id_for_l1_batches(
                        agg_op.l1_batch_range(),
                        eth_tx.id,
                        aggregated_op.get_action_type(),
                    )
                    .await
                    .unwrap();
            }
        }
        transaction.commit().await.unwrap();
        Ok(eth_tx)
    }

    // Just because we block all operations during gateway migration,
    // this function should not be called when the settlement layer is unknown
    fn is_gateway(&self) -> bool {
        self.settlement_layer
            .as_ref()
            .map(|sl| sl.is_gateway())
            .unwrap_or(false)
    }

    async fn get_next_nonce(
        &self,
        storage: &mut Connection<'_, Core>,
        from_addr: Address,
    ) -> Result<u64, EthSenderError> {
        let is_gateway = self.is_gateway();
        let db_nonce = storage
            .eth_sender_dal()
            .get_next_nonce(from_addr, is_gateway)
            .await
            .unwrap()
            .unwrap_or(0);
        // Between server starts we can execute some txs using operator account or remove some txs from the database
        // At the start we have to consider this fact and get the max nonce.
        let l1_nonce = self.initial_pending_nonces[&from_addr];
        tracing::info!(
            "Next nonce from db: {}, nonce from L1: {} for address: {:?}",
            db_nonce,
            l1_nonce,
            from_addr
        );
        Ok(db_nonce.max(l1_nonce))
    }

    /// Returns the health check for eth tx aggregator.
    pub fn health_check(&self) -> ReactiveHealthCheck {
        self.health_updater.subscribe()
    }

    async fn gateway_status(&self, storage: &mut Connection<'_, Core>) -> GatewayMigrationState {
        let notification = storage
            .server_notifications_dal()
            .get_latest_gateway_migration_notification()
            .await
            .unwrap();

        GatewayMigrationState::from_sl_and_notification(self.settlement_layer, notification)
    }

    async fn is_waiting_for_batches_with_interop_roots_to_be_committed(
        &self,
        storage: &mut Connection<'_, Core>,
    ) -> Result<bool, EthSenderError> {
        let latest_processed_l1_batch_number = storage
            .interop_root_dal()
            .get_latest_processed_interop_root_l1_batch_number()
            .await?;

        if latest_processed_l1_batch_number.is_none() {
            return Ok(true);
        }

        let last_sent_successfully_eth_tx = storage
            .eth_sender_dal()
            .get_last_sent_successfully_eth_tx_by_batch_and_op(
                L1BatchNumber::from(latest_processed_l1_batch_number.unwrap()),
                L1BatchAggregatedActionType::Commit,
            )
            .await;

        if last_sent_successfully_eth_tx
            .is_some_and(|tx| tx.eth_tx_finality_status == EthTxFinalityStatus::Finalized)
        {
            return Ok(false);
        }

        Ok(true)
    }
}

async fn query_contract(
    l1_client: &dyn BoundEthInterface,
    method_name: &str,
    params: &[Token],
) -> Result<Token, EthSenderError> {
    let data = l1_client
        .contract()
        .function(method_name)
        .unwrap()
        .encode_input(params)
        .unwrap();

    let eth_interface: &dyn EthInterface = AsRef::<dyn EthInterface>::as_ref(l1_client);

    let result = eth_interface
        .call_contract_function(
            CallRequest {
                data: Some(data.into()),
                to: Some(l1_client.contract_addr()),
                ..CallRequest::default()
            },
            None,
        )
        .await?;
    Ok(l1_client
        .contract()
        .function(method_name)
        .unwrap()
        .decode_output(&result.0)
        .unwrap()[0]
        .clone())
}

async fn get_priority_tree_start_index(
    l1_client: &dyn BoundEthInterface,
) -> Result<Option<usize>, EthSenderError> {
    let packed_semver = query_contract(l1_client, "getProtocolVersion", &[])
        .await?
        .into_uint()
        .unwrap();

    // We always expect the provided version to be correct, so we panic if it is not
    let version = ProtocolVersionId::try_from_packed_semver(packed_semver).unwrap();

    // For pre-gateway versions the index is not supported.
    if version.is_pre_gateway() {
        return Ok(None);
    }

    let priority_tree_start_index = query_contract(l1_client, "getPriorityTreeStartIndex", &[])
        .await?
        .into_uint()
        .unwrap();

    Ok(Some(priority_tree_start_index.as_usize()))
}<|MERGE_RESOLUTION|>--- conflicted
+++ resolved
@@ -684,13 +684,9 @@
             }
         }
 
-<<<<<<< HEAD
-        let precommit_params = self.precommit_params(storage).await?;
-=======
         let precommit_params = self
             .precommit_params(storage, chain_protocol_version_id)
             .await?;
->>>>>>> eee0dd4b
 
         if let Some(agg_op) = self
             .aggregator
@@ -743,16 +739,12 @@
     async fn precommit_params(
         &mut self,
         storage: &mut Connection<'_, Core>,
-<<<<<<< HEAD
-    ) -> Result<Option<PrecommitParams>, EthSenderError> {
-=======
         chain_protocol_version_id: ProtocolVersionId,
     ) -> Result<Option<PrecommitParams>, EthSenderError> {
         if chain_protocol_version_id.is_pre_interop_fast_blocks() {
             // If we are in the pre-interop fast blocks mode, we don't use precommit operations
             return Ok(None);
         }
->>>>>>> eee0dd4b
         if let Some(params) = self.config.precommit_params.clone() {
             return Ok(Some(params));
         }
@@ -876,7 +868,6 @@
         match op {
             AggregatedOperation::L1Batch(op) => {
                 let protocol_version = op.protocol_version();
-<<<<<<< HEAD
 
                 let mut args = if protocol_version.is_pre_interop_fast_blocks() {
                     vec![Token::Uint(self.rollup_chain_id.as_u64().into())]
@@ -949,80 +940,6 @@
                         (calldata, None)
                     }
                 };
-=======
-
-                let mut args = if protocol_version.is_pre_interop_fast_blocks() {
-                    vec![Token::Uint(self.rollup_chain_id.as_u64().into())]
-                } else {
-                    vec![Token::Address(self.state_transition_chain_contract)]
-                };
-
-                let (calldata, sidecar) = match op {
-                    L1BatchAggregatedOperation::Commit(
-                        last_committed_l1_batch,
-                        l1_batches,
-                        pubdata_da,
-                        commitment_mode,
-                    ) => {
-                        let commit_batches = CommitBatches {
-                            last_committed_l1_batch,
-                            l1_batches,
-                            pubdata_da: *pubdata_da,
-                            mode: *commitment_mode,
-                        };
-                        let commit_data_base = commit_batches.into_tokens();
-
-                        args.extend(commit_data_base);
-                        let commit_data = args;
-                        let encoding_fn = if protocol_version.is_pre_gateway() {
-                            &self.functions.post_shared_bridge_commit
-                        } else if protocol_version.is_pre_interop_fast_blocks() {
-                            &self.functions.post_v26_gateway_commit
-                        } else {
-                            &self.functions.post_v29_interop_commit
-                        };
-
-                        let l1_batch_for_sidecar = if PubdataSendingMode::Blobs == *pubdata_da {
-                            Some(l1_batches[0].clone())
-                        } else {
-                            None
-                        };
-
-                        Self::encode_commit_data(encoding_fn, &commit_data, l1_batch_for_sidecar)
-                    }
-                    L1BatchAggregatedOperation::PublishProofOnchain(op) => {
-                        args.extend(op.conditional_into_tokens(self.config.is_verifier_pre_fflonk));
-                        let encoding_fn = if protocol_version.is_pre_gateway() {
-                            &self.functions.post_shared_bridge_prove
-                        } else if protocol_version.is_pre_interop_fast_blocks() {
-                            &self.functions.post_v26_gateway_prove
-                        } else {
-                            &self.functions.post_v29_timelock_interop_prove
-                        };
-                        let calldata = encoding_fn
-                            .encode_input(&args)
-                            .expect("Failed to encode prove transaction data");
-                        (calldata, None)
-                    }
-                    L1BatchAggregatedOperation::Execute(op) => {
-                        args.extend(op.encode_for_eth_tx(chain_protocol_version_id));
-                        let encoding_fn = if protocol_version.is_pre_gateway()
-                            && chain_protocol_version_id.is_pre_gateway()
-                        {
-                            &self.functions.post_shared_bridge_execute
-                        } else if protocol_version.is_pre_interop_fast_blocks() {
-                            &self.functions.post_v26_gateway_execute
-                        } else {
-                            &self.functions.post_v29_interop_execute
-                        };
-
-                        let calldata = encoding_fn
-                            .encode_input(&args)
-                            .expect("Failed to encode execute transaction data");
-                        (calldata, None)
-                    }
-                };
->>>>>>> eee0dd4b
                 TxData { calldata, sidecar }
             }
             AggregatedOperation::L2Block(op) => match op {
