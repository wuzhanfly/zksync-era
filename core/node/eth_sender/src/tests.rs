use assert_matches::assert_matches;
use test_casing::{test_casing, Product};
use zksync_contracts::hyperchain_contract;
use zksync_dal::{ConnectionPool, Core, CoreDal};
use zksync_eth_client::{
    clients::{DynClient, SigningClient, L2},
    BoundEthInterface,
};
use zksync_eth_signer::PrivateKeySigner;
use zksync_l1_contract_interface::{
    i_executor::methods::ExecuteBatches, multicall3::Multicall3Call, Tokenizable,
};
use zksync_node_test_utils::create_l1_batch;
use zksync_types::{
    aggregated_operations::L1BatchAggregatedActionType,
    api::TransactionRequest,
    block::L1BatchHeader,
    commitment::{
        L1BatchCommitmentMode, L1BatchMetaParameters, L1BatchMetadata, L1BatchWithMetadata,
    },
    ethabi::{self, Token},
    helpers::unix_timestamp_ms,
    settlement::SettlementLayer,
    web3::{self, contract::Error},
    Address, K256PrivateKey, L1BatchNumber, L2ChainId, ProtocolVersionId, SLChainId, H256, U256,
};
use zksync_web3_decl::client::MockClient;

use crate::{
    abstract_l1_interface::{AbstractL1Interface, OperatorType, RealL1Interface},
    aggregated_operations::{AggregatedOperation, L1BatchAggregatedOperation},
    tester::{
        EthSenderTester, TestL1Batch, STATE_TRANSITION_CONTRACT_ADDRESS,
        STATE_TRANSITION_MANAGER_CONTRACT_ADDRESS,
    },
    zksync_functions::ZkSyncFunctions,
    EthSenderError,
};

fn get_dummy_operation(number: u32) -> AggregatedOperation {
    AggregatedOperation::L1Batch(L1BatchAggregatedOperation::Execute(ExecuteBatches {
        l1_batches: vec![L1BatchWithMetadata {
            header: create_l1_batch(number),
            metadata: default_l1_batch_metadata(),
            raw_published_factory_deps: Vec::new(),
        }],
        priority_ops_proofs: Vec::new(),
<<<<<<< HEAD
    }))
=======
        dependency_roots: vec![vec![], vec![]],
    })
>>>>>>> 6e609ecb
}

const COMMITMENT_MODES: [L1BatchCommitmentMode; 2] = [
    L1BatchCommitmentMode::Rollup,
    L1BatchCommitmentMode::Validium,
];

pub(crate) fn mock_multicall_response(call: &web3::CallRequest) -> Token {
    let functions = ZkSyncFunctions::default();
    let evm_emulator_getter_signature = functions
        .get_evm_emulator_bytecode_hash
        .as_ref()
        .map(ethabi::Function::short_signature);
    let bootloader_signature = functions.get_l2_bootloader_bytecode_hash.short_signature();
    let default_aa_signature = functions
        .get_l2_default_account_bytecode_hash
        .short_signature();
    let evm_emulator_getter_signature = evm_emulator_getter_signature.as_ref().map(|sig| &sig[..]);

    let calldata = &call.data.as_ref().expect("no calldata").0;
    assert_eq!(calldata[..4], functions.aggregate3.short_signature());
    let mut tokens = functions
        .aggregate3
        .decode_input(&calldata[4..])
        .expect("invalid multicall");
    assert_eq!(tokens.len(), 1);
    let Token::Array(tokens) = tokens.pop().unwrap() else {
        panic!("Unexpected input: {tokens:?}");
    };

    let validator_timelock_short_selector = functions
        .state_transition_manager_contract
        .function("validatorTimelock")
        .unwrap()
        .short_signature();
    let prototol_version_short_selector = functions
        .state_transition_manager_contract
        .function("protocolVersion")
        .unwrap()
        .short_signature();

    let get_da_validator_pair_selector = functions.get_da_validator_pair.short_signature();

    let calls = tokens.into_iter().map(Multicall3Call::from_token);
    let response = calls.map(|call| {
        let call = call.unwrap();
        let output = match &call.calldata[..4] {
            selector if selector == bootloader_signature => {
                assert!(call.target == STATE_TRANSITION_CONTRACT_ADDRESS);
                vec![1u8; 32]
            }
            selector if selector == default_aa_signature => {
                assert!(call.target == STATE_TRANSITION_CONTRACT_ADDRESS);
                vec![2u8; 32]
            }
            selector if Some(selector) == evm_emulator_getter_signature => {
                assert!(call.target == STATE_TRANSITION_CONTRACT_ADDRESS);
                vec![3u8; 32]
            }
            selector if selector == functions.get_verifier_params.short_signature() => {
                assert!(call.target == STATE_TRANSITION_CONTRACT_ADDRESS);
                vec![4u8; 96]
            }
            selector if selector == functions.get_verifier.short_signature() => {
                assert!(call.target == STATE_TRANSITION_CONTRACT_ADDRESS);
                vec![5u8; 32]
            }
            selector if selector == functions.get_protocol_version.short_signature() => {
                assert!(call.target == STATE_TRANSITION_CONTRACT_ADDRESS);
                H256::from_low_u64_be(ProtocolVersionId::default() as u64)
                    .0
                    .to_vec()
            }
            selector if selector == validator_timelock_short_selector => {
                assert!(call.target == STATE_TRANSITION_MANAGER_CONTRACT_ADDRESS);
                vec![6u8; 32]
            }
            selector if selector == prototol_version_short_selector => {
                assert!(call.target == STATE_TRANSITION_MANAGER_CONTRACT_ADDRESS);
                H256::from_low_u64_be(ProtocolVersionId::default() as u64)
                    .0
                    .to_vec()
            }
            selector if selector == get_da_validator_pair_selector => {
                assert!(call.target == STATE_TRANSITION_CONTRACT_ADDRESS);
                let non_zero_address = vec![6u8; 32];

                [non_zero_address.clone(), non_zero_address].concat()
            }
            _ => panic!("unexpected call: {call:?}"),
        };
        Token::Tuple(vec![Token::Bool(true), Token::Bytes(output)])
    });
    Token::Array(response.collect())
}

pub(crate) fn l1_batch_with_metadata(header: L1BatchHeader) -> L1BatchWithMetadata {
    L1BatchWithMetadata {
        header,
        metadata: default_l1_batch_metadata(),
        raw_published_factory_deps: vec![],
    }
}

pub(crate) fn default_l1_batch_metadata() -> L1BatchMetadata {
    L1BatchMetadata {
        root_hash: H256::default(),
        rollup_last_leaf_index: 0,
        initial_writes_compressed: Some(vec![]),
        repeated_writes_compressed: Some(vec![]),
        commitment: H256::default(),
        l2_l1_merkle_root: H256::default(),
        block_meta_params: L1BatchMetaParameters {
            zkporter_is_available: false,
            bootloader_code_hash: H256::default(),
            default_aa_code_hash: H256::default(),
            evm_emulator_code_hash: None,
            protocol_version: Some(ProtocolVersionId::default()),
        },
        aux_data_hash: H256::default(),
        meta_parameters_hash: H256::default(),
        pass_through_data_hash: H256::default(),
        events_queue_commitment: Some(H256::zero()),
        bootloader_initial_content_commitment: Some(H256::zero()),
        state_diffs_compressed: vec![],
        state_diff_hash: Some(H256::default()),
        local_root: Some(H256::default()),
        aggregation_root: Some(H256::default()),
        da_inclusion_data: Some(vec![]),
    }
}

// Tests that we send multiple transactions and confirm them all in one iteration.
#[test_casing(4, Product(([false, true], COMMITMENT_MODES)))]
#[test_log::test(tokio::test)]
async fn confirm_many(
    aggregator_operate_4844_mode: bool,
    commitment_mode: L1BatchCommitmentMode,
) -> anyhow::Result<()> {
    let connection_pool = ConnectionPool::<Core>::test_pool().await;
    let mut tester = EthSenderTester::new(
        connection_pool.clone(),
        vec![10; 100],
        false,
        aggregator_operate_4844_mode,
        commitment_mode,
        SettlementLayer::L1(10.into()),
    )
    .await;

    let mut l1_batches = vec![];

    let _genesis_batch = TestL1Batch::sealed(&mut tester).await;
    for _ in 1..6 {
        let l1_batch = TestL1Batch::sealed(&mut tester).await;
        l1_batch.save_commit_tx(&mut tester).await;
        l1_batches.push(l1_batch);
    }
    tester.run_eth_sender_tx_manager_iteration().await;

    // check that we sent something
    tester.assert_just_sent_tx_count_equals(5).await;

    tester.run_eth_sender_tx_manager_iteration().await;

    for l1_batch in l1_batches {
        l1_batch.execute_commit_tx(&mut tester).await;
    }

    tester.run_eth_sender_tx_manager_iteration().await;

    // check that all transactions are marked as accepted
    tester.assert_inflight_txs_count_equals(0).await;

    // also check that we didn't try to resend it
    tester.assert_just_sent_tx_count_equals(0).await;

    Ok(())
}

// Tests that we resend first un-mined transaction every block with an increased gas price.
#[test_casing(2, COMMITMENT_MODES)]
#[test_log::test(tokio::test)]
async fn resend_each_block(commitment_mode: L1BatchCommitmentMode) -> anyhow::Result<()> {
    let connection_pool = ConnectionPool::<Core>::test_pool().await;
    let mut tester = EthSenderTester::new(
        connection_pool.clone(),
        vec![7, 6, 5, 5, 5, 2, 1],
        false,
        true,
        commitment_mode,
        SettlementLayer::L1(10.into()),
    )
    .await;

    // after this, median should be 6
    tester.gateway.advance_block_number(3);
    tester.gas_adjuster.keep_updated().await?;

    TestL1Batch::sealed(&mut tester).await;

    let block = tester.get_block_numbers().await.latest;

    let tx = tester
        .aggregator
        .save_eth_tx(
            &mut tester.conn.connection().await.unwrap(),
            &get_dummy_operation(0),
            Address::random(),
            ProtocolVersionId::latest(),
            false,
        )
        .await?;

    let hash = tester
        .manager
        .send_eth_tx(&mut tester.conn.connection().await.unwrap(), &tx, 0, block)
        .await?;

    // check that we sent something and stored it in the db
    assert_eq!(tester.gateway.sent_tx_count(), 1);
    assert_eq!(
        tester
            .storage()
            .await
            .eth_sender_dal()
            .get_inflight_txs(
                tester.manager.operator_address(OperatorType::NonBlob),
                false,
                false
            )
            .await
            .unwrap()
            .len(),
        1
    );

    let sent_tx = tester
        .manager
        .l1_interface()
        .get_tx(hash, OperatorType::NonBlob)
        .await
        .unwrap()
        .expect("no transaction");
    assert_eq!(sent_tx.hash, hash);
    assert_eq!(sent_tx.nonce, 0.into());
    assert_eq!(
        sent_tx.max_fee_per_gas.unwrap() - sent_tx.max_priority_fee_per_gas.unwrap(),
        18.into() // `6 * 3 * 2^0`
    );

    // now, median is 5
    tester.gateway.advance_block_number(2);
    tester.gas_adjuster.keep_updated().await?;
    let block_numbers = tester.get_block_numbers().await;

    let (to_resend, _) = tester
        .manager
        .monitor_inflight_transactions_single_operator(
            &mut tester.conn.connection().await.unwrap(),
            block_numbers,
            OperatorType::NonBlob,
        )
        .await?
        .unwrap();

    let resent_hash = tester
        .manager
        .send_eth_tx(
            &mut tester.conn.connection().await.unwrap(),
            &to_resend,
            1,
            block_numbers.latest,
        )
        .await?;

    // check that transaction has been resent
    assert_eq!(tester.gateway.sent_tx_count(), 2);
    assert_eq!(
        tester
            .storage()
            .await
            .eth_sender_dal()
            .get_inflight_txs(
                tester.manager.operator_address(OperatorType::NonBlob),
                false,
                false
            )
            .await
            .unwrap()
            .len(),
        1
    );

    let resent_tx = tester
        .manager
        .l1_interface()
        .get_tx(resent_hash, OperatorType::NonBlob)
        .await
        .unwrap()
        .expect("no transaction");
    assert_eq!(resent_tx.nonce, 0.into());
    assert_eq!(
        resent_tx.max_fee_per_gas.unwrap() - resent_tx.max_priority_fee_per_gas.unwrap(),
        30.into() // `5 * 3 * 2^1`
    );

    Ok(())
}

// Tests that if transaction was mined, but not enough blocks has been mined since,
// we won't mark it as confirmed but also won't resend it.
#[test_casing(2, COMMITMENT_MODES)]
#[test_log::test(tokio::test)]
async fn dont_resend_already_mined(commitment_mode: L1BatchCommitmentMode) -> anyhow::Result<()> {
    let connection_pool = ConnectionPool::<Core>::test_pool().await;
    let mut tester = EthSenderTester::new(
        connection_pool.clone(),
        vec![100; 100],
        false,
        true,
        commitment_mode,
        SettlementLayer::L1(10.into()),
    )
    .await;

    let _genesis_batch = TestL1Batch::sealed(&mut tester).await;
    let l1_batch = TestL1Batch::sealed(&mut tester).await;
    l1_batch.save_commit_tx(&mut tester).await;

    tester.run_eth_sender_tx_manager_iteration().await;

    // check that we sent something and stored it in the db
    tester.assert_just_sent_tx_count_equals(1).await;
    tester.assert_inflight_txs_count_equals(1).await;

    // mine the transaction but don't have enough confirmations yet
    tester
        .execute_tx(
            l1_batch.number,
            L1BatchAggregatedActionType::Commit,
            true,
            // we use -2 as running eth_sender iteration implicitly advances block number by 1
            EthSenderTester::WAIT_CONFIRMATIONS - 2,
        )
        .await;
    tester.run_eth_sender_tx_manager_iteration().await;

    // check that transaction is still considered in-flight
    tester.assert_inflight_txs_count_equals(1).await;

    // also check that we didn't try to resend it
    tester.assert_just_sent_tx_count_equals(0).await;

    Ok(())
}

#[test_casing(2, COMMITMENT_MODES)]
#[test_log::test(tokio::test)]
async fn three_scenarios(commitment_mode: L1BatchCommitmentMode) -> anyhow::Result<()> {
    let connection_pool = ConnectionPool::<Core>::test_pool().await;
    let mut tester = EthSenderTester::new(
        connection_pool.clone(),
        vec![100; 100],
        false,
        true,
        commitment_mode,
        SettlementLayer::L1(10.into()),
    )
    .await;

    let _genesis_batch = TestL1Batch::sealed(&mut tester).await;

    let first_batch = TestL1Batch::sealed(&mut tester).await;
    let second_batch = TestL1Batch::sealed(&mut tester).await;
    let third_batch = TestL1Batch::sealed(&mut tester).await;
    let fourth_batch = TestL1Batch::sealed(&mut tester).await;

    first_batch.save_commit_tx(&mut tester).await;
    second_batch.save_commit_tx(&mut tester).await;
    third_batch.save_commit_tx(&mut tester).await;
    fourth_batch.save_commit_tx(&mut tester).await;

    tester.run_eth_sender_tx_manager_iteration().await;
    // we should have sent transactions for all batches for the first time
    tester.assert_just_sent_tx_count_equals(4).await;

    first_batch.execute_commit_tx(&mut tester).await;
    second_batch.execute_commit_tx(&mut tester).await;

    tester.run_eth_sender_tx_manager_iteration().await;
    // check that last 2 transactions are still considered in-flight
    tester.assert_inflight_txs_count_equals(2).await;

    //We should have resent only first not-mined transaction
    third_batch.assert_commit_tx_just_sent(&mut tester).await;
    tester.assert_just_sent_tx_count_equals(1).await;

    Ok(())
}

#[should_panic(expected = "We can't operate after tx fail")]
#[test_casing(2, COMMITMENT_MODES)]
#[test_log::test(tokio::test)]
async fn failed_eth_tx(commitment_mode: L1BatchCommitmentMode) {
    let connection_pool = ConnectionPool::<Core>::test_pool().await;
    let mut tester = EthSenderTester::new(
        connection_pool.clone(),
        vec![100; 100],
        false,
        true,
        commitment_mode,
        SettlementLayer::L1(10.into()),
    )
    .await;

    let _genesis_batch = TestL1Batch::sealed(&mut tester).await;
    let first_batch = TestL1Batch::sealed(&mut tester).await;

    first_batch.save_commit_tx(&mut tester).await;
    tester.run_eth_sender_tx_manager_iteration().await;

    first_batch.fail_commit_tx(&mut tester).await;

    tester.run_eth_sender_tx_manager_iteration().await;
}

#[test_log::test(tokio::test)]
async fn blob_transactions_are_resent_independently_of_non_blob_txs() {
    let mut tester = EthSenderTester::new(
        ConnectionPool::<Core>::test_pool().await,
        vec![100; 100],
        true,
        true,
        L1BatchCommitmentMode::Rollup,
        SettlementLayer::L1(10.into()),
    )
    .await;

    let _genesis_l1_batch = TestL1Batch::sealed(&mut tester).await;
    let first_l1_batch = TestL1Batch::sealed(&mut tester).await;
    let second_l1_batch = TestL1Batch::sealed(&mut tester).await;

    first_l1_batch.save_commit_tx(&mut tester).await;
    second_l1_batch.save_commit_tx(&mut tester).await;
    tester.run_eth_sender_tx_manager_iteration().await;
    // first iteration sends two commit txs for the first time
    tester.assert_just_sent_tx_count_equals(2).await;

    first_l1_batch.save_prove_tx(&mut tester).await;
    first_l1_batch.execute_commit_tx(&mut tester).await;
    tester.run_eth_sender_tx_manager_iteration().await;
    // second iteration sends first_batch prove tx and resends second_batch commit tx
    tester.assert_just_sent_tx_count_equals(2).await;

    tester.run_eth_sender_tx_manager_iteration().await;
    // we should resend both of those transactions here as they use different operators
    tester.assert_just_sent_tx_count_equals(2).await;
}

#[test_log::test(tokio::test)]
async fn transactions_are_not_resent_on_the_same_block() {
    let mut tester = EthSenderTester::new(
        ConnectionPool::<Core>::test_pool().await,
        vec![100; 100],
        true,
        true,
        L1BatchCommitmentMode::Rollup,
        SettlementLayer::L1(10.into()),
    )
    .await;

    let _genesis_l1_batch = TestL1Batch::sealed(&mut tester).await;
    let first_l1_batch = TestL1Batch::sealed(&mut tester).await;

    first_l1_batch.save_commit_tx(&mut tester).await;
    tester.run_eth_sender_tx_manager_iteration().await;
    // first iteration sends commit tx for the first time
    tester.assert_just_sent_tx_count_equals(1).await;

    tester.run_eth_sender_tx_manager_iteration().await;
    // second iteration re-sends commit tx for the first time
    tester
        .run_eth_sender_tx_manager_iteration_after_n_blocks(0)
        .await;
    // third iteration shouldn't resend the transaction as we're in the same block
    tester.assert_just_sent_tx_count_equals(0).await;
}

#[test_log::test(tokio::test)]
async fn switching_to_gateway_works_for_most_basic_scenario() {
    let mut tester = EthSenderTester::new(
        ConnectionPool::<Core>::test_pool().await,
        vec![100; 100],
        true,
        true,
        L1BatchCommitmentMode::Rollup,
        SettlementLayer::L1(10.into()),
    )
    .await;

    let _genesis_l1_batch = TestL1Batch::sealed(&mut tester).await;
    let first_l1_batch = TestL1Batch::sealed(&mut tester).await;

    first_l1_batch.save_commit_tx(&mut tester).await;
    tester.run_eth_sender_tx_manager_iteration().await;

    first_l1_batch.execute_commit_tx(&mut tester).await;
    tester.run_eth_sender_tx_manager_iteration().await;
    // sanity check
    tester.assert_inflight_txs_count_equals(0).await;

    tester.switch_to_using_gateway();
    tester.run_eth_sender_tx_manager_iteration().await;

    first_l1_batch.save_prove_tx(&mut tester).await;
    tester.run_eth_sender_tx_manager_iteration().await;
    tester.assert_inflight_txs_count_equals(1).await;

    first_l1_batch.execute_prove_tx(&mut tester).await;
    tester.run_eth_sender_tx_manager_iteration().await;
    tester.assert_inflight_txs_count_equals(0).await;
}

#[test_casing(2, COMMITMENT_MODES)]
#[test_log::test(tokio::test)]
async fn correct_order_for_confirmations(
    commitment_mode: L1BatchCommitmentMode,
) -> anyhow::Result<()> {
    let mut tester = EthSenderTester::new(
        ConnectionPool::<Core>::test_pool().await,
        vec![100; 100],
        true,
        true,
        commitment_mode,
        SettlementLayer::L1(10.into()),
    )
    .await;

    let _genesis_l1_batch = TestL1Batch::sealed(&mut tester).await;
    let first_l1_batch = TestL1Batch::sealed(&mut tester).await;
    let second_l1_batch = TestL1Batch::sealed(&mut tester).await;

    first_l1_batch.commit(&mut tester, true).await;
    first_l1_batch.prove(&mut tester, true).await;
    first_l1_batch.execute(&mut tester, true).await;

    second_l1_batch.commit(&mut tester, true).await;
    second_l1_batch.prove(&mut tester, true).await;

    let l1_batches = tester
        .storage()
        .await
        .blocks_dal()
        .get_ready_for_execute_l1_batches(45, None)
        .await
        .unwrap();
    assert_eq!(l1_batches.len(), 1);
    assert_eq!(l1_batches[0].header.number.0, 2);

    second_l1_batch.execute(&mut tester, true).await;
    let l1_batches = tester
        .storage()
        .await
        .blocks_dal()
        .get_ready_for_execute_l1_batches(45, None)
        .await
        .unwrap();
    assert_eq!(l1_batches.len(), 0);
    Ok(())
}

#[test_casing(2, COMMITMENT_MODES)]
#[test_log::test(tokio::test)]
async fn skipped_l1_batch_at_the_start(
    commitment_mode: L1BatchCommitmentMode,
) -> anyhow::Result<()> {
    let mut tester = EthSenderTester::new(
        ConnectionPool::<Core>::test_pool().await,
        vec![100; 100],
        true,
        true,
        commitment_mode,
        SettlementLayer::L1(10.into()),
    )
    .await;

    let _genesis_l1_batch = TestL1Batch::sealed(&mut tester).await;
    let first_l1_batch = TestL1Batch::sealed(&mut tester).await;
    let second_l1_batch = TestL1Batch::sealed(&mut tester).await;

    first_l1_batch.commit(&mut tester, true).await;
    first_l1_batch.prove(&mut tester, true).await;
    first_l1_batch.execute(&mut tester, true).await;

    second_l1_batch.commit(&mut tester, true).await;
    second_l1_batch.prove(&mut tester, true).await;
    second_l1_batch.execute(&mut tester, true).await;

    let third_l1_batch = TestL1Batch::sealed(&mut tester).await;
    let fourth_l1_batch = TestL1Batch::sealed(&mut tester).await;

    // DO NOT CONFIRM PROVE TXS
    third_l1_batch.commit(&mut tester, true).await;
    fourth_l1_batch.commit(&mut tester, true).await;
    third_l1_batch.prove(&mut tester, false).await;
    fourth_l1_batch.prove(&mut tester, false).await;

    //sanity check, 2 commit txs are still in-flight
    tester.assert_inflight_txs_count_equals(2).await;

    let l1_batches = tester
        .storage()
        .await
        .blocks_dal()
        .get_ready_for_execute_l1_batches(45, Some(unix_timestamp_ms()))
        .await
        .unwrap();
    assert_eq!(l1_batches.len(), 2);

    third_l1_batch.execute_prove_tx(&mut tester).await;
    let l1_batches = tester
        .storage()
        .await
        .blocks_dal()
        .get_ready_for_execute_l1_batches(45, Some(unix_timestamp_ms()))
        .await
        .unwrap();
    assert_eq!(l1_batches.len(), 2);
    Ok(())
}

#[test_casing(2, COMMITMENT_MODES)]
#[test_log::test(tokio::test)]
async fn skipped_l1_batch_in_the_middle(
    commitment_mode: L1BatchCommitmentMode,
) -> anyhow::Result<()> {
    let mut tester = EthSenderTester::new(
        ConnectionPool::<Core>::test_pool().await,
        vec![100; 100],
        true,
        true,
        commitment_mode,
        SettlementLayer::L1(10.into()),
    )
    .await;

    let _genesis_l1_batch = TestL1Batch::sealed(&mut tester).await;
    let first_l1_batch = TestL1Batch::sealed(&mut tester).await;
    let second_l1_batch = TestL1Batch::sealed(&mut tester).await;

    first_l1_batch.commit(&mut tester, true).await;
    first_l1_batch.prove(&mut tester, true).await;
    first_l1_batch.execute(&mut tester, true).await;

    second_l1_batch.commit(&mut tester, true).await;
    second_l1_batch.prove(&mut tester, true).await;

    let third_l1_batch = TestL1Batch::sealed(&mut tester).await;
    let fourth_l1_batch = TestL1Batch::sealed(&mut tester).await;

    // DO NOT CONFIRM THIRD BLOCK
    third_l1_batch.commit(&mut tester, true).await;
    third_l1_batch.prove(&mut tester, false).await;
    fourth_l1_batch.commit(&mut tester, true).await;
    fourth_l1_batch.prove(&mut tester, true).await;

    let l1_batches = tester
        .storage()
        .await
        .blocks_dal()
        .get_ready_for_execute_l1_batches(45, None)
        .await
        .unwrap();
    // We should return all L1 batches including the third one
    assert_eq!(l1_batches.len(), 3);
    assert_eq!(l1_batches[0].header.number.0, 2);

    third_l1_batch.execute_commit_tx(&mut tester).await;
    let l1_batches = tester
        .storage()
        .await
        .blocks_dal()
        .get_ready_for_execute_l1_batches(45, None)
        .await
        .unwrap();
    assert_eq!(l1_batches.len(), 3);
    Ok(())
}

#[test_casing(2, [false, true])]
#[test_log::test(tokio::test)]
async fn parsing_multicall_data(with_evm_emulator: bool) {
    let tester = EthSenderTester::new(
        ConnectionPool::<Core>::test_pool().await,
        vec![100; 100],
        false,
        true,
        L1BatchCommitmentMode::Rollup,
        SettlementLayer::L1(10.into()),
    )
    .await;

    let mut mock_response = vec![
        Token::Tuple(vec![Token::Bool(true), Token::Bytes(vec![1u8; 32])]),
        Token::Tuple(vec![Token::Bool(true), Token::Bytes(vec![2u8; 32])]),
        Token::Tuple(vec![Token::Bool(true), Token::Bytes(vec![4u8; 96])]),
        Token::Tuple(vec![Token::Bool(true), Token::Bytes(vec![5u8; 32])]),
        Token::Tuple(vec![
            Token::Bool(true),
            Token::Bytes(
                H256::from_low_u64_be(ProtocolVersionId::latest() as u64)
                    .0
                    .to_vec(),
            ),
        ]),
        Token::Tuple(vec![
            Token::Bool(true),
            Token::Bytes(
                H256::from_low_u64_be(ProtocolVersionId::latest() as u64)
                    .0
                    .to_vec(),
            ),
        ]),
        Token::Tuple(vec![Token::Bool(true), Token::Bytes(vec![6u8; 32])]),
        Token::Tuple(vec![Token::Bool(true), Token::Bytes(vec![7u8; 64])]),
    ];
    if with_evm_emulator {
        mock_response.insert(
            2,
            Token::Tuple(vec![Token::Bool(true), Token::Bytes(vec![3u8; 32])]),
        );
    }
    let mock_response = Token::Array(mock_response);

    let parsed = tester
        .aggregator
        .parse_multicall_data(mock_response, with_evm_emulator)
        .unwrap();
    assert_eq!(
        parsed.base_system_contracts_hashes.bootloader,
        H256::repeat_byte(1)
    );
    assert_eq!(
        parsed.base_system_contracts_hashes.default_aa,
        H256::repeat_byte(2)
    );
    let expected_evm_emulator_hash = with_evm_emulator.then(|| H256::repeat_byte(3));
    assert_eq!(
        parsed.base_system_contracts_hashes.evm_emulator,
        expected_evm_emulator_hash
    );
    assert_eq!(parsed.verifier_address, Address::repeat_byte(5));
    assert_eq!(
        parsed.chain_protocol_version_id,
        ProtocolVersionId::latest()
    );
    assert_eq!(
        parsed.stm_validator_timelock_address,
        Address::repeat_byte(6)
    );
    assert_eq!(parsed.stm_protocol_version_id, ProtocolVersionId::latest());
}

#[test_log::test(tokio::test)]
async fn parsing_multicall_data_errors() {
    let tester = EthSenderTester::new(
        ConnectionPool::<Core>::test_pool().await,
        vec![100; 100],
        false,
        true,
        L1BatchCommitmentMode::Rollup,
        SettlementLayer::L1(10.into()),
    )
    .await;

    let original_wrong_form_data = vec![
        // should contain 5 tuples
        Token::Array(vec![]),
        Token::Array(vec![
            Token::Tuple(vec![]),
            Token::Tuple(vec![]),
            Token::Tuple(vec![]),
        ]),
        Token::Array(vec![Token::Tuple(vec![
            Token::Bool(true),
            Token::Bytes(vec![
                30, 72, 156, 45, 219, 103, 54, 150, 36, 37, 58, 97, 81, 255, 186, 33, 35, 20, 195,
                77, 19, 182, 23, 65, 145, 9, 223, 123, 242, 64, 125, 149,
            ]),
        ])]),
        // should contain 2 tokens in the tuple
        Token::Array(vec![
            Token::Tuple(vec![
                Token::Bool(true),
                Token::Bytes(vec![
                    30, 72, 156, 45, 219, 103, 54, 150, 36, 37, 58, 97, 81, 255, 186, 33, 35, 20,
                    195, 77, 19, 182, 23, 65, 145, 9, 223, 123, 242, 64, 125, 149,
                ]),
                Token::Bytes(vec![]),
            ]),
            Token::Tuple(vec![
                Token::Bool(true),
                Token::Bytes(vec![
                    40, 72, 156, 45, 219, 103, 54, 150, 36, 37, 58, 97, 81, 255, 186, 33, 35, 20,
                    195, 77, 19, 182, 23, 65, 145, 9, 223, 123, 242, 64, 225, 149,
                ]),
            ]),
            Token::Tuple(vec![Token::Bool(true), Token::Bytes(vec![3u8; 96])]),
            Token::Tuple(vec![Token::Bool(true), Token::Bytes(vec![4u8; 20])]),
            Token::Tuple(vec![
                Token::Bool(true),
                Token::Bytes(
                    H256::from_low_u64_be(ProtocolVersionId::default() as u64)
                        .0
                        .to_vec(),
                ),
            ]),
        ]),
    ];

    for wrong_data_instance in original_wrong_form_data {
        assert_matches!(
            tester
                .aggregator
                .parse_multicall_data(wrong_data_instance.clone(), true),
            Err(EthSenderError::Parse(Error::InvalidOutputType(_)))
        );
    }
}

#[test_casing(2, COMMITMENT_MODES)]
#[test_log::test(tokio::test)]
async fn get_multicall_data(commitment_mode: L1BatchCommitmentMode) {
    let mut tester = EthSenderTester::new(
        ConnectionPool::<Core>::test_pool().await,
        vec![100; 100],
        false,
        true,
        commitment_mode,
        SettlementLayer::L1(10.into()),
    )
    .await;

    let data = tester.aggregator.get_multicall_data().await.unwrap();
    assert_eq!(
        data.base_system_contracts_hashes.bootloader,
        H256::repeat_byte(1)
    );
    assert_eq!(
        data.base_system_contracts_hashes.default_aa,
        H256::repeat_byte(2)
    );
    assert_eq!(data.base_system_contracts_hashes.evm_emulator, None);
    assert_eq!(data.verifier_address, Address::repeat_byte(5));
    assert_eq!(data.chain_protocol_version_id, ProtocolVersionId::latest());
}

#[test_log::test(tokio::test)]
// Tests the encoding of the `EIP712` transaction to
// network format defined by the `EIP`. That is, a signed transaction
// itself and the sidecar containing the blobs.
async fn test_signing_eip712_tx() {
    let chain_id = 10;
    let mut tester = EthSenderTester::new(
        ConnectionPool::<Core>::test_pool().await,
        vec![100; 100],
        false,
        false,
        L1BatchCommitmentMode::Rollup,
        SettlementLayer::Gateway(chain_id.into()),
    )
    .await;

    let private_key = "27593fea79697e947890ecbecce7901b0008345e5d7259710d0dd5e500d040be"
        .parse()
        .unwrap();
    let private_key = K256PrivateKey::from_bytes(private_key).unwrap();

    let signer = PrivateKeySigner::new(private_key);
    let client = MockClient::builder(L2ChainId::new(chain_id).unwrap().into()).build();
    let client = Box::new(client) as Box<DynClient<L2>>;
    let sign_client = Box::new(SigningClient::new(
        client,
        hyperchain_contract(),
        Address::random(),
        signer,
        Address::zero(),
        U256::one(),
        SLChainId(chain_id),
    )) as Box<dyn BoundEthInterface>;
    let l1_interface = RealL1Interface {
        ethereum_client: None,
        ethereum_client_blobs: None,
        sl_client: Some(sign_client),
        wait_confirmations: Some(10),
    };

    tester.seal_l1_batch().await;
    let header = tester.seal_l1_batch().await;
    let eth_tx = tester.save_commit_tx(header.number).await;

    let tx = l1_interface
        .sign_tx(
            &eth_tx,
            0,
            0,
            None,
            Default::default(),
            OperatorType::Gateway,
            Some(1.into()),
        )
        .await;
    let (_tx_req, _tx_hash) =
        TransactionRequest::from_bytes(tx.raw_tx.as_ref(), L2ChainId::new(chain_id).unwrap())
            .unwrap();
}

#[test_log::test(tokio::test)]
async fn manager_monitors_even_unsuccesfully_sent_txs() {
    let pool = ConnectionPool::<Core>::test_pool().await;

    let mut tester = EthSenderTester::new(
        pool.clone(),
        vec![100; 100],
        false,
        true,
        L1BatchCommitmentMode::Rollup,
        SettlementLayer::L1(10.into()),
    )
    .await;

    let _genesis_batch = TestL1Batch::sealed(&mut tester).await;
    let l1_batch = TestL1Batch::sealed(&mut tester).await;
    l1_batch.save_commit_tx(&mut tester).await;
    tester.gateway_blobs.set_return_error_on_tx_request(true);

    tester.run_eth_sender_tx_manager_iteration().await;

    // check that we sent something and stored it in the db.
    tester.assert_just_sent_tx_count_equals(1).await;
    // tx should be considered in-flight.
    tester.assert_inflight_txs_count_equals(1).await;

    let mut conn = pool.connection().await.unwrap();
    let tx = conn
        .eth_sender_dal()
        .get_last_sent_successfully_eth_tx_by_batch_and_op(
            L1BatchNumber(1),
            L1BatchAggregatedActionType::Commit,
        )
        .await;
    assert!(tx.is_none());

    let all_attempts = conn
        .eth_sender_dal()
        .get_tx_history_to_check(1)
        .await
        .unwrap();
    assert_eq!(all_attempts.len(), 1);

    // Mark tx as successful on SL side and run eth tx manager iteration.
    tester.confirm_tx(all_attempts[0].tx_hash, true).await;

    // Check that `sent_successfully` was reset to true.
    let tx = conn
        .eth_sender_dal()
        .get_last_sent_successfully_eth_tx_by_batch_and_op(
            L1BatchNumber(1),
            L1BatchAggregatedActionType::Commit,
        )
        .await
        .unwrap();
    assert!(tx.sent_successfully);

    // Check that tx is confirmed.
    let is_confirmed = conn
        .eth_sender_dal()
        .get_confirmed_tx_hash_by_eth_tx_id(tx.eth_tx_id)
        .await
        .unwrap()
        .is_some();
    assert!(is_confirmed);
}<|MERGE_RESOLUTION|>--- conflicted
+++ resolved
@@ -45,12 +45,8 @@
             raw_published_factory_deps: Vec::new(),
         }],
         priority_ops_proofs: Vec::new(),
-<<<<<<< HEAD
+        dependency_roots: vec![vec![], vec![]],
     }))
-=======
-        dependency_roots: vec![vec![], vec![]],
-    })
->>>>>>> 6e609ecb
 }
 
 const COMMITMENT_MODES: [L1BatchCommitmentMode; 2] = [
