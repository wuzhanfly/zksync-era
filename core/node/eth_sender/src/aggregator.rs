--- conflicted
+++ resolved
@@ -21,11 +21,7 @@
     pubdata_da::PubdataSendingMode,
     settlement::SettlementLayer,
     transaction_status_commitment::TransactionStatusCommitment,
-<<<<<<< HEAD
     InteropRoot, L1BatchNumber, ProtocolVersionId,
-=======
-    L1BatchNumber, ProtocolVersionId,
->>>>>>> 98022847
 };
 
 use super::{
@@ -273,37 +269,19 @@
                 last_sealed_l1_batch_number,
                 base_system_contracts_hashes,
                 protocol_version_id,
-<<<<<<< HEAD
-                self.precommit_params().is_some(),
-=======
                 self.precommit_params.is_some(),
->>>>>>> 98022847
             )
             .await,
         ) {
             Ok(Some(op))
-<<<<<<< HEAD
-        } else if let Some(params) = self.precommit_params() {
-=======
         } else if let Some(params) = &self.precommit_params {
->>>>>>> 98022847
             Ok(restrictions.filter_precommit_op(
                 self.get_precommit_operation(storage, params.clone())
                     .await?,
             ))
         } else {
             Ok(None)
-<<<<<<< HEAD
-        }
-    }
-
-    fn precommit_params(&self) -> Option<&PrecommitParams> {
-        if self.settlement_layer.is_gateway() {
-            return None;
-=======
->>>>>>> 98022847
-        }
-        self.precommit_params.as_ref()
+        }
     }
 
     async fn get_or_init_tree(
