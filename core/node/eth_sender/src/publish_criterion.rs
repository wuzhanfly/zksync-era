use std::{fmt, ops, time::Duration};

use async_trait::async_trait;
use chrono::Utc;
use zksync_dal::{Connection, Core, CoreDal};
use zksync_types::{
    aggregated_operations::L1BatchAggregatedActionType, commitment::L1BatchWithMetadata,
    L1BatchNumber,
};

use super::metrics::METRICS;

#[async_trait]
pub trait L1BatchPublishCriterion: fmt::Debug + Send + Sync {
    #[allow(dead_code)]
    // Takes `&self` receiver for the trait to be object-safe
    fn name(&self) -> &'static str;

    /// Returns `None` if there is no need to publish any L1 batches.
    /// Otherwise, returns the number of the last L1 batch that needs to be published.
    async fn last_l1_batch_to_publish(
        &mut self,
        storage: &mut Connection<'_, Core>,
        consecutive_l1_batches: &[L1BatchWithMetadata],
        last_sealed_l1_batch: L1BatchNumber,
        is_gateway: bool,
    ) -> Option<L1BatchNumber>;
}

#[derive(Debug)]
pub struct NumberCriterion {
    pub op: L1BatchAggregatedActionType,
    /// Maximum number of L1 batches to be packed together.
    pub limit: u32,
}

#[async_trait]
impl L1BatchPublishCriterion for NumberCriterion {
    fn name(&self) -> &'static str {
        "l1_batch_number"
    }

    async fn last_l1_batch_to_publish(
        &mut self,
        _storage: &mut Connection<'_, Core>,
        consecutive_l1_batches: &[L1BatchWithMetadata],
        _last_sealed_l1_batch: L1BatchNumber,
        _is_gateway: bool,
    ) -> Option<L1BatchNumber> {
        let mut batch_numbers = consecutive_l1_batches
            .iter()
            .map(|batch| batch.header.number.0);

        let first = batch_numbers.next()?;
        let last_batch_number = batch_numbers.next_back().unwrap_or(first);
        let batch_count = last_batch_number - first + 1;
        if batch_count >= self.limit {
            let result = L1BatchNumber(first + self.limit - 1);
            tracing::debug!(
                "`l1_batch_number` publish criterion (limit={}) triggered for op {} with L1 batch range {:?}",
                self.limit,
                self.op,
                first..=result.0
            );
            METRICS.block_aggregation_reason[&(self.op, "number").into()].inc();
            Some(result)
        } else {
            None
        }
    }
}

#[derive(Debug)]
pub struct TimestampDeadlineCriterion {
    pub op: L1BatchAggregatedActionType,
    /// Maximum L1 batch age in seconds. Once reached, we pack and publish all the available L1 batches.
    pub deadline: Duration,
    /// If `max_allowed_lag` is `Some(_)` and last batch sent to L1 is more than `max_allowed_lag` behind,
    /// it means that sender is lagging significantly and we shouldn't apply this criteria to use all capacity
    /// and avoid packing small ranges.
    pub max_allowed_lag: Option<usize>,
}

#[async_trait]
impl L1BatchPublishCriterion for TimestampDeadlineCriterion {
    fn name(&self) -> &'static str {
        "timestamp"
    }

    async fn last_l1_batch_to_publish(
        &mut self,
        _storage: &mut Connection<'_, Core>,
        consecutive_l1_batches: &[L1BatchWithMetadata],
        last_sealed_l1_batch: L1BatchNumber,
        _is_gateway: bool,
    ) -> Option<L1BatchNumber> {
        let first_l1_batch = consecutive_l1_batches.iter().next()?;
        let last_l1_batch_number = consecutive_l1_batches.iter().last()?.header.number.0;
        if let Some(max_allowed_lag) = self.max_allowed_lag {
            if last_sealed_l1_batch.0 - last_l1_batch_number >= max_allowed_lag as u32 {
                return None;
            }
        }
        let oldest_l1_batch_age_seconds =
            Utc::now().timestamp() as u64 - first_l1_batch.header.timestamp;
        if oldest_l1_batch_age_seconds >= self.deadline.as_secs() {
            let result = consecutive_l1_batches
                .last()
                .unwrap_or(first_l1_batch)
                .header
                .number;
            tracing::debug!(
                "`timestamp` publish criterion triggered for op {} with L1 batch range {:?}",
                self.op,
                first_l1_batch.header.number.0..=result.0
            );
            METRICS.block_aggregation_reason[&(self.op, "timestamp").into()].inc();
            Some(result)
        } else {
            None
        }
    }
}

#[derive(Debug, Clone, Copy)]
pub enum GasCriterionKind {
    CommitValidium,
    Execute,
}

impl From<GasCriterionKind> for L1BatchAggregatedActionType {
    fn from(value: GasCriterionKind) -> Self {
        match value {
            GasCriterionKind::CommitValidium => L1BatchAggregatedActionType::Commit,
            GasCriterionKind::Execute => L1BatchAggregatedActionType::Execute,
        }
    }
}

#[derive(Debug)]
pub struct L1GasCriterion {
    pub gas_limit: u64,
    pub kind: GasCriterionKind,
}

impl L1GasCriterion {
    pub fn new(gas_limit: u64, kind: GasCriterionKind) -> L1GasCriterion {
        L1GasCriterion { gas_limit, kind }
    }

    pub async fn total_execute_gas_amount(
        storage: &mut Connection<'_, Core>,
        batch_numbers: ops::RangeInclusive<L1BatchNumber>,
        dependency_roots_per_batch: Vec<u64>,
        is_gateway: bool,
    ) -> u64 {
        let costs = GasConsts::execute_costs(is_gateway);
        let mut total = costs.base;

        let batch_range = batch_numbers.start().0..=batch_numbers.end().0;
        for (batch_number, dependency_roots) in batch_range.zip(dependency_roots_per_batch) {
            total +=
                Self::get_execute_gas_amount(storage, batch_number.into(), dependency_roots, &costs)
                    .await
        }

        total
    }

    pub fn total_precommit_gas_amount(is_gateway: bool, txs_len: usize) -> u64 {
        let costs = GasConsts::precommit_costs(is_gateway);
        costs.base + costs.per_tx * txs_len as u64
    }

    pub fn total_precommit_gas_amount(is_gateway: bool, txs_len: usize) -> u64 {
        let costs = GasConsts::precommit_costs(is_gateway);
        costs.base + costs.per_tx * txs_len as u64
    }

    pub fn total_proof_gas_amount(is_gateway: bool) -> u64 {
        GasConsts::proof_costs(is_gateway)
    }

    // Return the gas limit for the Validium part of commit.
    // Gas limit for DA part will be adjusted later in eth_tx_manager,
    // when the pubdata price will be known
    pub fn total_commit_validium_gas_amount(
        batch_numbers: ops::RangeInclusive<L1BatchNumber>,
        is_gateway: bool,
    ) -> u64 {
        let costs = GasConsts::commit_costs(is_gateway);
        costs.base
            + ((batch_numbers.end().0 - batch_numbers.start().0 + 1) as u64) * costs.per_batch
    }

    async fn get_execute_gas_amount(
        storage: &mut Connection<'_, Core>,
        batch_number: L1BatchNumber,
        dependency_roots_number: u64,
        costs: &ExecuteCosts,
    ) -> u64 {
        let header = storage
            .blocks_dal()
            .get_l1_batch_header(batch_number)
            .await
            .unwrap()
            .unwrap_or_else(|| panic!("Missing L1 batch header in DB for #{batch_number}"));

        costs.per_batch
            + u64::from(header.l1_tx_count) * costs.per_l1_l2_tx
            + costs.per_interop_root * dependency_roots_number
    }
}

#[async_trait]
impl L1BatchPublishCriterion for L1GasCriterion {
    fn name(&self) -> &'static str {
        "gas_limit"
    }

    async fn last_l1_batch_to_publish(
        &mut self,
        storage: &mut Connection<'_, Core>,
        consecutive_l1_batches: &[L1BatchWithMetadata],
        _last_sealed_l1_batch: L1BatchNumber,
        is_gateway: bool,
    ) -> Option<L1BatchNumber> {
        let execute_costs = GasConsts::execute_costs(is_gateway);
        let commit_costs = GasConsts::commit_costs(is_gateway);

        let aggr_cost = match self.kind {
            GasCriterionKind::Execute => execute_costs.base,
            GasCriterionKind::CommitValidium => commit_costs.base,
        };
        assert!(
            self.gas_limit > aggr_cost,
            "Config max gas cost for operations is too low"
        );
        // We're not sure our predictions are accurate, so it's safer to lower the gas limit by 10%
        let mut gas_left = (self.gas_limit as f64 * 0.9).round() as u64 - aggr_cost;

        let mut last_l1_batch = None;
        for (index, l1_batch) in consecutive_l1_batches.iter().enumerate() {
            let interop_roots_number = storage
                .interop_root_dal()
                .get_interop_roots_batch(l1_batch.header.number)
                .await
                .unwrap()
                .len() as u64;

            let batch_gas = match self.kind {
                GasCriterionKind::Execute => {
                    Self::get_execute_gas_amount(
                        storage,
                        l1_batch.header.number,
                        interop_roots_number,
                        &execute_costs,
                    )
                    .await
                }
                GasCriterionKind::CommitValidium => commit_costs.per_batch,
            };
            if batch_gas >= gas_left {
                if index == 0 {
                    panic!(
                        "L1 batch #{} requires {} gas, which is more than the range limit of {}",
                        l1_batch.header.number, batch_gas, self.gas_limit
                    );
                }
                last_l1_batch = Some(L1BatchNumber(l1_batch.header.number.0 - 1));
                break;
            } else {
                gas_left -= batch_gas;
            }
        }

        if let Some(last_l1_batch) = last_l1_batch {
            let op: L1BatchAggregatedActionType = self.kind.into();
            let first_l1_batch_number = consecutive_l1_batches.first().unwrap().header.number.0;
            tracing::debug!(
                "`gas_limit` publish criterion (gas={}) triggered for op {} with L1 batch range {:?}",
                self.gas_limit - gas_left,
                op,
                first_l1_batch_number..=last_l1_batch.0
            );
            METRICS.block_aggregation_reason[&(op, "gas").into()].inc();
        }
        last_l1_batch
    }
}

#[derive(Debug)]
struct GasConsts;

#[derive(Debug)]
struct CommitGasConsts {
    base: u64,
    per_batch: u64,
}

#[derive(Debug)]
struct ExecuteCosts {
    base: u64,
    per_batch: u64,
    per_l1_l2_tx: u64,
    per_interop_root: u64,
}

#[derive(Debug)]
struct PrecommitCosts {
    base: u64,
    per_tx: u64,
}

#[derive(Debug)]
struct PrecommitCosts {
    base: u64,
    per_tx: u64,
}

impl GasConsts {
    /// Base gas cost of processing aggregated `Execute` operation.
    /// It's applicable iff SL is Ethereum.
    const AGGR_L1_BATCH_EXECUTE_BASE_COST: u64 = 210_000;
    /// Base gas cost of processing aggregated `Execute` operation.
    /// It's applicable if SL is  Gateway.
    const AGGR_GATEWAY_BATCH_EXECUTE_BASE_COST: u64 = 410_000;

    /// Base gas cost of processing aggregated `Commit` operation.
    /// It's applicable if SL is Ethereum.
    const AGGR_L1_BATCH_COMMIT_BASE_COST: u64 = 242_000;

    /// Additional gas cost of processing `Commit` operation per batch.
    /// It's applicable if SL is Ethereum.
    const L1_BATCH_COMMIT_BASE_COST: u64 = 31_000;

    /// Additional gas cost of processing `Commit` operation per batch.
    /// It's applicable if SL is Gateway.
    const AGGR_GATEWAY_BATCH_COMMIT_BASE_COST: u64 = 150_000;

    /// Additional gas cost of processing `Commit` operation per batch.
    /// It's applicable if SL is Gateway.
    const GATEWAY_BATCH_COMMIT_BASE_COST: u64 = 200_000;

    /// All gas cost of processing `PROVE` operation per batch.
    /// It's applicable if SL is GATEWAY.
    /// TODO calculate it properly
    const GATEWAY_BATCH_PROOF_GAS_COST: u64 = 1_600_000;

    /// All gas cost of processing `PROVE` operation per batch.
    /// It's applicable if SL is Ethereum.
    const L1_BATCH_PROOF_GAS_COST_ETHEREUM: u64 = 800_000;

    /// Base gas cost of processing `EXECUTION` operation per batch.
    /// It's applicable if SL is GATEWAY.
    const GATEWAY_BATCH_EXECUTION_COST: u64 = 100_000;
    /// Gas cost of processing `l1_operation` in batch.
    /// It's applicable if SL is GATEWAY.
    const GATEWAY_L1_OPERATION_COST: u64 = 4_000;

    /// Gas cost of processing `interop_root` in batch.
    /// It's applicable if SL is GATEWAY.
    const GATEWAY_INTEROP_ROOT_COST: u64 = 5_500;

    /// Additional gas cost of processing `Execute` operation per batch.
    /// It's applicable iff SL is Ethereum.
    const L1_BATCH_EXECUTE_BASE_COST: u64 = 50_000;

    /// Additional gas cost of processing `Execute` operation per L1->L2 tx.
    /// It's applicable iff SL is Ethereum.
    const L1_OPERATION_EXECUTE_COST: u64 = 15_000;

    /// Base gas cost of processing `Precommit` operation.
    const PRECOMMIT_BASE_COST: u64 = 200_000;

    /// Additional gas cost of processing `Precommit` operation per tx.
    const PRECOMMIT_PER_TX_COST: u64 = 10_000;
<<<<<<< HEAD
=======

    /// Gas cost of processing `interop_root` in batch.
    /// It's applicable if SL is Ethereum.
    const L1_INTEROP_ROOT_COST: u64 = 4_500;
>>>>>>> 21f5c3bd

    fn commit_costs(is_gateway: bool) -> CommitGasConsts {
        if is_gateway {
            CommitGasConsts {
                base: Self::GATEWAY_BATCH_COMMIT_BASE_COST,
                per_batch: Self::AGGR_GATEWAY_BATCH_COMMIT_BASE_COST,
            }
        } else {
            CommitGasConsts {
                base: Self::L1_BATCH_COMMIT_BASE_COST,
                per_batch: Self::AGGR_L1_BATCH_COMMIT_BASE_COST,
            }
        }
    }

    fn proof_costs(is_gateway: bool) -> u64 {
        if is_gateway {
            Self::GATEWAY_BATCH_PROOF_GAS_COST
        } else {
            Self::L1_BATCH_PROOF_GAS_COST_ETHEREUM
        }
    }

    fn precommit_costs(is_gateway: bool) -> PrecommitCosts {
        let mut costs = PrecommitCosts {
            base: Self::PRECOMMIT_BASE_COST,
            per_tx: Self::PRECOMMIT_PER_TX_COST,
        };
        if is_gateway {
            costs.base *= 2;
            costs.per_tx *= 2;
        }
        costs
    }

    fn execute_costs(is_gateway: bool) -> ExecuteCosts {
        if is_gateway {
            ExecuteCosts {
                base: Self::AGGR_GATEWAY_BATCH_EXECUTE_BASE_COST,
                per_batch: Self::GATEWAY_BATCH_EXECUTION_COST,
                per_l1_l2_tx: Self::GATEWAY_L1_OPERATION_COST,
                per_interop_root: Self::GATEWAY_INTEROP_ROOT_COST,
            }
        } else {
            ExecuteCosts {
                base: Self::AGGR_L1_BATCH_EXECUTE_BASE_COST,
                per_batch: Self::L1_BATCH_EXECUTE_BASE_COST,
                per_l1_l2_tx: Self::L1_OPERATION_EXECUTE_COST,
                per_interop_root: Self::L1_INTEROP_ROOT_COST,
            }
        }
    }
}<|MERGE_RESOLUTION|>--- conflicted
+++ resolved
@@ -165,11 +165,6 @@
         }
 
         total
-    }
-
-    pub fn total_precommit_gas_amount(is_gateway: bool, txs_len: usize) -> u64 {
-        let costs = GasConsts::precommit_costs(is_gateway);
-        costs.base + costs.per_tx * txs_len as u64
     }
 
     pub fn total_precommit_gas_amount(is_gateway: bool, txs_len: usize) -> u64 {
@@ -312,12 +307,6 @@
     per_tx: u64,
 }
 
-#[derive(Debug)]
-struct PrecommitCosts {
-    base: u64,
-    per_tx: u64,
-}
-
 impl GasConsts {
     /// Base gas cost of processing aggregated `Execute` operation.
     /// It's applicable iff SL is Ethereum.
@@ -375,13 +364,10 @@
 
     /// Additional gas cost of processing `Precommit` operation per tx.
     const PRECOMMIT_PER_TX_COST: u64 = 10_000;
-<<<<<<< HEAD
-=======
 
     /// Gas cost of processing `interop_root` in batch.
     /// It's applicable if SL is Ethereum.
     const L1_INTEROP_ROOT_COST: u64 = 4_500;
->>>>>>> 21f5c3bd
 
     fn commit_costs(is_gateway: bool) -> CommitGasConsts {
         if is_gateway {
