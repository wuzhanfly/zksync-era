use std::time::{Duration, SystemTime, UNIX_EPOCH};

use async_trait::async_trait;
use zksync_dal::{ConnectionPool, Core, CoreDal};
use zksync_shared_metrics::{BlockStage, L1Stage, L1StageLatencyLabel, L2BlockStage, APP_METRICS};
use zksync_types::{aggregated_operations::AggregatedActionType, L2BlockNumber};

use crate::{metrics::FRI_PROVER_METRICS, periodic_job::PeriodicJob};

/// Reports l2 blocks and l1 batches metrics to the prometheus.
#[derive(Debug)]
<<<<<<< HEAD
pub struct BlockMetricsReporter {
    reporting_interval_ms: u64,
    connection_pool: ConnectionPool<Core>,
}

impl BlockMetricsReporter {
    pub fn new(reporting_interval_ms: u64, connection_pool: ConnectionPool<Core>) -> Self {
=======
pub struct L1BatchMetricsReporter {
    reporting_interval: Duration,
    connection_pool: ConnectionPool<Core>,
}

impl L1BatchMetricsReporter {
    pub fn new(reporting_interval: Duration, connection_pool: ConnectionPool<Core>) -> Self {
>>>>>>> b22c64a4
        Self {
            reporting_interval,
            connection_pool,
        }
    }

    async fn report_metrics(&self) -> anyhow::Result<()> {
        let mut batch_metrics = vec![];
        let mut conn = self
            .connection_pool
            .connection_tagged("house_keeper")
            .await?;
        let last_l1_batch = conn.blocks_dal().get_sealed_l1_batch_number().await?;
        if let Some(number) = last_l1_batch {
            batch_metrics.push((number, BlockStage::Sealed));
        }

        let last_l1_batch_with_tree_data = conn
            .blocks_dal()
            .get_last_l1_batch_number_with_tree_data()
            .await?;
        if let Some(number) = last_l1_batch_with_tree_data {
            batch_metrics.push((number, BlockStage::MetadataCalculated));
        }

        let mut l2_block_metircs: Vec<(L2BlockNumber, L2BlockStage)> = vec![];
        let eth_stats = conn.eth_sender_dal().get_eth_all_blocks_stat().await?;

        let mut add_metric = |l1_stage: L1Stage, list: Vec<(AggregatedActionType, u32)>| {
            for (tx_type, block) in list {
                match tx_type {
                    AggregatedActionType::L2Block(tx_type) => {
                        let stage = L2BlockStage::L1 { l1_stage, tx_type };
                        l2_block_metircs.push((block.into(), stage))
                    }
                    AggregatedActionType::L1Batch(tx_type) => {
                        let stage = BlockStage::L1 { l1_stage, tx_type };
                        batch_metrics.push((block.into(), stage))
                    }
                }
            }
        };
        add_metric(L1Stage::Saved, eth_stats.saved);
        add_metric(L1Stage::Mined, eth_stats.mined);

        // TODO (PLA-335): Restore prover and witgen metrics

        for (l1_batch_number, stage) in batch_metrics {
            APP_METRICS.block_number[&stage].set(l1_batch_number.0.into());
        }

        for (l2_block, stage) in l2_block_metircs {
            APP_METRICS.miniblock_number[&stage].set(l2_block.0.into());
        }

        let oldest_uncommitted_batch_timestamp = conn
            .blocks_dal()
            .oldest_uncommitted_batch_timestamp()
            .await?;
        let oldest_unproved_batch_timestamp =
            conn.blocks_dal().oldest_unproved_batch_timestamp().await?;
        let oldest_unexecuted_batch_timestamp = conn
            .blocks_dal()
            .oldest_unexecuted_batch_timestamp()
            .await?;

        let now = SystemTime::now()
            .duration_since(UNIX_EPOCH)
            .expect("Incorrect system time")
            .as_secs();

        if let Some(timestamp) = oldest_uncommitted_batch_timestamp {
            APP_METRICS.blocks_state_block_eth_stage_latency
                [&L1StageLatencyLabel::UncommittedBlock]
                .set(now.saturating_sub(timestamp));
        }
        if let Some(timestamp) = oldest_unproved_batch_timestamp {
            APP_METRICS.blocks_state_block_eth_stage_latency[&L1StageLatencyLabel::UnprovedBlock]
                .set(now.saturating_sub(timestamp));
        }
        if let Some(timestamp) = oldest_unexecuted_batch_timestamp {
            APP_METRICS.blocks_state_block_eth_stage_latency[&L1StageLatencyLabel::UnexecutedBlock]
                .set(now.saturating_sub(timestamp));
        }

        // proof generation details metrics
        let oldest_unpicked_batch = match conn
            .proof_generation_dal()
            .get_oldest_unpicked_batch()
            .await?
        {
            Some(l1_batch_number) => l1_batch_number.0 as u64,
            // if there is no unpicked batch in database, we use sealed batch number as a result
            None => {
                conn.blocks_dal()
                    .get_sealed_l1_batch_number()
                    .await
                    .unwrap()
                    .unwrap()
                    .0 as u64
            }
        };
        FRI_PROVER_METRICS
            .oldest_unpicked_batch
            .set(oldest_unpicked_batch);

        if let Some(l1_batch_number) = conn
            .proof_generation_dal()
            .get_oldest_not_generated_batch()
            .await?
        {
            FRI_PROVER_METRICS
                .oldest_not_generated_batch
                .set(l1_batch_number.0 as u64);
        }
        Ok(())
    }
}

#[async_trait]
impl PeriodicJob for BlockMetricsReporter {
    const SERVICE_NAME: &'static str = "L1BatchMetricsReporter";

    async fn run_routine_task(&mut self) -> anyhow::Result<()> {
        self.report_metrics().await
    }

    fn polling_interval_ms(&self) -> u64 {
        self.reporting_interval.as_millis() as u64
    }
}<|MERGE_RESOLUTION|>--- conflicted
+++ resolved
@@ -9,23 +9,13 @@
 
 /// Reports l2 blocks and l1 batches metrics to the prometheus.
 #[derive(Debug)]
-<<<<<<< HEAD
 pub struct BlockMetricsReporter {
-    reporting_interval_ms: u64,
+    reporting_interval: Duration,
     connection_pool: ConnectionPool<Core>,
 }
 
 impl BlockMetricsReporter {
-    pub fn new(reporting_interval_ms: u64, connection_pool: ConnectionPool<Core>) -> Self {
-=======
-pub struct L1BatchMetricsReporter {
-    reporting_interval: Duration,
-    connection_pool: ConnectionPool<Core>,
-}
-
-impl L1BatchMetricsReporter {
     pub fn new(reporting_interval: Duration, connection_pool: ConnectionPool<Core>) -> Self {
->>>>>>> b22c64a4
         Self {
             reporting_interval,
             connection_pool,
