use axum::{
    body::Body,
    http::{self, Method, Request, StatusCode},
    response::Response,
    Router,
};
use serde_json::json;
use tower::ServiceExt;
use zksync_config::configs::{ProofDataHandlerConfig, TeeConfig};
use zksync_dal::{ConnectionPool, CoreDal};
use zksync_object_store::MockObjectStore;
use zksync_prover_interface::api::SubmitTeeProofRequest;
use zksync_types::{tee_types::TeeType, L1BatchNumber, L2ChainId};

use crate::{RequestProcessor, TeeProofDataHandler};

#[tokio::test]
async fn request_tee_proof_inputs() {
    let db_conn_pool = ConnectionPool::test_pool().await;

    let config = ProofDataHandlerConfig {
        http_port: 1337,
        api_url: "".to_string(),
        batch_readiness_check_interval_in_secs: 1,
        proof_generation_timeout_in_secs: 10,
        retry_connection_interval_in_secs: 10,
<<<<<<< HEAD
        subscribe_for_zero_chain_id: false,
=======
>>>>>>> ca2c4a4e
        tee_config: TeeConfig {
            tee_support: true,
            first_tee_processed_batch: L1BatchNumber(0),
            tee_proof_generation_timeout_in_secs: 600,
            tee_batch_permanently_ignored_timeout_in_hours: 10 * 24,
        },
    };

    let processor = RequestProcessor::new(
        MockObjectStore::arc(),
        db_conn_pool.clone(),
        config.clone(),
        L2ChainId::default(),
    );

    let app = TeeProofDataHandler::new(processor, config.http_port);

    let test_cases = vec![
        (json!({ "tee_type": "sgx" }), StatusCode::NO_CONTENT),
        (
            json!({ "tee_type": "Sgx" }),
            StatusCode::UNPROCESSABLE_ENTITY,
        ),
    ];

    for (body, expected_status) in test_cases {
        let req_body = Body::from(serde_json::to_vec(&body).unwrap());
        let response = app
            .router
            .clone()
            .oneshot(
                Request::builder()
                    .method(Method::POST)
                    .uri("/tee/proof_inputs")
                    .header(http::header::CONTENT_TYPE, "application/json")
                    .body(req_body)
                    .unwrap(),
            )
            .await
            .unwrap();

        assert_eq!(response.status(), expected_status);
    }
}

// Test /tee/submit_proofs endpoint using a mocked TEE proof and verify response and db state
#[tokio::test]
async fn submit_tee_proof() {
    let batch_number = L1BatchNumber::from(1);
    let db_conn_pool = ConnectionPool::test_pool().await;

    mock_tee_batch_status(db_conn_pool.clone(), batch_number).await;

    let tee_proof_request_str = r#"{
        "signature": "0001020304",
        "pubkey": "0506070809",
        "proof": "0A0B0C0D0E",
        "tee_type": "sgx"
    }"#;
    let tee_proof_request =
        serde_json::from_str::<SubmitTeeProofRequest>(tee_proof_request_str).unwrap();
    let uri = format!("/tee/submit_proofs/{}", batch_number.0);

    let config = ProofDataHandlerConfig {
        http_port: 1337,
        api_url: "".to_string(),
        batch_readiness_check_interval_in_secs: 1,
        proof_generation_timeout_in_secs: 10,
        retry_connection_interval_in_secs: 10,
<<<<<<< HEAD
        subscribe_for_zero_chain_id: false,
=======
>>>>>>> ca2c4a4e
        tee_config: TeeConfig {
            tee_support: true,
            first_tee_processed_batch: L1BatchNumber(0),
            tee_proof_generation_timeout_in_secs: 600,
            tee_batch_permanently_ignored_timeout_in_hours: 10 * 24,
        },
    };

    let processor = RequestProcessor::new(
        MockObjectStore::arc(),
        db_conn_pool.clone(),
        config.clone(),
        L2ChainId::default(),
    );

    let app = TeeProofDataHandler::new(processor, config.http_port);

    // this should fail because we haven't saved the attestation for the pubkey yet

    let response = send_submit_tee_proof_request(&app.router, &uri, &tee_proof_request).await;
    assert_eq!(response.status(), StatusCode::BAD_GATEWAY);

    // save the attestation for the pubkey

    let attestation = [15, 16, 17, 18, 19];
    let mut proof_dal = db_conn_pool.connection().await.unwrap();
    proof_dal
        .tee_proof_generation_dal()
        .save_attestation(&tee_proof_request.0.pubkey, &attestation)
        .await
        .expect("Failed to save attestation");

    // resend the same request; this time, it should be successful

    let response = send_submit_tee_proof_request(&app.router, &uri, &tee_proof_request).await;
    assert_eq!(response.status(), StatusCode::OK);

    // there should not be any batches awaiting proof in the db anymore

    let mut proof_db_conn = db_conn_pool.connection().await.unwrap();
    let oldest_batch_number = proof_db_conn
        .tee_proof_generation_dal()
        .get_oldest_picked_by_prover_batch()
        .await
        .unwrap();

    assert!(oldest_batch_number.is_none());

    // there should be one SGX proof in the db now

    let proofs = proof_db_conn
        .tee_proof_generation_dal()
        .get_tee_proofs(batch_number, Some(TeeType::Sgx))
        .await
        .unwrap();

    assert_eq!(proofs.len(), 1);

    let proof = &proofs[0];

    assert_eq!(proof.proof.as_ref().unwrap(), &tee_proof_request.0.proof);
    assert_eq!(proof.attestation.as_ref().unwrap(), &attestation);
    assert_eq!(
        proof.signature.as_ref().unwrap(),
        &tee_proof_request.0.signature
    );
    assert_eq!(proof.pubkey.as_ref().unwrap(), &tee_proof_request.0.pubkey);
}

// Mock SQL db with information about the status of the TEE proof generation
async fn mock_tee_batch_status(
    db_conn_pool: ConnectionPool<zksync_dal::Core>,
    batch_number: L1BatchNumber,
) {
    let mut proof_db_conn = db_conn_pool.connection().await.unwrap();
    let mut proof_dal = proof_db_conn.tee_proof_generation_dal();

    // there should not be any batches awaiting proof in the db yet

    let oldest_batch_number = proof_dal.get_oldest_picked_by_prover_batch().await.unwrap();
    assert!(oldest_batch_number.is_none());

    // mock SQL table with relevant information about the status of TEE proof generation

    proof_dal
        .insert_tee_proof_generation_job(batch_number, TeeType::Sgx)
        .await
        .expect("Failed to insert tee_proof_generation_job");

    // now, there should be one batch in the db awaiting proof

    let oldest_batch_number = proof_dal
        .get_oldest_picked_by_prover_batch()
        .await
        .unwrap()
        .unwrap();
    assert_eq!(oldest_batch_number, batch_number);
}

async fn send_submit_tee_proof_request(
    app: &Router,
    uri: &str,
    tee_proof_request: &SubmitTeeProofRequest,
) -> Response {
    let req_body = Body::from(serde_json::to_vec(tee_proof_request).unwrap());
    app.clone()
        .oneshot(
            Request::builder()
                .method(Method::POST)
                .uri(uri)
                .header(http::header::CONTENT_TYPE, "application/json")
                .body(req_body)
                .unwrap(),
        )
        .await
        .unwrap()
}<|MERGE_RESOLUTION|>--- conflicted
+++ resolved
@@ -19,15 +19,14 @@
     let db_conn_pool = ConnectionPool::test_pool().await;
 
     let config = ProofDataHandlerConfig {
-        http_port: 1337,
+        http_port: 1337,api_url: "".to_string(),
+        batch_readiness_check_interval_in_secs: 1,
         api_url: "".to_string(),
         batch_readiness_check_interval_in_secs: 1,
         proof_generation_timeout_in_secs: 10,
+        retry_connection_interval_in_secs:10,
         retry_connection_interval_in_secs: 10,
-<<<<<<< HEAD
         subscribe_for_zero_chain_id: false,
-=======
->>>>>>> ca2c4a4e
         tee_config: TeeConfig {
             tee_support: true,
             first_tee_processed_batch: L1BatchNumber(0),
@@ -95,12 +94,12 @@
         http_port: 1337,
         api_url: "".to_string(),
         batch_readiness_check_interval_in_secs: 1,
+        api_url: "".to_string(),
+        batch_readiness_check_interval_in_secs: 1,
         proof_generation_timeout_in_secs: 10,
+        retry_connection_interval_in_secs:10,
         retry_connection_interval_in_secs: 10,
-<<<<<<< HEAD
         subscribe_for_zero_chain_id: false,
-=======
->>>>>>> ca2c4a4e
         tee_config: TeeConfig {
             tee_support: true,
             first_tee_processed_batch: L1BatchNumber(0),
