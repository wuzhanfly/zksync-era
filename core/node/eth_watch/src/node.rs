--- conflicted
+++ resolved
@@ -32,16 +32,6 @@
 
 #[derive(Debug, FromContext)]
 pub struct Input {
-<<<<<<< HEAD
-    pub l1_contracts: L1ChainContractsResource,
-    pub sl_contracts: SettlementLayerContractsResource,
-    pub l1_ecosystem_contracts: L1EcosystemContractsResource,
-    pub master_pool: PoolResource<MasterPool>,
-    pub eth_client: EthInterfaceResource,
-    pub client: SettlementLayerClient,
-    pub settlement_mode: SettlementModeResource,
-    pub dependency_chain_clients: Option<SettlementLayerClient>, //
-=======
     l1_contracts: L1ChainContractsResource,
     sl_contracts: SettlementLayerContractsResource,
     l1_ecosystem_contracts: L1EcosystemContractsResource,
@@ -49,7 +39,7 @@
     eth_client: Box<DynClient<L1>>,
     client: SettlementLayerClient,
     settlement_mode: SettlementModeResource,
->>>>>>> 40522f5b
+    dependency_chain_clients: Option<SettlementLayerClient>,
 }
 
 #[derive(Debug, IntoContext)]
