--- conflicted
+++ resolved
@@ -307,11 +307,7 @@
         Box::new(sl_client.clone()),
         connection_pool,
         std::time::Duration::from_nanos(1),
-<<<<<<< HEAD
-        SyncMerkleTree::from_hashes(std::iter::empty(), None),
         None,
-=======
->>>>>>> c291a2b2
     )
     .await
     .unwrap();
@@ -417,11 +413,7 @@
         Box::new(client.clone()),
         connection_pool.clone(),
         std::time::Duration::from_nanos(1),
-<<<<<<< HEAD
-        SyncMerkleTree::from_hashes(std::iter::empty(), None),
         None,
-=======
->>>>>>> c291a2b2
     )
     .await
     .unwrap();
