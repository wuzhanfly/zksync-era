use std::{fmt, sync::Arc};

use anyhow::Context;
use zksync_contracts::{
    getters_facet_contract, state_transition_manager_contract, verifier_contract,
    MESSAGE_ROOT_CONTRACT,
};
use zksync_eth_client::{
    clients::{DynClient, L1},
    CallFunctionArgs, ClientError, ContractCallError, EnrichedClientError, EnrichedClientResult,
    EthInterface,
};
use zksync_system_constants::L2_MESSAGE_ROOT_ADDRESS;
use zksync_types::{
    api::{ChainAggProof, Log},
    ethabi::Contract,
    web3::{BlockId, BlockNumber, Filter, FilterBuilder},
    Address, L1BatchNumber, L2ChainId, SLChainId, H256, U256, U64,
};
use zksync_web3_decl::{
    client::{Network, L2},
    namespaces::{EthNamespaceClient, UnstableNamespaceClient, ZksNamespaceClient},
};

<<<<<<< HEAD
const FFLONK_VERIFIER_TYPE: i32 = 1;

/// L1 client functionality used by [`EthWatch`](crate::EthWatch) and constituent event processors.
=======
/// Common L1 and L2 client functionality used by [`EthWatch`](crate::EthWatch) and constituent event processors.
>>>>>>> 38afdd5d
#[async_trait::async_trait]
pub trait EthClient: 'static + fmt::Debug + Send + Sync {
    /// Returns events in a given block range.
    async fn get_events(
        &self,
        from: BlockNumber,
        to: BlockNumber,
        topic1: H256,
        topic2: Option<H256>,
        retries_left: usize,
    ) -> EnrichedClientResult<Vec<Log>>;

    /// Returns either finalized L1 block number or block number that satisfies `self.confirmations_for_eth_event` if it's set.
    async fn confirmed_block_number(&self) -> EnrichedClientResult<u64>;

    /// Returns finalized L1 block number.
    async fn finalized_block_number(&self) -> EnrichedClientResult<u64>;

    async fn get_total_priority_txs(&self) -> Result<u64, ContractCallError>;
    /// Returns scheduler verification key hash by verifier address.
    async fn scheduler_vk_hash(&self, verifier_address: Address)
        -> Result<H256, ContractCallError>;
    async fn fflonk_scheduler_vk_hash(
        &self,
        verifier_address: Address,
    ) -> Result<H256, ContractCallError>;
    /// Returns upgrade diamond cut by packed protocol version.
    async fn diamond_cut_by_version(
        &self,
        packed_version: H256,
    ) -> EnrichedClientResult<Option<Vec<u8>>>;

    /// Returns ID of the chain.
    async fn chain_id(&self) -> EnrichedClientResult<SLChainId>;

    /// Returns chain root for `l2_chain_id` at the moment right after `block_number`.
    /// `block_number` is block number on SL.
    /// `l2_chain_id` is chain id of L2.
    async fn get_chain_root(
        &self,
        block_number: U64,
        l2_chain_id: L2ChainId,
    ) -> Result<H256, ContractCallError>;
}

pub const RETRY_LIMIT: usize = 5;
const TOO_MANY_RESULTS_INFURA: &str = "query returned more than";
const TOO_MANY_RESULTS_ALCHEMY: &str = "response size exceeded";
const TOO_MANY_RESULTS_RETH: &str = "length limit exceeded";
const TOO_BIG_RANGE_RETH: &str = "query exceeds max block range";
const TOO_MANY_RESULTS_CHAINSTACK: &str = "range limit exceeded";

/// Implementation of [`EthClient`] based on HTTP JSON-RPC.
#[derive(Debug, Clone)]
pub struct EthHttpQueryClient<Net: Network> {
    client: Box<DynClient<Net>>,
    diamond_proxy_addr: Address,
    governance_address: Address,
    new_upgrade_cut_data_signature: H256,
    // Only present for post-shared bridge chains.
    state_transition_manager_address: Option<Address>,
    chain_admin_address: Option<Address>,
    verifier_contract_abi: Contract,
    getters_facet_contract_abi: Contract,
    message_root_abi: Contract,
    confirmations_for_eth_event: Option<u64>,
}

impl<Net: Network> EthHttpQueryClient<Net>
where
    Box<DynClient<Net>>: GetLogsClient,
{
    pub fn new(
        client: Box<DynClient<Net>>,
        diamond_proxy_addr: Address,
        state_transition_manager_address: Option<Address>,
        chain_admin_address: Option<Address>,
        governance_address: Address,
        confirmations_for_eth_event: Option<u64>,
    ) -> Self {
        tracing::debug!(
            "New eth client, ZKsync addr: {:x}, governance addr: {:?}",
            diamond_proxy_addr,
            governance_address
        );
        Self {
            client: client.for_component("watch"),
            diamond_proxy_addr,
            state_transition_manager_address,
            chain_admin_address,
            governance_address,
            new_upgrade_cut_data_signature: state_transition_manager_contract()
                .event("NewUpgradeCutData")
                .context("NewUpgradeCutData event is missing in ABI")
                .unwrap()
                .signature(),
            verifier_contract_abi: verifier_contract(),
            getters_facet_contract_abi: getters_facet_contract(),
            message_root_abi: MESSAGE_ROOT_CONTRACT.clone(),
            confirmations_for_eth_event,
        }
    }

    fn get_default_address_list(&self) -> Vec<Address> {
        [
            Some(self.diamond_proxy_addr),
            Some(self.governance_address),
            self.state_transition_manager_address,
            self.chain_admin_address,
            Some(L2_MESSAGE_ROOT_ADDRESS),
        ]
        .into_iter()
        .flatten()
        .collect()
    }

    #[async_recursion::async_recursion]
    async fn get_events_inner(
        &self,
        from: BlockNumber,
        to: BlockNumber,
        topics1: Option<Vec<H256>>,
        topics2: Option<Vec<H256>>,
        addresses: Option<Vec<Address>>,
        retries_left: usize,
    ) -> EnrichedClientResult<Vec<Log>> {
        let mut builder = FilterBuilder::default()
            .from_block(from)
            .to_block(to)
            .topics(topics1.clone(), topics2.clone(), None, None);
        if let Some(addresses) = addresses.clone() {
            builder = builder.address(addresses);
        }
        let filter = builder.build();
        let mut result = self.client.get_logs(filter).await;

        // This code is compatible with both Infura and Alchemy API providers.
        // Note: we don't handle rate-limits here - assumption is that we're never going to hit them.
        if let Err(err) = &result {
            tracing::warn!("Provider returned error message: {err}");
            let err_message = err.as_ref().to_string();
            let err_code = if let ClientError::Call(err) = err.as_ref() {
                Some(err.code())
            } else {
                None
            };

            let should_retry = |err_code, err_message: String| {
                // All of these can be emitted by either API provider.
                err_code == Some(-32603)             // Internal error
                    || err_message.contains("failed")    // Server error
                    || err_message.contains("timed out") // Time-out error
            };

            // check whether the error is related to having too many results
            if err_message.contains(TOO_MANY_RESULTS_INFURA)
                || err_message.contains(TOO_MANY_RESULTS_ALCHEMY)
                || err_message.contains(TOO_MANY_RESULTS_RETH)
                || err_message.contains(TOO_BIG_RANGE_RETH)
                || err_message.contains(TOO_MANY_RESULTS_CHAINSTACK)
            {
                // get the numeric block ids
                let from_number = match from {
                    BlockNumber::Number(num) => num,
                    _ => {
                        // invalid variant
                        return result;
                    }
                };
                let to_number = match to {
                    BlockNumber::Number(num) => num,
                    BlockNumber::Latest => self.client.block_number().await?,
                    _ => {
                        // invalid variant
                        return result;
                    }
                };

                // divide range into two halves and recursively fetch them
                let mid = (from_number + to_number) / 2;

                // safety check to prevent infinite recursion (quite unlikely)
                if from_number >= mid {
                    tracing::warn!("Infinite recursion detected while getting events: from_number={from_number:?}, mid={mid:?}");
                    return result;
                }

                tracing::warn!("Splitting block range in half: {from:?} - {mid:?} - {to:?}");
                let mut first_half = self
                    .get_events_inner(
                        from,
                        BlockNumber::Number(mid),
                        topics1.clone(),
                        topics2.clone(),
                        addresses.clone(),
                        RETRY_LIMIT,
                    )
                    .await?;
                let mut second_half = self
                    .get_events_inner(
                        BlockNumber::Number(mid + 1u64),
                        to,
                        topics1,
                        topics2,
                        addresses,
                        RETRY_LIMIT,
                    )
                    .await?;

                first_half.append(&mut second_half);
                result = Ok(first_half);
            } else if should_retry(err_code, err_message) && retries_left > 0 {
                tracing::warn!("Retrying. Retries left: {retries_left}");
                result = self
                    .get_events_inner(from, to, topics1, topics2, addresses, retries_left - 1)
                    .await;
            }
        }

        result
    }
}

#[async_trait::async_trait]
<<<<<<< HEAD
impl EthClient for EthHttpQueryClient {
=======
impl<Net: Network> EthClient for EthHttpQueryClient<Net>
where
    Box<DynClient<Net>>: EthInterface + GetLogsClient,
{
    async fn scheduler_vk_hash(
        &self,
        verifier_address: Address,
    ) -> Result<H256, ContractCallError> {
        // New verifier returns the hash of the verification key.
        CallFunctionArgs::new("verificationKeyHash", ())
            .for_contract(verifier_address, &self.verifier_contract_abi)
            .call(&self.client)
            .await
    }

    async fn diamond_cut_by_version(
        &self,
        packed_version: H256,
    ) -> EnrichedClientResult<Option<Vec<u8>>> {
        const LOOK_BACK_BLOCK_RANGE: u64 = 1_000_000;

        let Some(state_transition_manager_address) = self.state_transition_manager_address else {
            return Ok(None);
        };

        let to_block = self.client.block_number().await?;
        let from_block = to_block.saturating_sub((LOOK_BACK_BLOCK_RANGE - 1).into());

        let logs = self
            .get_events_inner(
                from_block.into(),
                to_block.into(),
                Some(vec![self.new_upgrade_cut_data_signature]),
                Some(vec![packed_version]),
                Some(vec![state_transition_manager_address]),
                RETRY_LIMIT,
            )
            .await?;

        Ok(logs.into_iter().next().map(|log| log.data.0))
    }

>>>>>>> 38afdd5d
    async fn get_events(
        &self,
        from: BlockNumber,
        to: BlockNumber,
        topic1: H256,
        topic2: Option<H256>,
        retries_left: usize,
    ) -> EnrichedClientResult<Vec<Log>> {
        self.get_events_inner(
            from,
            to,
            Some(vec![topic1]),
            topic2.map(|topic2| vec![topic2]),
            Some(self.get_default_address_list()),
            retries_left,
        )
        .await
    }

    async fn confirmed_block_number(&self) -> EnrichedClientResult<u64> {
        if let Some(confirmations) = self.confirmations_for_eth_event {
            let latest_block_number = self.client.block_number().await?.as_u64();
            Ok(latest_block_number.saturating_sub(confirmations))
        } else {
            self.finalized_block_number().await
        }
    }

    async fn finalized_block_number(&self) -> EnrichedClientResult<u64> {
        let block = self
            .client
            .block(BlockId::Number(BlockNumber::Finalized))
            .await?
            .ok_or_else(|| {
                let err = ClientError::Custom("Finalized block must be present on L1".into());
                EnrichedClientError::new(err, "block")
            })?;
        let block_number = block.number.ok_or_else(|| {
            let err = ClientError::Custom("Finalized block must contain number".into());
            EnrichedClientError::new(err, "block").with_arg("block", &block)
        })?;
        Ok(block_number.as_u64())
    }

    async fn get_total_priority_txs(&self) -> Result<u64, ContractCallError> {
        CallFunctionArgs::new("getTotalPriorityTxs", ())
            .for_contract(self.diamond_proxy_addr, &self.getters_facet_contract_abi)
            .call(&self.client)
            .await
            .map(|x: U256| x.try_into().unwrap())
    }

    async fn scheduler_vk_hash(
        &self,
        verifier_address: Address,
    ) -> Result<H256, ContractCallError> {
        // New verifier returns the hash of the verification key.
        CallFunctionArgs::new("verificationKeyHash", ())
            .for_contract(verifier_address, &self.verifier_contract_abi)
            .call(&self.client)
            .await
    }

    async fn fflonk_scheduler_vk_hash(
        &self,
        verifier_address: Address,
    ) -> Result<H256, ContractCallError> {
        // New verifier returns the hash of the verification key.
        CallFunctionArgs::new("verificationKeyHash", U256::from(FFLONK_VERIFIER_TYPE))
            .for_contract(verifier_address, &self.verifier_contract_abi)
            .call(&self.client)
            .await
    }

    async fn diamond_cut_by_version(
        &self,
        packed_version: H256,
    ) -> EnrichedClientResult<Option<Vec<u8>>> {
        const LOOK_BACK_BLOCK_RANGE: u64 = 1_000_000;

        let Some(state_transition_manager_address) = self.state_transition_manager_address else {
            return Ok(None);
        };

        let to_block = self.client.block_number().await?;
        let from_block = to_block.saturating_sub((LOOK_BACK_BLOCK_RANGE - 1).into());

        let logs = self
            .get_events_inner(
                from_block.into(),
                to_block.into(),
                Some(vec![self.new_upgrade_cut_data_signature]),
                Some(vec![packed_version]),
                Some(vec![state_transition_manager_address]),
                RETRY_LIMIT,
            )
            .await?;

        Ok(logs.into_iter().next().map(|log| log.data.0))
    }

    async fn chain_id(&self) -> EnrichedClientResult<SLChainId> {
        self.client.fetch_chain_id().await
    }

    async fn get_chain_root(
        &self,
        block_number: U64,
        l2_chain_id: L2ChainId,
    ) -> Result<H256, ContractCallError> {
        CallFunctionArgs::new("getChainRoot", U256::from(l2_chain_id.as_u64()))
            .with_block(BlockId::Number(block_number.into()))
            .for_contract(L2_MESSAGE_ROOT_ADDRESS, &self.message_root_abi)
            .call(&self.client)
            .await
    }
}

/// Encapsulates `eth_getLogs` calls.
#[async_trait::async_trait]
pub trait GetLogsClient: 'static + fmt::Debug + Send + Sync {
    /// Returns L2 version of [`Log`] with L2-specific fields, e.g. `l1_batch_number`.
    /// L1 clients fill such fields with `None`.
    async fn get_logs(&self, filter: Filter) -> EnrichedClientResult<Vec<Log>>;
}

#[async_trait::async_trait]
impl GetLogsClient for Box<DynClient<L1>> {
    async fn get_logs(&self, filter: Filter) -> EnrichedClientResult<Vec<Log>> {
        Ok(self
            .logs(&filter)
            .await?
            .into_iter()
            .map(Into::into)
            .collect())
    }
}

#[async_trait::async_trait]
impl GetLogsClient for Box<DynClient<L2>> {
    async fn get_logs(&self, filter: Filter) -> EnrichedClientResult<Vec<Log>> {
        EthNamespaceClient::get_logs(self, filter.into())
            .await
            .map_err(|err| EnrichedClientError::new(err, "eth_getLogs"))
    }
}

/// L2 client functionality used by [`EthWatch`](crate::EthWatch) and constituent event processors.
/// Trait extension for [`EthClient`].
#[async_trait::async_trait]
pub trait L2EthClient: EthClient {
    async fn get_chain_log_proof(
        &self,
        l1_batch_number: L1BatchNumber,
        chain_id: L2ChainId,
    ) -> EnrichedClientResult<Option<ChainAggProof>>;

    async fn get_chain_root_l2(
        &self,
        l1_batch_number: L1BatchNumber,
        l2_chain_id: L2ChainId,
    ) -> Result<Option<H256>, ContractCallError>;
}

#[async_trait::async_trait]
impl L2EthClient for EthHttpQueryClient<L2> {
    async fn get_chain_log_proof(
        &self,
        l1_batch_number: L1BatchNumber,
        chain_id: L2ChainId,
    ) -> EnrichedClientResult<Option<ChainAggProof>> {
        self.client
            .get_chain_log_proof(l1_batch_number, chain_id)
            .await
            .map_err(|err| EnrichedClientError::new(err, "unstable_getChainLogProof"))
    }

    async fn get_chain_root_l2(
        &self,
        l1_batch_number: L1BatchNumber,
        l2_chain_id: L2ChainId,
    ) -> Result<Option<H256>, ContractCallError> {
        let l2_block_range = self
            .client
            .get_l2_block_range(l1_batch_number)
            .await
            .map_err(|err| EnrichedClientError::new(err, "zks_getL1BatchBlockRange"))?;
        if let Some((_, l2_block_number)) = l2_block_range {
            self.get_chain_root(l2_block_number, l2_chain_id)
                .await
                .map(Some)
        } else {
            Ok(None)
        }
    }
}

/// Wrapper for L2 client object.
/// It is used for L2EthClient -> EthClient dyn upcasting coercion:
///     Arc<dyn L2EthClient> -> L2EthClientW -> Arc<dyn EthClient>
#[derive(Debug, Clone)]
pub struct L2EthClientW(pub Arc<dyn L2EthClient>);

#[async_trait::async_trait]
impl EthClient for L2EthClientW {
    async fn get_events(
        &self,
        from: BlockNumber,
        to: BlockNumber,
        topic1: H256,
        topic2: Option<H256>,
        retries_left: usize,
    ) -> EnrichedClientResult<Vec<Log>> {
        self.0
            .get_events(from, to, topic1, topic2, retries_left)
            .await
    }

    async fn confirmed_block_number(&self) -> EnrichedClientResult<u64> {
        self.0.confirmed_block_number().await
    }

    async fn finalized_block_number(&self) -> EnrichedClientResult<u64> {
        self.0.finalized_block_number().await
    }

    async fn get_total_priority_txs(&self) -> Result<u64, ContractCallError> {
        self.0.get_total_priority_txs().await
    }

    async fn scheduler_vk_hash(
        &self,
        verifier_address: Address,
    ) -> Result<H256, ContractCallError> {
        self.0.scheduler_vk_hash(verifier_address).await
    }

    async fn diamond_cut_by_version(
        &self,
        packed_version: H256,
    ) -> EnrichedClientResult<Option<Vec<u8>>> {
        self.0.diamond_cut_by_version(packed_version).await
    }

    async fn chain_id(&self) -> EnrichedClientResult<SLChainId> {
        self.0.chain_id().await
    }

    async fn get_chain_root(
        &self,
        block_number: U64,
        l2_chain_id: L2ChainId,
    ) -> Result<H256, ContractCallError> {
        self.0.get_chain_root(block_number, l2_chain_id).await
    }
}<|MERGE_RESOLUTION|>--- conflicted
+++ resolved
@@ -22,13 +22,9 @@
     namespaces::{EthNamespaceClient, UnstableNamespaceClient, ZksNamespaceClient},
 };
 
-<<<<<<< HEAD
 const FFLONK_VERIFIER_TYPE: i32 = 1;
 
-/// L1 client functionality used by [`EthWatch`](crate::EthWatch) and constituent event processors.
-=======
 /// Common L1 and L2 client functionality used by [`EthWatch`](crate::EthWatch) and constituent event processors.
->>>>>>> 38afdd5d
 #[async_trait::async_trait]
 pub trait EthClient: 'static + fmt::Debug + Send + Sync {
     /// Returns events in a given block range.
@@ -253,9 +249,6 @@
 }
 
 #[async_trait::async_trait]
-<<<<<<< HEAD
-impl EthClient for EthHttpQueryClient {
-=======
 impl<Net: Network> EthClient for EthHttpQueryClient<Net>
 where
     Box<DynClient<Net>>: EthInterface + GetLogsClient,
@@ -298,7 +291,6 @@
         Ok(logs.into_iter().next().map(|log| log.data.0))
     }
 
->>>>>>> 38afdd5d
     async fn get_events(
         &self,
         from: BlockNumber,
