--- conflicted
+++ resolved
@@ -58,12 +58,8 @@
     pub async fn new(
         l1_client: Box<dyn EthClient>,
         sl_client: Box<dyn ZkSyncExtentionEthClient>,
-<<<<<<< HEAD
-        sl_layer: SettlementLayer,
+        sl_layer: Option<SettlementLayer>,
         dependency_l2_chain_clients: Option<Vec<Box<dyn ZkSyncExtentionEthClient>>>, //
-=======
-        sl_layer: Option<SettlementLayer>,
->>>>>>> 4b74bfb9
         pool: ConnectionPool<Core>,
         poll_interval: Duration,
         chain_id: L2ChainId,
