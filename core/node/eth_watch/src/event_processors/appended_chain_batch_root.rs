--- conflicted
+++ resolved
@@ -174,8 +174,10 @@
                         .blocks_dal()
                         .get_l1_batch_l2_l1_merkle_root(*batch_number)
                         .await
-                        .map_err(DalError::generalize)?
-                        .context("Missing l2_l1_merkle_root for finalized batch")?;
+                        .map_err(DalError::generalize)
+                        .map_err(EventProcessorError::internal)?
+                        .context("Missing l2_l1_merkle_root for finalized batch")
+                        .map_err(EventProcessorError::internal)?;
                     assert_eq!(root_from_db, *batch_root);
 
                     self.merkle_tree
@@ -183,30 +185,20 @@
                     self.next_batch_number_lower_bound = *batch_number + 1;
                 }
 
-<<<<<<< HEAD
                 // Define the chain agg proof until msg root, shared by all batches in the block
                 let chain_agg_proof_until_msg_root = self
                     .sl_l2_client
                     .get_chain_log_proof_until_msg_root(sl_block_number, self.l2_chain_id)
-                    .await?
-                    .context("Missing chain log proof until msg root for finalized batch")?;
+                    .await
+                    .context("sl_l2_client.get_chain_log_proof_until_msg_root()")
+                    .map_err(EventProcessorError::internal)?
+                    .context("Missing chain log proof until msg root for finalized batch")
+                    .map_err(EventProcessorError::internal)?;
                 let chain_proof_vector_until_msg_root = BatchRootProcessor::chain_proof_vector(
                     sl_block_number.0,
                     chain_agg_proof_until_msg_root,
                     sl_chain_id,
                 );
-=======
-            for (batch_number, batch_root) in &chain_batches {
-                let root_from_db = transaction
-                    .blocks_dal()
-                    .get_l1_batch_l2_l1_merkle_root(*batch_number)
-                    .await
-                    .map_err(DalError::generalize)
-                    .map_err(EventProcessorError::internal)?
-                    .context("Missing l2_l1_merkle_root for finalized batch")
-                    .map_err(EventProcessorError::internal)?;
-                assert_eq!(root_from_db, *batch_root);
->>>>>>> 1f668e52
 
                 // Get the batch chain proof until msg root for each batch in the block
                 let number_of_leaves = self.merkle_tree.length();
@@ -234,7 +226,8 @@
                         .blocks_dal()
                         .set_batch_chain_merkle_path_until_msg_root(*batch_number, proof)
                         .await
-                        .map_err(DalError::generalize)?;
+                        .map_err(DalError::generalize)
+                        .map_err(EventProcessorError::internal)?;
                 }
             }
 
