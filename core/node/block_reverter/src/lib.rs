--- conflicted
+++ resolved
@@ -251,17 +251,10 @@
             let sk_cache_exists = fs::try_exists(storage_cache_path).await.with_context(|| {
                 format!("cannot check whether storage cache path `{storage_cache_path:?}` exists")
             })?;
-<<<<<<< HEAD
-            anyhow::ensure!(
-                sk_cache_exists,
-                "Path with storage cache DB doesn't exist at `{storage_cache_path:?}`"
-            );
-=======
             if !sk_cache_exists {
                 tracing::info!("Storage cache doesn't exist at `{storage_cache_path:?}`; skipping");
                 continue;
             }
->>>>>>> c8b7f658
             self.roll_back_storage_cache(last_l1_batch_to_keep, storage_cache_path)
                 .await?;
         }
