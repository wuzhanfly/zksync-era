--- conflicted
+++ resolved
@@ -20,11 +20,8 @@
 use zksync_metadata_calculator::api_server::TreeApiClient;
 use zksync_node_sync::SyncState;
 use zksync_types::{
-    api::{self, BridgeAddresses},
-    commitment::L1BatchCommitmentMode,
-    l2::L2Tx,
-    transaction_request::CallRequest,
-    Address, L1BatchNumber, L1ChainId, L2BlockNumber, L2ChainId, SLChainId, H256, U256, U64,
+    api, commitment::L1BatchCommitmentMode, l2::L2Tx, transaction_request::CallRequest, Address,
+    L1BatchNumber, L1ChainId, L2BlockNumber, L2ChainId, SLChainId, H256, U256, U64,
 };
 use zksync_web3_decl::{error::Web3Error, types::Filter};
 
@@ -239,20 +236,6 @@
 }
 
 #[derive(Debug, Clone)]
-<<<<<<< HEAD
-pub struct BridgeAddressesHandle(Arc<RwLock<BridgeAddresses>>);
-
-impl BridgeAddressesHandle {
-    pub fn new(bridge_addresses: BridgeAddresses) -> Self {
-        Self(Arc::new(RwLock::new(bridge_addresses)))
-    }
-
-    pub async fn update(&self, bridge_addresses: BridgeAddresses) {
-        *self.0.write().await = bridge_addresses;
-    }
-
-    pub async fn read(&self) -> BridgeAddresses {
-=======
 pub struct BridgeAddressesHandle(Arc<RwLock<api::BridgeAddresses>>);
 
 impl BridgeAddressesHandle {
@@ -265,7 +248,6 @@
     }
 
     pub async fn read(&self) -> api::BridgeAddresses {
->>>>>>> c291a2b2
         self.0.read().await.clone()
     }
 }
