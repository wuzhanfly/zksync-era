--- conflicted
+++ resolved
@@ -128,6 +128,7 @@
     pub l1_bytecodes_supplier_addr: Option<Address>,
     pub l1_wrapped_base_token_store: Option<Address>,
     pub l2_multicall3: Option<Address>,
+    pub l1_to_l2_txs_paused: Option<bool>,
 }
 
 impl InternalApiConfigBuilder {
@@ -154,6 +155,7 @@
             l1_bytecodes_supplier_addr: None,
             l1_wrapped_base_token_store: None,
             l2_multicall3: None,
+            l1_to_l2_txs_paused: None,
         }
     }
 
@@ -201,6 +203,11 @@
         }
     }
 
+    pub fn with_l1_to_l2_txs_paused(mut self, l1_to_l2_txs_paused: bool) -> Self {
+        self.l1_to_l2_txs_paused = Some(l1_to_l2_txs_paused);
+        self
+    }
+
     pub fn build(self) -> InternalApiConfig {
         InternalApiConfig {
             l1_chain_id: self.l1_chain_id,
@@ -225,6 +232,7 @@
             timestamp_asserter_address: self.timestamp_asserter_address,
             l1_wrapped_base_token_store: self.l1_wrapped_base_token_store,
             l2_multicall3: self.l2_multicall3,
+            l1_to_l2_txs_paused: self.l1_to_l2_txs_paused.unwrap(),
         }
     }
 }
@@ -255,11 +263,8 @@
     pub dummy_verifier: bool,
     pub l1_batch_commit_data_generator_mode: L1BatchCommitmentMode,
     pub timestamp_asserter_address: Option<Address>,
-<<<<<<< HEAD
     pub l2_multicall3: Option<Address>,
-=======
     pub l1_to_l2_txs_paused: bool,
->>>>>>> 662fe08e
 }
 
 impl InternalApiConfig {
@@ -302,13 +307,9 @@
             filters_disabled: web3_config.filters_disabled,
             dummy_verifier: genesis_config.dummy_verifier,
             l1_batch_commit_data_generator_mode: genesis_config.l1_batch_commit_data_generator_mode,
-<<<<<<< HEAD
             timestamp_asserter_address: l2_contracts.timestamp_asserter_addr,
             l2_multicall3: l2_contracts.multicall3,
-=======
-            timestamp_asserter_address: contracts_config.l2_timestamp_asserter_addr,
             l1_to_l2_txs_paused,
->>>>>>> 662fe08e
         }
     }
 }
