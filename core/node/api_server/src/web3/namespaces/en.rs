use anyhow::Context as _;
use zksync_config::GenesisConfig;
use zksync_consensus_roles::validator;
use zksync_dal::{CoreDal, DalError};
use zksync_types::{
    api::{en, EcosystemContracts},
    protocol_version::ProtocolSemanticVersion,
    tokens::TokenInfo,
    Address, L1BatchNumber, L2BlockNumber,
};
use zksync_web3_decl::error::Web3Error;

use crate::web3::{backend_jsonrpsee::MethodTracer, state::RpcState};

/// Namespace for External Node unique methods.
/// Main use case for it is the EN synchronization.
#[derive(Debug)]
pub(crate) struct EnNamespace {
    state: RpcState,
}

impl EnNamespace {
    pub fn new(state: RpcState) -> Self {
        Self { state }
    }

    pub async fn consensus_global_config_impl(
        &self,
    ) -> Result<Option<en::ConsensusGlobalConfig>, Web3Error> {
        let mut conn = self.state.acquire_connection().await?;
        let Some(cfg) = conn
            .consensus_dal()
            .global_config()
            .await
            .context("global_config()")?
        else {
            return Ok(None);
        };
        Ok(Some(en::ConsensusGlobalConfig(
            zksync_protobuf::serde::Serialize
                .proto_fmt(&cfg, serde_json::value::Serializer)
                .unwrap(),
        )))
    }

    pub async fn consensus_genesis_impl(&self) -> Result<Option<en::ConsensusGenesis>, Web3Error> {
        let mut conn = self.state.acquire_connection().await?;
        let Some(cfg) = conn
            .consensus_dal()
            .global_config()
            .await
            .context("global_config()")?
        else {
            return Ok(None);
        };
        Ok(Some(en::ConsensusGenesis(
            zksync_protobuf::serde::Serialize
                .proto_fmt(&cfg.genesis, serde_json::value::Serializer)
                .unwrap(),
        )))
    }

    #[tracing::instrument(skip(self))]
    pub async fn attestation_status_impl(
        &self,
    ) -> Result<Option<en::AttestationStatus>, Web3Error> {
        let Some(status) = self
            .state
            .acquire_connection()
            .await?
            // unwrap is ok, because we start outermost transaction.
            .transaction_builder()
            .unwrap()
            // run readonly transaction to perform consistent reads.
            .set_readonly()
            .build()
            .await
            .context("TransactionBuilder::build()")?
            .consensus_dal()
            .attestation_status()
            .await?
        else {
            return Ok(None);
        };
        Ok(Some(en::AttestationStatus(
            zksync_protobuf::serde::Serialize
                .proto_fmt(&status, serde_json::value::Serializer)
                .unwrap(),
        )))
    }

    #[tracing::instrument(skip(self))]
    pub async fn block_metadata_impl(
        &self,
        block_number: L2BlockNumber,
    ) -> Result<Option<en::BlockMetadata>, Web3Error> {
        let Some(meta) = self
            .state
            .acquire_connection()
            .await?
            // unwrap is ok, because we start outermost transaction.
            .transaction_builder()
            .unwrap()
            // run readonly transaction to perform consistent reads.
            .set_readonly()
            .build()
            .await
            .context("TransactionBuilder::build()")?
            .consensus_dal()
            .block_metadata(validator::BlockNumber(block_number.0.into()))
            .await?
        else {
            return Ok(None);
        };
        Ok(Some(en::BlockMetadata(
            zksync_protobuf::serde::Serialize
                .proto_fmt(&meta, serde_json::value::Serializer)
                .unwrap(),
        )))
    }

    pub(crate) fn current_method(&self) -> &MethodTracer {
        &self.state.current_method
    }

    pub async fn sync_l2_block_impl(
        &self,
        block_number: L2BlockNumber,
        include_transactions: bool,
    ) -> Result<Option<en::SyncBlock>, Web3Error> {
        let mut storage = self.state.acquire_connection().await?;
        Ok(storage
            .sync_dal()
            .sync_block(block_number, include_transactions)
            .await
            .map_err(DalError::generalize)?)
    }

    pub async fn sync_tokens_impl(
        &self,
        block_number: Option<L2BlockNumber>,
    ) -> Result<Vec<TokenInfo>, Web3Error> {
        let mut storage = self.state.acquire_connection().await?;
        Ok(storage
            .tokens_web3_dal()
            .get_all_tokens(block_number)
            .await
            .map_err(DalError::generalize)?)
    }

    #[tracing::instrument(skip(self))]
<<<<<<< HEAD
    pub async fn get_ecosystem_contracts_impl(&self) -> Result<EcosystemContracts, Web3Error> {
        Ok(self
            .state
            .api_config
            .l1_bridgehub_proxy_addr
            .map(|bridgehub_proxy_addr| EcosystemContracts {
                bridgehub_proxy_addr,
                state_transition_proxy_addr: self
                    .state
                    .api_config
                    .l1_state_transition_proxy_addr
                    .unwrap(),
                transparent_proxy_admin_addr: self
                    .state
                    .api_config
                    .l1_transparent_proxy_admin_addr
                    .unwrap(),
                l1_bytecodes_supplier_addr: self.state.api_config.l1_bytecodes_supplier_addr,
                l1_wrapped_base_token_store: self.state.api_config.l1_wrapped_base_token_store,
                message_root_proxy_addr: self.state.api_config.message_root_proxy_addr,
            })
            .context("Shared bridge doesn't supported")?)
=======
    pub async fn get_l1_ecosystem_contracts_impl(&self) -> Result<EcosystemContracts, Web3Error> {
        Ok(EcosystemContracts {
            bridgehub_proxy_addr: self
                .state
                .api_config
                .l1_ecosystem_contracts
                .bridgehub_proxy_addr
                .unwrap(),
            state_transition_proxy_addr: self
                .state
                .api_config
                .l1_ecosystem_contracts
                .state_transition_proxy_addr,
            // Return backward compatible zero address.Meanwhile this value is useless for external users
            transparent_proxy_admin_addr: Some(Address::zero()),
            l1_bytecodes_supplier_addr: self.state.api_config.l1_bytecodes_supplier_addr,
            l1_wrapped_base_token_store: self.state.api_config.l1_wrapped_base_token_store,
            server_notifier_addr: self
                .state
                .api_config
                .l1_ecosystem_contracts
                .server_notifier_addr,
        })
>>>>>>> 602a9903
    }

    #[tracing::instrument(skip(self))]
    pub async fn genesis_config_impl(&self) -> Result<GenesisConfig, Web3Error> {
        // If this method will cause some load, we can cache everything in memory
        let mut storage = self.state.acquire_connection().await?;
        let genesis_batch = storage
            .blocks_dal()
            .get_l1_batch_metadata(L1BatchNumber(0))
            .await
            .map_err(DalError::generalize)?
            .context("Genesis batch doesn't exist")?;
        let minor = genesis_batch
            .header
            .protocol_version
            .context("Genesis is not finished")?;
        let patch = storage
            .protocol_versions_dal()
            .first_patch_for_version(minor)
            .await
            .map_err(DalError::generalize)?
            .context("Genesis is not finished")?;
        let protocol_version = ProtocolSemanticVersion { minor, patch };
        let verifier_config = storage
            .protocol_versions_dal()
            .l1_verifier_config_for_version(protocol_version)
            .await
            .context("Genesis is not finished")?;
        let fee_account = storage
            .blocks_dal()
            .get_fee_address_for_l2_block(L2BlockNumber(0))
            .await
            .map_err(DalError::generalize)?
            .context("Genesis not finished")?;

        let config = GenesisConfig {
            protocol_version: Some(protocol_version),
            genesis_root_hash: Some(genesis_batch.metadata.root_hash),
            rollup_last_leaf_index: Some(genesis_batch.metadata.rollup_last_leaf_index),
            genesis_commitment: Some(genesis_batch.metadata.commitment),
            bootloader_hash: Some(genesis_batch.header.base_system_contracts_hashes.bootloader),
            default_aa_hash: Some(genesis_batch.header.base_system_contracts_hashes.default_aa),
            evm_emulator_hash: genesis_batch
                .header
                .base_system_contracts_hashes
                .evm_emulator,
            l1_chain_id: self.state.api_config.l1_chain_id,
            l2_chain_id: self.state.api_config.l2_chain_id,
            snark_wrapper_vk_hash: verifier_config.snark_wrapper_vk_hash,
            fflonk_snark_wrapper_vk_hash: verifier_config.fflonk_snark_wrapper_vk_hash,
            fee_account,
            dummy_verifier: self.state.api_config.dummy_verifier,
            l1_batch_commit_data_generator_mode: self
                .state
                .api_config
                .l1_batch_commit_data_generator_mode,
            // external node should initialise itself from a snapshot
            custom_genesis_state_path: None,
        };
        Ok(config)
    }

    pub async fn whitelisted_tokens_for_aa_impl(&self) -> Result<Vec<Address>, Web3Error> {
        Ok(self
            .state
            .tx_sender
            .read_whitelisted_tokens_for_aa_cache()
            .await)
    }
}<|MERGE_RESOLUTION|>--- conflicted
+++ resolved
@@ -149,30 +149,6 @@
     }
 
     #[tracing::instrument(skip(self))]
-<<<<<<< HEAD
-    pub async fn get_ecosystem_contracts_impl(&self) -> Result<EcosystemContracts, Web3Error> {
-        Ok(self
-            .state
-            .api_config
-            .l1_bridgehub_proxy_addr
-            .map(|bridgehub_proxy_addr| EcosystemContracts {
-                bridgehub_proxy_addr,
-                state_transition_proxy_addr: self
-                    .state
-                    .api_config
-                    .l1_state_transition_proxy_addr
-                    .unwrap(),
-                transparent_proxy_admin_addr: self
-                    .state
-                    .api_config
-                    .l1_transparent_proxy_admin_addr
-                    .unwrap(),
-                l1_bytecodes_supplier_addr: self.state.api_config.l1_bytecodes_supplier_addr,
-                l1_wrapped_base_token_store: self.state.api_config.l1_wrapped_base_token_store,
-                message_root_proxy_addr: self.state.api_config.message_root_proxy_addr,
-            })
-            .context("Shared bridge doesn't supported")?)
-=======
     pub async fn get_l1_ecosystem_contracts_impl(&self) -> Result<EcosystemContracts, Web3Error> {
         Ok(EcosystemContracts {
             bridgehub_proxy_addr: self
@@ -195,8 +171,12 @@
                 .api_config
                 .l1_ecosystem_contracts
                 .server_notifier_addr,
+            message_root_proxy_addr: self
+                .state
+                .api_config
+                .l1_ecosystem_contracts
+                .message_root_proxy_addr,
         })
->>>>>>> 602a9903
     }
 
     #[tracing::instrument(skip(self))]
