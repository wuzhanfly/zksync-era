--- conflicted
+++ resolved
@@ -7,14 +7,8 @@
 use zksync_system_constants::DEFAULT_L2_TX_GAS_PER_PUBDATA_BYTE;
 use zksync_types::{
     api::{
-<<<<<<< HEAD
-        self, state_override::StateOverride, BlockDetails, BridgeAddresses, L1BatchDetails,
-        L2ToL1LogProof, Proof, ProtocolVersion, StorageProof, TransactionDetailedResult,
-        TransactionDetails,
-=======
         state_override::StateOverride, BlockDetails, BridgeAddresses, L1BatchDetails,
         L2ToL1LogProof, Proof, ProtocolVersion, StorageProof, TransactionDetails,
->>>>>>> c8b7f658
     },
     fee::Fee,
     fee_model::{FeeParams, PubdataIndependentBatchFeeModelInput},
