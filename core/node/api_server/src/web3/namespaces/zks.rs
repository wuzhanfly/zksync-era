use std::collections::HashMap;

use anyhow::Context as _;
use zksync_crypto_primitives::hasher::{keccak::KeccakHasher, Hasher};
use zksync_dal::{Connection, Core, CoreDal, DalError};
use zksync_metadata_calculator::api_server::TreeApiError;
use zksync_mini_merkle_tree::MiniMerkleTree;
use zksync_multivm::interface::VmEvent;
use zksync_system_constants::DEFAULT_L2_TX_GAS_PER_PUBDATA_BYTE;
use zksync_types::{
    address_to_h256,
    api::{
        self, state_override::StateOverride, BlockDetails, BridgeAddresses, GetLogsFilter,
        L1BatchDetails, L2ToL1LogProof, LogProofTarget, Proof, ProtocolVersion, StorageProof,
        TransactionDetailedResult, TransactionDetails,
    },
    fee::Fee,
    fee_model::{FeeParams, PubdataIndependentBatchFeeModelInput},
    h256_to_u256,
    l1::L1Tx,
    l2::L2Tx,
    l2_to_l1_log::{l2_to_l1_logs_tree_size, L2ToL1Log, LOG_PROOF_SUPPORTED_METADATA_VERSION},
    tokens::ETHEREUM_ADDRESS,
    transaction_request::CallRequest,
    utils::storage_key_for_standard_token_balance,
    web3::{self, Bytes},
    AccountTreeId, L1BatchNumber, L2BlockNumber, ProtocolVersionId, StorageKey, Transaction,
    L1_MESSENGER_ADDRESS, L2_BASE_TOKEN_ADDRESS, REQUIRED_L1_TO_L2_GAS_PER_PUBDATA_BYTE, U256, U64,
};
use zksync_web3_decl::{
    error::{ClientRpcContext, Web3Error},
    namespaces::ZksNamespaceClient,
    types::{Address, Token, H256},
};

use crate::{
    execution_sandbox::BlockArgs,
    tx_sender::BinarySearchKind,
    utils::open_readonly_transaction,
    web3::{backend_jsonrpsee::MethodTracer, metrics::API_METRICS, RpcState},
};

#[derive(Debug)]
pub(crate) struct ZksNamespace {
    state: RpcState,
}

impl ZksNamespace {
    pub fn new(state: RpcState) -> Self {
        Self { state }
    }

    pub(crate) fn current_method(&self) -> &MethodTracer {
        &self.state.current_method
    }

    pub async fn estimate_fee_impl(
        &self,
        request: CallRequest,
        state_override: Option<StateOverride>,
    ) -> Result<Fee, Web3Error> {
        self.current_method()
            .observe_state_override(state_override.as_ref());

        let mut request_with_gas_per_pubdata_overridden = request;
        self.state
            .set_nonce_for_call_request(&mut request_with_gas_per_pubdata_overridden)
            .await?;

        if let Some(ref mut eip712_meta) = request_with_gas_per_pubdata_overridden.eip712_meta {
            eip712_meta.gas_per_pubdata = U256::from(DEFAULT_L2_TX_GAS_PER_PUBDATA_BYTE);
        }

        let mut connection = self.state.acquire_connection().await?;
        let block_args = BlockArgs::pending(&mut connection).await?;
        drop(connection);
        let mut tx = L2Tx::from_request(
            request_with_gas_per_pubdata_overridden.into(),
            self.state.api_config.max_tx_size,
            block_args.use_evm_emulator(),
        )?;

        // When we're estimating fee, we are trying to deduce values related to fee, so we should
        // not consider provided ones.
        tx.common_data.fee.max_priority_fee_per_gas = 0u64.into();
        tx.common_data.fee.gas_per_pubdata_limit = U256::from(DEFAULT_L2_TX_GAS_PER_PUBDATA_BYTE);
        self.estimate_fee(tx.into(), block_args, state_override)
            .await
    }

    pub async fn estimate_l1_to_l2_gas_impl(
        &self,
        request: CallRequest,
        state_override: Option<StateOverride>,
    ) -> Result<U256, Web3Error> {
        self.current_method()
            .observe_state_override(state_override.as_ref());

        let mut request_with_gas_per_pubdata_overridden = request;
        // When we're estimating fee, we are trying to deduce values related to fee, so we should
        // not consider provided ones.
        if let Some(ref mut eip712_meta) = request_with_gas_per_pubdata_overridden.eip712_meta {
            if eip712_meta.gas_per_pubdata == U256::zero() {
                eip712_meta.gas_per_pubdata = REQUIRED_L1_TO_L2_GAS_PER_PUBDATA_BYTE.into();
            }
        }

        let mut connection = self.state.acquire_connection().await?;
        let block_args = BlockArgs::pending(&mut connection).await?;
        drop(connection);
        let tx = L1Tx::from_request(
            request_with_gas_per_pubdata_overridden,
            block_args.use_evm_emulator(),
        )
        .map_err(Web3Error::SerializationError)?;

        let fee = self
            .estimate_fee(tx.into(), block_args, state_override)
            .await?;
        Ok(fee.gas_limit)
    }

    async fn estimate_fee(
        &self,
        tx: Transaction,
        block_args: BlockArgs,
        state_override: Option<StateOverride>,
    ) -> Result<Fee, Web3Error> {
        self.current_method()
            .observe_state_override(state_override.as_ref());

        let scale_factor = self.state.api_config.estimate_gas_scale_factor;
        let acceptable_overestimation =
            self.state.api_config.estimate_gas_acceptable_overestimation;
        let search_kind = BinarySearchKind::new(self.state.api_config.estimate_gas_optimize_search);

        Ok(self
            .state
            .tx_sender
            .get_txs_fee_in_wei(
                tx,
                block_args,
                scale_factor,
                acceptable_overestimation as u64,
                state_override,
                search_kind,
            )
            .await?)
    }

    pub fn get_bridgehub_contract_impl(&self) -> Option<Address> {
        self.state
            .api_config
            .l1_ecosystem_contracts
            .bridgehub_proxy_addr
    }

    pub fn get_main_l1_contract_impl(&self) -> Address {
        self.state.api_config.l1_diamond_proxy_addr
    }

    pub fn get_testnet_paymaster_impl(&self) -> Option<Address> {
        self.state.api_config.l2_testnet_paymaster_addr
    }

    pub async fn get_bridge_contracts_impl(&self) -> Result<BridgeAddresses, Web3Error> {
        self.state
            .bridge_addresses_handle
            .read()
            .await
            .ok_or_else(|| anyhow::anyhow!("bridge addresses are not initialized").into())
    }

    pub fn get_timestamp_asserter_impl(&self) -> Option<Address> {
        self.state.api_config.timestamp_asserter_address
    }

    pub fn l1_chain_id_impl(&self) -> U64 {
        U64::from(*self.state.api_config.l1_chain_id)
    }

    pub async fn get_confirmed_tokens_impl(
        &self,
        from: u32,
        limit: u8,
    ) -> Result<Vec<Token>, Web3Error> {
        let mut storage = self.state.acquire_connection().await?;
        let tokens = storage
            .tokens_web3_dal()
            .get_well_known_tokens()
            .await
            .map_err(DalError::generalize)?;

        let tokens = tokens
            .into_iter()
            .skip(from as usize)
            .take(limit.into())
            .map(|token_info| Token {
                l1_address: token_info.l1_address,
                l2_address: token_info.l2_address,
                name: token_info.metadata.name,
                symbol: token_info.metadata.symbol,
                decimals: token_info.metadata.decimals,
            })
            .collect();
        Ok(tokens)
    }

    pub async fn get_all_account_balances_impl(
        &self,
        address: Address,
    ) -> Result<HashMap<Address, U256>, Web3Error> {
        let mut storage = self.state.acquire_connection().await?;
        let tokens = storage
            .tokens_dal()
            .get_all_l2_token_addresses()
            .await
            .map_err(DalError::generalize)?;
        let hashed_balance_keys = tokens.iter().map(|&token_address| {
            let token_account = AccountTreeId::new(if token_address == ETHEREUM_ADDRESS {
                L2_BASE_TOKEN_ADDRESS
            } else {
                token_address
            });
            let hashed_key =
                storage_key_for_standard_token_balance(token_account, &address).hashed_key();
            (hashed_key, (hashed_key, token_address))
        });
        let (hashed_balance_keys, hashed_key_to_token_address): (Vec<_>, HashMap<_, _>) =
            hashed_balance_keys.unzip();

        let balance_values = storage
            .storage_web3_dal()
            .get_values(&hashed_balance_keys)
            .await
            .map_err(DalError::generalize)?;

        let balances = balance_values
            .into_iter()
            .filter_map(|(hashed_key, balance)| {
                let balance = h256_to_u256(balance);
                if balance.is_zero() {
                    return None;
                }
                Some((hashed_key_to_token_address[&hashed_key], balance))
            })
            .collect();
        Ok(balances)
    }

    pub async fn get_l2_to_l1_msg_proof_impl(
        &self,
        block_number: L2BlockNumber,
        sender: Address,
        msg: H256,
        l2_log_position: Option<usize>,
    ) -> Result<Option<L2ToL1LogProof>, Web3Error> {
        if let Some(handler) = &self.state.l2_l1_log_proof_handler {
            return handler
                .get_l2_to_l1_msg_proof(block_number, sender, msg, l2_log_position)
                .rpc_context("get_l2_to_l1_msg_proof")
                .await
                .map_err(Into::into);
        }

        let mut storage = self.state.acquire_connection().await?;
        self.state
            .start_info
            .ensure_not_pruned(block_number, &mut storage)
            .await?;

        let Some(l1_batch_number) = storage
            .blocks_web3_dal()
            .get_l1_batch_number_of_l2_block(block_number)
            .await
            .map_err(DalError::generalize)?
        else {
            return Ok(None);
        };
        let (first_l2_block_of_l1_batch, _) = storage
            .blocks_web3_dal()
            .get_l2_block_range_of_l1_batch(l1_batch_number)
            .await
            .map_err(DalError::generalize)?
            .context("L1 batch should contain at least one L2 block")?;

        // Position of l1 log in L1 batch relative to logs with identical data
        let l1_log_relative_position = if let Some(l2_log_position) = l2_log_position {
            let logs = storage
                .events_web3_dal()
                .get_logs(
                    GetLogsFilter {
                        from_block: first_l2_block_of_l1_batch,
                        to_block: block_number,
                        addresses: vec![L1_MESSENGER_ADDRESS],
                        topics: vec![(2, vec![address_to_h256(&sender)]), (3, vec![msg])],
                    },
                    self.state.api_config.req_entities_limit,
                )
                .await
                .map_err(DalError::generalize)?;
            let maybe_pos = logs.iter().position(|event| {
                event.block_number == Some(block_number.0.into())
                    && event.log_index == Some(l2_log_position.into())
            });
            match maybe_pos {
                Some(pos) => pos,
                None => return Ok(None),
            }
        } else {
            0
        };

        let log_proof = self
            .get_l2_to_l1_log_proof_inner(
                &mut storage,
                l1_batch_number,
                l1_log_relative_position,
                |log| {
                    log.sender == L1_MESSENGER_ADDRESS
                        && log.key == address_to_h256(&sender)
                        && log.value == msg
                },
                None,
                None,
            )
            .await?;
        Ok(log_proof)
    }

    // pub async fn get_l2_to_global_message_root_proof_impl(
    //     &self,
    //     block_number: L2BlockNumber,
    //     sender: Address,
    //     msg: H256,
    // ) -> Result<Option<L2ToL1LogProof>, Web3Error> {
    //     todo!() // kl todo
    // }

    // kl todo figure out levels, we need to serve message roots to:
    // chainBatchRoot of chain for precommit based
    // gw's MessageRoot,
    // gw's chainBatchRoot.
    // maybe L1's MessageRoot.
    async fn get_l2_to_l1_log_proof_inner(
        &self,
        storage: &mut Connection<'_, Core>,
        l1_batch_number: L1BatchNumber,
        index_in_filtered_logs: usize,
        log_filter: impl Fn(&L2ToL1Log) -> bool,
        log_proof_target: Option<LogProofTarget>,
        precommit_log_index: Option<usize>, //
    ) -> Result<Option<L2ToL1LogProof>, Web3Error> {
        let all_l1_logs_in_batch = storage
            .blocks_web3_dal()
            .get_l2_to_l1_logs(l1_batch_number)
            .await
            .map_err(DalError::generalize)?;

        let Some((l1_log_index, _)) = all_l1_logs_in_batch
            .iter()
            .enumerate()
            .filter(|(_, log)| log_filter(log))
            .nth(index_in_filtered_logs)
        else {
            return Ok(None);
        };
        if let Some(precommit_log_index) = precommit_log_index {
            if l1_log_index > precommit_log_index {
                return Ok(None);
            }
        } //

        let Some(batch_with_metadata) = storage
            .blocks_dal()
            .get_l1_batch_metadata(l1_batch_number)
            .await
            .map_err(DalError::generalize)?
        else {
            return Ok(None);
        };

        let merkle_tree_leaves = all_l1_logs_in_batch.iter().map(L2ToL1Log::to_bytes);
        // let merkle_tree_leaves = all_l1_logs_in_batch[..precommit_log_index.unwrap_or(all_l1_logs_in_batch.len())]
        // .iter()
        // .map(L2ToL1Log::to_bytes); //

        let protocol_version = batch_with_metadata
            .header
            .protocol_version
            .unwrap_or_else(ProtocolVersionId::last_potentially_undefined);
        let tree_size = l2_to_l1_logs_tree_size(protocol_version);
        // println!("kl toodo merkle tree leaves: {:?}", merkle_tree_leaves);
        let (local_root, proof) = MiniMerkleTree::new(merkle_tree_leaves, Some(tree_size))
            .merkle_root_and_path(l1_log_index);

        if protocol_version.is_pre_gateway() {
            return Ok(Some(L2ToL1LogProof {
                proof,
                root: local_root,
                id: l1_log_index as u32,
            }));
        }

        let aggregated_root = batch_with_metadata
            .metadata
            .aggregation_root
            .expect("`aggregation_root` must be present for post-gateway branch");
        let root = KeccakHasher.compress(&local_root, &aggregated_root);

        let mut log_leaf_proof = proof;
        log_leaf_proof.push(aggregated_root);

        let Some(sl_chain_id) = storage
            .eth_sender_dal()
            .get_batch_execute_chain_id(l1_batch_number)
            .await
            .map_err(DalError::generalize)?
        else {
            return Ok(None);
        };

        let (batch_proof_len, batch_chain_proof, is_final_node) =
        // if we provide the GW chain id, we don't want to extend to L1.
        if log_proof_target == Some(LogProofTarget::Chain)  {
            // Serve a proof to the L2 batch's ChainBatchRoot
            (0, Vec::new(), true)
        } else if sl_chain_id.0 != self.state.api_config.l1_chain_id.0 {
            let batch_chain_proof = if log_proof_target == Some(LogProofTarget::GatewayMessageRoot) {
                // Serve a proof to Gateway's MessageRoot
                storage
                    .blocks_dal()
                    .get_gw_interop_batch_chain_merkle_path(l1_batch_number)
                    .await
                    .map_err(DalError::generalize)
            } else {
                // Serve a proof to Gateway's ChainBatchRoot
                storage
                    .blocks_dal()
                    .get_l1_batch_chain_merkle_path(l1_batch_number)
                    .await
                    .map_err(DalError::generalize)
            };

            if let Ok(Some(batch_chain_proof)) = batch_chain_proof {
                (
                    batch_chain_proof.batch_proof_len,
                    batch_chain_proof.proof,
                    false,
                )
            } else {
                return Ok(None);
            }
        } else {
            (0, Vec::new(), true)
        };

        let proof = {
            let mut metadata = [0u8; 32];
            metadata[0] = LOG_PROOF_SUPPORTED_METADATA_VERSION;
            metadata[1] = log_leaf_proof.len() as u8;
            metadata[2] = batch_proof_len as u8;
            metadata[3] = if is_final_node { 1 } else { 0 };

            let mut result = vec![H256(metadata)];

            result.extend(log_leaf_proof);
            result.extend(batch_chain_proof);

            result
        };

        Ok(Some(L2ToL1LogProof {
            proof,
            root,
            id: l1_log_index as u32,
        }))
    }

    pub async fn get_l2_to_l1_log_proof_impl(
        &self,
        tx_hash: H256,
        index: Option<usize>,
        log_proof_target: Option<LogProofTarget>,
        precommit_log_index: Option<usize>, //
    ) -> Result<Option<L2ToL1LogProof>, Web3Error> {
        if let Some(handler) = &self.state.l2_l1_log_proof_handler {
            return handler
<<<<<<< HEAD
                .get_l2_to_l1_log_proof_precommit(tx_hash, index, precommit_log_index)
                .rpc_context("get_l2_to_l1_log_proof_precommit") //
=======
                .get_l2_to_l1_log_proof(tx_hash, index, log_proof_target)
                .rpc_context("get_l2_to_l1_log_proof")
>>>>>>> 4b74bfb9
                .await
                .map_err(Into::into);
        }

        let mut storage = self.state.acquire_connection().await?;
        // kl todo for precommit based, we need it based on blocks.
        // if precommit_log_index.is_none() {
        let Some((l1_batch_number, l1_batch_tx_index)) = storage
            .blocks_web3_dal()
            .get_l1_batch_info_for_tx(tx_hash)
            .await
            .map_err(DalError::generalize)?
        else {
            return Ok(None);
        };

        self.state
            .start_info
            .ensure_not_pruned(l1_batch_number, &mut storage)
            .await?;

        let log_proof = self
            .get_l2_to_l1_log_proof_inner(
                &mut storage,
                l1_batch_number,
                index.unwrap_or(0),
                |log| log.tx_number_in_block == l1_batch_tx_index,
                log_proof_target,
                precommit_log_index,
            )
            .await?;
        Ok(log_proof)
    }

    pub async fn get_l1_batch_number_impl(&self) -> Result<U64, Web3Error> {
        let mut storage = self.state.acquire_connection().await?;
        let l1_batch_number = storage
            .blocks_dal()
            .get_sealed_l1_batch_number()
            .await
            .map_err(DalError::generalize)?
            .ok_or(Web3Error::NoBlock)?;
        Ok(l1_batch_number.0.into())
    }

    pub async fn get_l2_block_range_impl(
        &self,
        batch: L1BatchNumber,
    ) -> Result<Option<(U64, U64)>, Web3Error> {
        let mut storage = self.state.acquire_connection().await?;
        self.state
            .start_info
            .ensure_not_pruned(batch, &mut storage)
            .await?;
        let range = storage
            .blocks_web3_dal()
            .get_l2_block_range_of_l1_batch(batch)
            .await
            .map_err(DalError::generalize)?;
        Ok(range.map(|(min, max)| (U64::from(min.0), U64::from(max.0))))
    }

    pub async fn get_block_details_impl(
        &self,
        block_number: L2BlockNumber,
    ) -> Result<Option<BlockDetails>, Web3Error> {
        let mut storage = self.state.acquire_connection().await?;
        self.state
            .start_info
            .ensure_not_pruned(block_number, &mut storage)
            .await?;

        Ok(storage
            .blocks_web3_dal()
            .get_block_details(block_number)
            .await
            .map_err(DalError::generalize)?)
    }

    pub async fn get_raw_block_transactions_impl(
        &self,
        block_number: L2BlockNumber,
    ) -> Result<Vec<Transaction>, Web3Error> {
        let mut storage = self.state.acquire_connection().await?;
        self.state
            .start_info
            .ensure_not_pruned(block_number, &mut storage)
            .await?;

        Ok(storage
            .transactions_web3_dal()
            .get_raw_l2_block_transactions(block_number)
            .await
            .map_err(DalError::generalize)?)
    }

    pub async fn get_transaction_details_impl(
        &self,
        hash: H256,
    ) -> Result<Option<TransactionDetails>, Web3Error> {
        let mut storage = self.state.acquire_connection().await?;
        // Open a readonly transaction to have a consistent view of Postgres
        let mut storage = open_readonly_transaction(&mut storage).await?;
        let mut tx_details = storage
            .transactions_web3_dal()
            .get_transaction_details(hash)
            .await
            .map_err(DalError::generalize)?;

        if tx_details.is_none() {
            tx_details = self
                .state
                .tx_sink()
                .lookup_tx_details(&mut storage, hash)
                .await?;
        }
        Ok(tx_details)
    }

    pub async fn get_l1_batch_details_impl(
        &self,
        batch_number: L1BatchNumber,
    ) -> Result<Option<L1BatchDetails>, Web3Error> {
        let mut storage = self.state.acquire_connection().await?;
        self.state
            .start_info
            .ensure_not_pruned(batch_number, &mut storage)
            .await?;

        Ok(storage
            .blocks_web3_dal()
            .get_l1_batch_details(batch_number)
            .await
            .map_err(DalError::generalize)?)
    }

    pub async fn get_bytecode_by_hash_impl(
        &self,
        hash: H256,
    ) -> Result<Option<Vec<u8>>, Web3Error> {
        let mut storage = self.state.acquire_connection().await?;
        Ok(storage
            .factory_deps_dal()
            .get_sealed_factory_dep(hash)
            .await
            .map_err(DalError::generalize)?)
    }

    #[tracing::instrument(skip(self))]
    pub fn get_fee_params_impl(&self) -> FeeParams {
        self.state
            .tx_sender
            .0
            .batch_fee_input_provider
            .get_fee_model_params()
    }

    #[deprecated]
    #[allow(deprecated)]
    pub async fn get_protocol_version_impl(
        &self,
        version_id: Option<u16>,
    ) -> Result<Option<ProtocolVersion>, Web3Error> {
        let mut storage = self.state.acquire_connection().await?;
        let protocol_version = if let Some(id) = version_id {
            storage
                .protocol_versions_web3_dal()
                .get_protocol_version_by_id(id)
                .await
                .map_err(DalError::generalize)?
        } else {
            Some(
                storage
                    .protocol_versions_web3_dal()
                    .get_latest_protocol_version()
                    .await
                    .map_err(DalError::generalize)?,
            )
        };
        Ok(protocol_version)
    }

    pub async fn get_proofs_impl(
        &self,
        address: Address,
        keys: Vec<H256>,
        l1_batch_number: L1BatchNumber,
    ) -> Result<Option<Proof>, Web3Error> {
        let mut storage = self.state.acquire_connection().await?;
        self.state
            .start_info
            .ensure_not_pruned(l1_batch_number, &mut storage)
            .await?;
        let hashed_keys = keys
            .iter()
            .map(|key| StorageKey::new(AccountTreeId::new(address), *key).hashed_key_u256())
            .collect();
        let tree_api = self
            .state
            .tree_api
            .as_deref()
            .ok_or(Web3Error::MethodNotImplemented)?;
        let proofs_result = tree_api.get_proofs(l1_batch_number, hashed_keys).await;
        let proofs = match proofs_result {
            Ok(proofs) => proofs,
            Err(TreeApiError::NotReady(_)) => return Err(Web3Error::TreeApiUnavailable),
            Err(TreeApiError::NoVersion(err)) => {
                return if err.missing_version > err.version_count {
                    Ok(None)
                } else {
                    Err(Web3Error::InternalError(anyhow::anyhow!(
                        "L1 batch #{l1_batch_number} is pruned in Merkle tree, but not in Postgres"
                    )))
                };
            }
            Err(TreeApiError::Internal(err)) => return Err(Web3Error::InternalError(err)),
            Err(_) => {
                // This branch is not expected to be executed, but has to be provided since the error is non-exhaustive.
                return Err(Web3Error::InternalError(anyhow::anyhow!(
                    "Unspecified tree API error"
                )));
            }
        };

        let storage_proof = proofs
            .into_iter()
            .zip(keys)
            .map(|(proof, key)| StorageProof {
                key,
                proof: proof.merkle_path,
                value: proof.value,
                index: proof.index,
            })
            .collect();

        Ok(Some(Proof {
            address,
            storage_proof,
        }))
    }

    pub fn get_base_token_l1_address_impl(&self) -> Result<Address, Web3Error> {
        self.state
            .api_config
            .base_token_address
            .ok_or(Web3Error::MethodNotImplemented)
    }

    pub fn get_l2_multicall3_impl(&self) -> Result<Option<Address>, Web3Error> {
        Ok(self.state.api_config.l2_multicall3)
    }

    #[tracing::instrument(skip(self))]
    pub async fn get_batch_fee_input_impl(
        &self,
    ) -> Result<PubdataIndependentBatchFeeModelInput, Web3Error> {
        Ok(self
            .state
            .tx_sender
            .scaled_batch_fee_input()
            .await?
            .into_pubdata_independent())
    }

    #[tracing::instrument(skip(self, tx_bytes))]
    pub async fn send_raw_transaction_with_detailed_output_impl(
        &self,
        tx_bytes: Bytes,
    ) -> Result<TransactionDetailedResult, Web3Error> {
        let mut connection = self.state.acquire_connection().await?;
        let block_args = BlockArgs::pending(&mut connection).await?;
        drop(connection);
        let (mut tx, tx_hash) = self
            .state
            .parse_transaction_bytes(&tx_bytes.0, &block_args)?;
        tx.set_input(tx_bytes.0, tx_hash);

        let submit_output = self
            .state
            .tx_sender
            .submit_tx(tx, block_args)
            .await
            .map_err(|err| {
                tracing::debug!("Send raw transaction error: {err}");
                API_METRICS.submit_tx_error[&err.prom_error_code()].inc();
                err
            })?;
        Ok(TransactionDetailedResult {
            transaction_hash: tx_hash,
            storage_logs: submit_output
                .write_logs
                .into_iter()
                .map(Into::into)
                .collect(),
            events: submit_output
                .events
                .into_iter()
                .map(|event| map_event(event, tx_hash))
                .collect(),
        })
    }
}

fn map_event(vm_event: VmEvent, tx_hash: H256) -> api::Log {
    api::Log {
        address: vm_event.address,
        topics: vm_event.indexed_topics,
        data: web3::Bytes::from(vm_event.value),
        block_hash: None,
        block_number: None,
        l1_batch_number: Some(U64::from(vm_event.location.0 .0)),
        transaction_hash: Some(tx_hash),
        transaction_index: Some(web3::Index::from(vm_event.location.1)),
        log_index: None,
        transaction_log_index: None,
        log_type: None,
        removed: Some(false),
        block_timestamp: None,
    }
}<|MERGE_RESOLUTION|>--- conflicted
+++ resolved
@@ -486,13 +486,8 @@
     ) -> Result<Option<L2ToL1LogProof>, Web3Error> {
         if let Some(handler) = &self.state.l2_l1_log_proof_handler {
             return handler
-<<<<<<< HEAD
-                .get_l2_to_l1_log_proof_precommit(tx_hash, index, precommit_log_index)
-                .rpc_context("get_l2_to_l1_log_proof_precommit") //
-=======
                 .get_l2_to_l1_log_proof(tx_hash, index, log_proof_target)
                 .rpc_context("get_l2_to_l1_log_proof")
->>>>>>> 4b74bfb9
                 .await
                 .map_err(Into::into);
         }
