//! WS-related tests.

use std::{collections::HashSet, str::FromStr};

use assert_matches::assert_matches;
use async_trait::async_trait;
use http::StatusCode;
use tokio::sync::watch;
use zksync_config::configs::chain::NetworkConfig;
use zksync_dal::ConnectionPool;
use zksync_types::{api, Address, Bloom, L1BatchNumber, H160, H256, U64};
use zksync_web3_decl::{
    client::{WsClient, L2},
    jsonrpsee::{
        core::{
            client::{ClientT, Subscription, SubscriptionClientT},
            params::BatchRequestBuilder,
            ClientError,
        },
        rpc_params,
    },
    namespaces::{EthNamespaceClient, ZksNamespaceClient},
    types::{BlockHeader, Bytes, PubSubFilter},
};

use super::*;
use crate::web3::metrics::SubscriptionType;

async fn wait_for_subscription(
    events: &mut mpsc::UnboundedReceiver<PubSubEvent>,
    sub_type: SubscriptionType,
) {
    let wait_future = tokio::time::timeout(TEST_TIMEOUT, async {
        loop {
            let event = events
                .recv()
                .await
                .expect("Events emitter unexpectedly dropped");
            if matches!(event, PubSubEvent::Subscribed(ty) if ty == sub_type) {
                break;
            } else {
                tracing::trace!(?event, "Skipping event");
            }
        }
    });
    wait_future
        .await
        .expect("Timed out waiting for subscription")
}

async fn wait_for_notifiers(
    events: &mut mpsc::UnboundedReceiver<PubSubEvent>,
    sub_types: &[SubscriptionType],
) {
    let mut sub_types: HashSet<_> = sub_types.iter().copied().collect();
    let wait_future = tokio::time::timeout(TEST_TIMEOUT, async {
        loop {
            let event = events
                .recv()
                .await
                .expect("Events emitter unexpectedly dropped");
            if let PubSubEvent::NotifyIterationFinished(ty) = event {
                sub_types.remove(&ty);
                if sub_types.is_empty() {
                    break;
                }
            } else {
                tracing::trace!(?event, "Skipping event");
            }
        }
    });
    wait_future.await.expect("Timed out waiting for notifier");
}

async fn wait_for_notifier_l2_block(
    events: &mut mpsc::UnboundedReceiver<PubSubEvent>,
    sub_type: SubscriptionType,
    expected: L2BlockNumber,
) {
    let wait_future = tokio::time::timeout(TEST_TIMEOUT, async {
        loop {
            let event = events
                .recv()
                .await
                .expect("Events emitter unexpectedly dropped");
            if let PubSubEvent::L2BlockAdvanced(ty, number) = event {
                if ty == sub_type && number >= expected {
                    break;
                }
            } else {
                tracing::trace!(?event, "Skipping event");
            }
        }
    });
    wait_future.await.expect("Timed out waiting for notifier");
}

#[tokio::test]
async fn notifiers_start_after_snapshot_recovery() {
    let pool = ConnectionPool::<Core>::test_pool().await;
    let mut storage = pool.connection().await.unwrap();
    prepare_recovery_snapshot(
        &mut storage,
        StorageInitialization::SNAPSHOT_RECOVERY_BATCH,
        StorageInitialization::SNAPSHOT_RECOVERY_BLOCK,
        &[],
    )
    .await;

    let (stop_sender, stop_receiver) = watch::channel(false);
    let (events_sender, mut events_receiver) = mpsc::unbounded_channel();
    let mut subscribe_logic = EthSubscribe::new();
    subscribe_logic.set_events_sender(events_sender);
    let notifier_handles =
        subscribe_logic.spawn_notifiers(pool.clone(), POLL_INTERVAL, stop_receiver);
    assert!(!notifier_handles.is_empty());

    // Wait a little doing nothing and check that notifier tasks are still active (i.e., have not panicked).
    tokio::time::sleep(POLL_INTERVAL).await;
    for handle in &notifier_handles {
        assert!(!handle.is_finished());
    }

    // Emulate creating the first L2 block; check that notifiers react to it.
    let first_local_l2_block = StorageInitialization::SNAPSHOT_RECOVERY_BLOCK + 1;
    store_l2_block(&mut storage, first_local_l2_block, &[])
        .await
        .unwrap();

    wait_for_notifiers(
        &mut events_receiver,
        &[
            SubscriptionType::Blocks,
            SubscriptionType::Txs,
            SubscriptionType::Logs,
        ],
    )
    .await;

    stop_sender.send_replace(true);
    for handle in notifier_handles {
        handle.await.unwrap().expect("Notifier task failed");
    }
}

#[async_trait]
trait WsTest: Send + Sync {
    /// Prepares the storage before the server is started. The default implementation performs genesis.
    fn storage_initialization(&self) -> StorageInitialization {
        StorageInitialization::genesis()
    }

    async fn test(
        &self,
        client: &WsClient<L2>,
        pool: &ConnectionPool<Core>,
        pub_sub_events: mpsc::UnboundedReceiver<PubSubEvent>,
    ) -> anyhow::Result<()>;

    fn websocket_requests_per_minute_limit(&self) -> Option<NonZeroU32> {
        None
    }
}

async fn test_ws_server(test: impl WsTest) {
    let pool = ConnectionPool::<Core>::test_pool().await;
    let network_config = NetworkConfig::for_tests();
    let contracts_config = ContractsConfig::for_tests();
    let web3_config = Web3JsonRpcConfig::for_tests();
    let genesis_config = GenesisConfig::for_tests();
<<<<<<< HEAD
    let api_config = InternalApiConfig::new(
        &web3_config,
        &contracts_config.chain_specific_contracts(),
        &contracts_config.l1_specific_contracts(),
        &contracts_config.l2_contracts(),
        &genesis_config,
    );
=======
    let api_config =
        InternalApiConfig::new(&web3_config, &contracts_config, &genesis_config, false);
>>>>>>> 662fe08e
    let mut storage = pool.connection().await.unwrap();
    test.storage_initialization()
        .prepare_storage(&network_config, &mut storage)
        .await
        .expect("Failed preparing storage for test");
    drop(storage);

    let (stop_sender, stop_receiver) = watch::channel(false);
    let (mut server_handles, pub_sub_events) = TestServerBuilder::new(pool.clone(), api_config)
        .build_ws(test.websocket_requests_per_minute_limit(), stop_receiver)
        .await;

    let local_addr = server_handles.wait_until_ready().await;
    let client = Client::ws(format!("ws://{local_addr}").parse().unwrap())
        .await
        .unwrap()
        .build();
    test.test(&client, &pool, pub_sub_events).await.unwrap();

    stop_sender.send_replace(true);
    server_handles.shutdown().await;
}

#[derive(Debug)]
struct WsServerCanStartTest;

#[async_trait]
impl WsTest for WsServerCanStartTest {
    async fn test(
        &self,
        client: &WsClient<L2>,
        _pool: &ConnectionPool<Core>,
        _pub_sub_events: mpsc::UnboundedReceiver<PubSubEvent>,
    ) -> anyhow::Result<()> {
        let block_number = client.get_block_number().await?;
        assert_eq!(block_number, U64::from(0));

        let l1_batch_number = client.get_l1_batch_number().await?;
        assert_eq!(l1_batch_number, U64::from(0));

        let genesis_l1_batch = client
            .get_l1_batch_details(L1BatchNumber(0))
            .await?
            .context("missing genesis L1 batch")?;
        assert!(genesis_l1_batch.base.root_hash.is_some());
        Ok(())
    }
}

#[tokio::test]
async fn ws_server_can_start() {
    test_ws_server(WsServerCanStartTest).await;
}

#[derive(Debug)]
struct BasicSubscriptionsTest {
    snapshot_recovery: bool,
}

#[async_trait]
impl WsTest for BasicSubscriptionsTest {
    fn storage_initialization(&self) -> StorageInitialization {
        if self.snapshot_recovery {
            StorageInitialization::empty_recovery()
        } else {
            StorageInitialization::genesis()
        }
    }

    async fn test(
        &self,
        client: &WsClient<L2>,
        pool: &ConnectionPool<Core>,
        mut pub_sub_events: mpsc::UnboundedReceiver<PubSubEvent>,
    ) -> anyhow::Result<()> {
        // Wait for the notifiers to get initialized so that they don't skip notifications
        // for the created subscriptions.
        wait_for_notifiers(
            &mut pub_sub_events,
            &[SubscriptionType::Blocks, SubscriptionType::Txs],
        )
        .await;

        let params = rpc_params!["newHeads"];
        let mut blocks_subscription = client
            .subscribe::<BlockHeader, _>("eth_subscribe", params, "eth_unsubscribe")
            .await?;
        wait_for_subscription(&mut pub_sub_events, SubscriptionType::Blocks).await;

        let params = rpc_params!["newPendingTransactions"];
        let mut txs_subscription = client
            .subscribe::<H256, _>("eth_subscribe", params, "eth_unsubscribe")
            .await?;
        wait_for_subscription(&mut pub_sub_events, SubscriptionType::Txs).await;

        let mut storage = pool.connection().await?;
        let tx_result = mock_execute_transaction(create_l2_transaction(1, 2).into());
        let new_tx_hash = tx_result.hash;
        let l2_block_number = if self.snapshot_recovery {
            StorageInitialization::SNAPSHOT_RECOVERY_BLOCK + 2
        } else {
            L2BlockNumber(1)
        };
        let new_l2_block = store_l2_block(&mut storage, l2_block_number, &[tx_result]).await?;
        drop(storage);

        let received_tx_hash = tokio::time::timeout(TEST_TIMEOUT, txs_subscription.next())
            .await
            .context("Timed out waiting for new tx hash")?
            .context("Pending txs subscription terminated")??;
        assert_eq!(received_tx_hash, new_tx_hash);
        let received_block_header = tokio::time::timeout(TEST_TIMEOUT, blocks_subscription.next())
            .await
            .context("Timed out waiting for new block header")?
            .context("New blocks subscription terminated")??;

        let sha3_uncles_hash =
            H256::from_str("0x1dcc4de8dec75d7aab85b567b6ccd41ad312451b948a7413f0a142fd40d49347")
                .unwrap();

        assert_eq!(
            received_block_header.number,
            Some(new_l2_block.number.0.into())
        );
        assert_eq!(received_block_header.hash, Some(new_l2_block.hash));
        assert_matches!(received_block_header.parent_hash, H256(_));
        assert_eq!(received_block_header.uncles_hash, sha3_uncles_hash);
        assert_eq!(received_block_header.author, H160::zero());
        assert_eq!(received_block_header.state_root, H256::zero());
        assert_eq!(received_block_header.transactions_root, H256::zero());
        assert_eq!(received_block_header.receipts_root, H256::zero());
        assert_eq!(
            received_block_header.number,
            Some(U64::from(new_l2_block.number.0))
        );
        assert_matches!(received_block_header.gas_used, U256(_));
        assert_eq!(
            received_block_header.gas_limit,
            new_l2_block.gas_limit.into()
        );
        assert_eq!(
            received_block_header.base_fee_per_gas,
            Some(new_l2_block.base_fee_per_gas.into())
        );
        assert_eq!(received_block_header.extra_data, Bytes::default());
        assert_eq!(received_block_header.logs_bloom, Bloom::default());
        assert_eq!(
            received_block_header.timestamp,
            new_l2_block.timestamp.into()
        );
        assert_eq!(received_block_header.difficulty, U256::zero());
        assert_eq!(received_block_header.mix_hash, None);
        assert_eq!(received_block_header.nonce, None);

        blocks_subscription.unsubscribe().await?;
        Ok(())
    }
}

#[tokio::test]
async fn basic_subscriptions() {
    test_ws_server(BasicSubscriptionsTest {
        snapshot_recovery: false,
    })
    .await;
}

#[tokio::test]
async fn basic_subscriptions_after_snapshot_recovery() {
    test_ws_server(BasicSubscriptionsTest {
        snapshot_recovery: true,
    })
    .await;
}

#[derive(Debug)]
struct LogSubscriptionsTest {
    snapshot_recovery: bool,
}

#[derive(Debug)]
struct LogSubscriptions {
    all_logs_subscription: Subscription<api::Log>,
    address_subscription: Subscription<api::Log>,
    topic_subscription: Subscription<api::Log>,
}

impl LogSubscriptions {
    async fn new(
        client: &WsClient<L2>,
        pub_sub_events: &mut mpsc::UnboundedReceiver<PubSubEvent>,
    ) -> anyhow::Result<Self> {
        // Wait for the notifier to get initialized so that it doesn't skip notifications
        // for the created subscriptions.
        wait_for_notifiers(pub_sub_events, &[SubscriptionType::Logs]).await;

        let params = rpc_params!["logs"];
        let all_logs_subscription = client
            .subscribe::<api::Log, _>("eth_subscribe", params, "eth_unsubscribe")
            .await?;
        let address_filter = PubSubFilter {
            address: Some(Address::repeat_byte(23).into()),
            topics: None,
        };
        let params = rpc_params!["logs", address_filter];
        let address_subscription = client
            .subscribe::<api::Log, _>("eth_subscribe", params, "eth_unsubscribe")
            .await?;
        let topic_filter = PubSubFilter {
            address: None,
            topics: Some(vec![Some(H256::repeat_byte(42).into())]),
        };
        let params = rpc_params!["logs", topic_filter];
        let topic_subscription = client
            .subscribe::<api::Log, _>("eth_subscribe", params, "eth_unsubscribe")
            .await?;
        for _ in 0..3 {
            wait_for_subscription(pub_sub_events, SubscriptionType::Logs).await;
        }

        Ok(Self {
            all_logs_subscription,
            address_subscription,
            topic_subscription,
        })
    }
}

#[async_trait]
impl WsTest for LogSubscriptionsTest {
    fn storage_initialization(&self) -> StorageInitialization {
        if self.snapshot_recovery {
            StorageInitialization::empty_recovery()
        } else {
            StorageInitialization::genesis()
        }
    }

    async fn test(
        &self,
        client: &WsClient<L2>,
        pool: &ConnectionPool<Core>,
        mut pub_sub_events: mpsc::UnboundedReceiver<PubSubEvent>,
    ) -> anyhow::Result<()> {
        let LogSubscriptions {
            mut all_logs_subscription,
            mut address_subscription,
            mut topic_subscription,
        } = LogSubscriptions::new(client, &mut pub_sub_events).await?;

        let mut storage = pool.connection().await?;
        let next_l2_block_number = if self.snapshot_recovery {
            StorageInitialization::SNAPSHOT_RECOVERY_BLOCK.0 + 2
        } else {
            1
        };
        let (tx_location, events) = store_events(&mut storage, next_l2_block_number, 0).await?;
        drop(storage);
        let events: Vec<_> = events.iter().collect();

        let all_logs = collect_logs(&mut all_logs_subscription, 4).await?;
        for (i, log) in all_logs.iter().enumerate() {
            assert_eq!(log.transaction_index, Some(0.into()));
            assert_eq!(log.log_index, Some(i.into()));
            assert_eq!(log.transaction_hash, Some(tx_location.tx_hash));
            assert_eq!(log.block_number, Some(next_l2_block_number.into()));
        }
        assert_logs_match(&all_logs, &events);

        let address_logs = collect_logs(&mut address_subscription, 2).await?;
        assert_logs_match(&address_logs, &[events[0], events[3]]);

        let topic_logs = collect_logs(&mut topic_subscription, 2).await?;
        assert_logs_match(&topic_logs, &[events[1], events[3]]);

        wait_for_notifiers(&mut pub_sub_events, &[SubscriptionType::Logs]).await;

        // Check that no new notifications were sent to subscribers.
        tokio::time::timeout(POLL_INTERVAL, all_logs_subscription.next())
            .await
            .unwrap_err();
        tokio::time::timeout(POLL_INTERVAL, address_subscription.next())
            .await
            .unwrap_err();
        tokio::time::timeout(POLL_INTERVAL, topic_subscription.next())
            .await
            .unwrap_err();
        Ok(())
    }
}

async fn collect_logs(
    sub: &mut Subscription<api::Log>,
    expected_count: usize,
) -> anyhow::Result<Vec<api::Log>> {
    let mut logs = Vec::with_capacity(expected_count);
    for _ in 0..expected_count {
        let log = tokio::time::timeout(TEST_TIMEOUT, sub.next())
            .await
            .context("Timed out waiting for new log")?
            .context("Logs subscription terminated")??;
        logs.push(log);
    }
    Ok(logs)
}

#[tokio::test]
async fn log_subscriptions() {
    test_ws_server(LogSubscriptionsTest {
        snapshot_recovery: false,
    })
    .await;
}

#[tokio::test]
async fn log_subscriptions_after_snapshot_recovery() {
    test_ws_server(LogSubscriptionsTest {
        snapshot_recovery: true,
    })
    .await;
}

#[derive(Debug)]
struct LogSubscriptionsWithNewBlockTest;

#[async_trait]
impl WsTest for LogSubscriptionsWithNewBlockTest {
    async fn test(
        &self,
        client: &WsClient<L2>,
        pool: &ConnectionPool<Core>,
        mut pub_sub_events: mpsc::UnboundedReceiver<PubSubEvent>,
    ) -> anyhow::Result<()> {
        let LogSubscriptions {
            mut all_logs_subscription,
            mut address_subscription,
            ..
        } = LogSubscriptions::new(client, &mut pub_sub_events).await?;

        let mut storage = pool.connection().await?;
        let (_, events) = store_events(&mut storage, 1, 0).await?;
        drop(storage);
        let events: Vec<_> = events.iter().collect();

        let all_logs = collect_logs(&mut all_logs_subscription, 4).await?;
        assert_logs_match(&all_logs, &events);

        // Create a new block and wait for the pub-sub notifier to run.
        let mut storage = pool.connection().await?;
        let (_, new_events) = store_events(&mut storage, 2, 4).await?;
        drop(storage);
        let new_events: Vec<_> = new_events.iter().collect();

        let all_new_logs = collect_logs(&mut all_logs_subscription, 4).await?;
        assert_logs_match(&all_new_logs, &new_events);

        let address_logs = collect_logs(&mut address_subscription, 4).await?;
        assert_logs_match(
            &address_logs,
            &[events[0], events[3], new_events[0], new_events[3]],
        );
        Ok(())
    }
}

#[tokio::test]
async fn log_subscriptions_with_new_block() {
    test_ws_server(LogSubscriptionsWithNewBlockTest).await;
}

#[derive(Debug)]
struct LogSubscriptionsWithManyBlocksTest;

#[async_trait]
impl WsTest for LogSubscriptionsWithManyBlocksTest {
    async fn test(
        &self,
        client: &WsClient<L2>,
        pool: &ConnectionPool<Core>,
        mut pub_sub_events: mpsc::UnboundedReceiver<PubSubEvent>,
    ) -> anyhow::Result<()> {
        let LogSubscriptions {
            mut all_logs_subscription,
            mut address_subscription,
            ..
        } = LogSubscriptions::new(client, &mut pub_sub_events).await?;

        // Add two blocks in the storage atomically.
        let mut storage = pool.connection().await?;
        let mut transaction = storage.start_transaction().await?;
        let (_, events) = store_events(&mut transaction, 1, 0).await?;
        let events: Vec<_> = events.iter().collect();
        let (_, new_events) = store_events(&mut transaction, 2, 4).await?;
        let new_events: Vec<_> = new_events.iter().collect();
        transaction.commit().await?;
        drop(storage);

        let all_logs = collect_logs(&mut all_logs_subscription, 4).await?;
        assert_logs_match(&all_logs, &events);
        let all_new_logs = collect_logs(&mut all_logs_subscription, 4).await?;
        assert_logs_match(&all_new_logs, &new_events);

        let address_logs = collect_logs(&mut address_subscription, 4).await?;
        assert_logs_match(
            &address_logs,
            &[events[0], events[3], new_events[0], new_events[3]],
        );
        Ok(())
    }
}

#[tokio::test]
async fn log_subscriptions_with_many_new_blocks_at_once() {
    test_ws_server(LogSubscriptionsWithManyBlocksTest).await;
}

#[derive(Debug)]
struct LogSubscriptionsWithDelayTest;

#[async_trait]
impl WsTest for LogSubscriptionsWithDelayTest {
    async fn test(
        &self,
        client: &WsClient<L2>,
        pool: &ConnectionPool<Core>,
        mut pub_sub_events: mpsc::UnboundedReceiver<PubSubEvent>,
    ) -> anyhow::Result<()> {
        // Wait until notifiers are initialized.
        wait_for_notifiers(&mut pub_sub_events, &[SubscriptionType::Logs]).await;

        // Store an L2 block w/o subscriptions being present.
        let mut storage = pool.connection().await?;
        store_events(&mut storage, 1, 0).await?;
        drop(storage);

        // Wait for the log notifier to process the new L2 block.
        wait_for_notifier_l2_block(
            &mut pub_sub_events,
            SubscriptionType::Logs,
            L2BlockNumber(1),
        )
        .await;

        let params = rpc_params!["logs"];
        let mut all_logs_subscription = client
            .subscribe::<api::Log, _>("eth_subscribe", params, "eth_unsubscribe")
            .await?;
        let address_and_topic_filter = PubSubFilter {
            address: Some(Address::repeat_byte(23).into()),
            topics: Some(vec![Some(H256::repeat_byte(42).into())]),
        };
        let params = rpc_params!["logs", address_and_topic_filter];
        let mut address_and_topic_subscription = client
            .subscribe::<api::Log, _>("eth_subscribe", params, "eth_unsubscribe")
            .await?;
        for _ in 0..2 {
            wait_for_subscription(&mut pub_sub_events, SubscriptionType::Logs).await;
        }

        let mut storage = pool.connection().await?;
        let (_, new_events) = store_events(&mut storage, 2, 4).await?;
        drop(storage);
        let new_events: Vec<_> = new_events.iter().collect();

        let all_logs = collect_logs(&mut all_logs_subscription, 4).await?;
        assert_logs_match(&all_logs, &new_events);
        let address_and_topic_logs = collect_logs(&mut address_and_topic_subscription, 1).await?;
        assert_logs_match(&address_and_topic_logs, &[new_events[3]]);

        // Check the behavior of remaining subscriptions if a subscription is dropped.
        all_logs_subscription.unsubscribe().await?;
        let mut storage = pool.connection().await?;
        let (_, new_events) = store_events(&mut storage, 3, 8).await?;
        drop(storage);

        let address_and_topic_logs = collect_logs(&mut address_and_topic_subscription, 1).await?;
        assert_logs_match(&address_and_topic_logs, &[&new_events[3]]);
        Ok(())
    }
}

#[tokio::test]
async fn log_subscriptions_with_delay() {
    test_ws_server(LogSubscriptionsWithDelayTest).await;
}

#[derive(Debug)]
struct RateLimitingTest;

#[async_trait]
impl WsTest for RateLimitingTest {
    async fn test(
        &self,
        client: &WsClient<L2>,
        _pool: &ConnectionPool<Core>,
        _pub_sub_events: mpsc::UnboundedReceiver<PubSubEvent>,
    ) -> anyhow::Result<()> {
        client.chain_id().await.unwrap();
        client.chain_id().await.unwrap();
        client.chain_id().await.unwrap();
        let expected_err = client.chain_id().await.unwrap_err();

        if let ClientError::Call(error) = expected_err {
            assert_eq!(error.code() as u16, StatusCode::TOO_MANY_REQUESTS.as_u16());
            assert_eq!(error.message(), "Too many requests");
            assert!(error.data().is_none());
        } else {
            panic!("Unexpected error returned: {expected_err}");
        }

        Ok(())
    }

    fn websocket_requests_per_minute_limit(&self) -> Option<NonZeroU32> {
        Some(NonZeroU32::new(3).unwrap())
    }
}

#[tokio::test]
async fn rate_limiting() {
    test_ws_server(RateLimitingTest).await;
}

#[derive(Debug)]
struct BatchGetsRateLimitedTest;

#[async_trait]
impl WsTest for BatchGetsRateLimitedTest {
    async fn test(
        &self,
        client: &WsClient<L2>,
        _pool: &ConnectionPool<Core>,
        _pub_sub_events: mpsc::UnboundedReceiver<PubSubEvent>,
    ) -> anyhow::Result<()> {
        client.chain_id().await.unwrap();
        client.chain_id().await.unwrap();

        let mut batch = BatchRequestBuilder::new();
        batch.insert("eth_chainId", rpc_params![]).unwrap();
        batch.insert("eth_chainId", rpc_params![]).unwrap();

        let mut expected_err = client
            .batch_request::<String>(batch)
            .await
            .unwrap()
            .into_ok()
            .unwrap_err();

        let error = expected_err.next().unwrap();

        assert_eq!(error.code() as u16, StatusCode::TOO_MANY_REQUESTS.as_u16());
        assert_eq!(error.message(), "Too many requests");
        assert!(error.data().is_none());

        Ok(())
    }

    fn websocket_requests_per_minute_limit(&self) -> Option<NonZeroU32> {
        Some(NonZeroU32::new(3).unwrap())
    }
}

#[tokio::test]
async fn batch_rate_limiting() {
    test_ws_server(BatchGetsRateLimitedTest).await;
}<|MERGE_RESOLUTION|>--- conflicted
+++ resolved
@@ -168,18 +168,14 @@
     let contracts_config = ContractsConfig::for_tests();
     let web3_config = Web3JsonRpcConfig::for_tests();
     let genesis_config = GenesisConfig::for_tests();
-<<<<<<< HEAD
     let api_config = InternalApiConfig::new(
         &web3_config,
         &contracts_config.chain_specific_contracts(),
         &contracts_config.l1_specific_contracts(),
         &contracts_config.l2_contracts(),
         &genesis_config,
+        false,
     );
-=======
-    let api_config =
-        InternalApiConfig::new(&web3_config, &contracts_config, &genesis_config, false);
->>>>>>> 662fe08e
     let mut storage = pool.connection().await.unwrap();
     test.storage_initialization()
         .prepare_storage(&network_config, &mut storage)
