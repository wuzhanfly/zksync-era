use std::{
    collections::{HashMap, HashSet},
    net::Ipv4Addr,
    slice,
};

use assert_matches::assert_matches;
use async_trait::async_trait;
use chrono::Utc;
use tokio::sync::watch;
use zksync_config::{
    configs::{api::Web3JsonRpcConfig, chain::StateKeeperConfig, ContractsConfig},
    GenesisConfig,
};
use zksync_contracts::BaseSystemContracts;
use zksync_dal::{Connection, ConnectionPool, CoreDal};
use zksync_multivm::interface::{
    tracer::ValidationTraces, TransactionExecutionMetrics, TransactionExecutionResult, VmEvent,
};
use zksync_node_genesis::{insert_genesis_batch, mock_genesis_config, GenesisParams};
use zksync_node_test_utils::{
    create_l1_batch, create_l1_batch_metadata, create_l2_block, create_l2_transaction,
    l1_batch_metadata_to_commitment_artifacts, prepare_recovery_snapshot,
};
use zksync_system_constants::{
    SYSTEM_CONTEXT_ADDRESS, SYSTEM_CONTEXT_CURRENT_L2_BLOCK_INFO_POSITION,
};
use zksync_types::{
<<<<<<< HEAD
    aggregated_operations::L1BatchAggregatedActionType,
    api::{self, BlockNumber, BlockStatus, TransactionStatus},
=======
    aggregated_operations::{AggregatedActionType, L1BatchAggregatedActionType},
    api,
    api::{BlockNumber, BlockStatus, TransactionStatus},
>>>>>>> 98022847
    block::{pack_block_info, L2BlockHasher, L2BlockHeader, UnsealedL1BatchHeader},
    bytecode::{
        testonly::{PADDED_EVM_BYTECODE, PROCESSED_EVM_BYTECODE},
        BytecodeHash,
    },
    eth_sender::EthTxFinalityStatus,
    fee_model::{BatchFeeInput, FeeParams},
    get_deployer_key, get_nonce_key,
    settlement::SettlementLayer,
    storage::get_code_key,
    system_contracts::get_system_smart_contracts,
    tokens::{TokenInfo, TokenMetadata},
    tx::IncludedTxLocation,
    u256_to_h256,
    utils::{storage_key_for_eth_balance, storage_key_for_standard_token_balance},
    AccountTreeId, Address, L1BatchNumber, Nonce, StorageKey, StorageLog, H256, U256, U64,
};
use zksync_vm_executor::oneshot::MockOneshotExecutor;
use zksync_web3_decl::{
    client::{Client, DynClient, L2},
    jsonrpsee::{
        core::{client::ClientT, params::BatchRequestBuilder, ClientError},
        http_client::HttpClient,
        rpc_params,
        types::{
            error::{ErrorCode, INVALID_PARAMS_CODE, OVERSIZED_RESPONSE_CODE},
            ErrorObjectOwned,
        },
    },
    namespaces::{EnNamespaceClient, EthNamespaceClient, ZksNamespaceClient},
};

use super::*;
use crate::{
    testonly::{mock_execute_transaction, store_custom_l2_block},
    tx_sender::SandboxExecutorOptions,
    web3::testonly::TestServerBuilder,
};

mod debug;
mod filters;
mod snapshots;
mod unstable;
mod vm;
mod ws;

const TEST_TIMEOUT: Duration = Duration::from_secs(90);
const POLL_INTERVAL: Duration = Duration::from_millis(50);

#[tokio::test]
async fn setting_response_size_limits() {
    let mut rpc_module = RpcModule::new(());
    rpc_module
        .register_method("test_limited", |params, _ctx, _ext| {
            let response_size: usize = params.one()?;
            Ok::<_, ErrorObjectOwned>("!".repeat(response_size))
        })
        .unwrap();
    rpc_module
        .register_method("test_unlimited", |params, _ctx, _ext| {
            let response_size: usize = params.one()?;
            Ok::<_, ErrorObjectOwned>("!".repeat(response_size))
        })
        .unwrap();
    let overrides = MaxResponseSizeOverrides::from_iter([("test_unlimited", None)]);
    let methods = ApiServer::override_method_response_sizes(rpc_module, &overrides).unwrap();

    let server = ServerBuilder::default()
        .max_response_body_size(1_024)
        .http_only()
        .build((Ipv4Addr::LOCALHOST, 0))
        .await
        .unwrap();
    let local_addr = server.local_addr().unwrap();
    let server_handle = server.start(methods);
    let client = <HttpClient>::builder()
        .build(format!("http://{local_addr}/"))
        .unwrap();

    // Test both methods without hitting the global limit.
    let response: String = client
        .request("test_limited", rpc_params![1])
        .await
        .unwrap();
    assert_eq!(response, "!");
    let response: String = client
        .request("test_unlimited", rpc_params![1])
        .await
        .unwrap();
    assert_eq!(response, "!");

    // Hit the global limit and test that the overridden method is not affected by it.
    let response: String = client
        .request("test_unlimited", rpc_params![10_000])
        .await
        .unwrap();
    assert_eq!(response.len(), 10_000);
    let err = client
        .request::<String, _>("test_limited", rpc_params![10_000])
        .await
        .unwrap_err();
    assert_matches!(
        err,
        ClientError::Call(err) if err.code() == OVERSIZED_RESPONSE_CODE
    );

    server_handle.stop().ok();
}

#[async_trait]
trait HttpTest: Send + Sync {
    /// Prepares the storage before the server is started. The default implementation performs genesis.
    fn storage_initialization(&self) -> StorageInitialization {
        StorageInitialization::genesis()
    }

    fn transaction_executor(&self) -> MockOneshotExecutor {
        MockOneshotExecutor::default()
    }

    /// Allows to override sandbox executor options.
    fn executor_options(&self) -> Option<SandboxExecutorOptions> {
        None
    }

    fn method_tracer(&self) -> Arc<MethodTracer> {
        Arc::default()
    }

    /// Provides a custom Web3 config. Note that only some config options are actually used in the tests.
    fn web3_config(&self) -> Web3JsonRpcConfig {
        Web3JsonRpcConfig::for_tests()
    }

    async fn test(&self, client: &DynClient<L2>, pool: &ConnectionPool<Core>)
        -> anyhow::Result<()>;
}

/// Storage initialization strategy.
#[derive(Debug)]
enum StorageInitialization {
    Genesis {
        evm_emulator: bool,
    },
    Recovery {
        logs: Vec<StorageLog>,
        factory_deps: HashMap<H256, Vec<u8>>,
    },
}

impl StorageInitialization {
    const SNAPSHOT_RECOVERY_BATCH: L1BatchNumber = L1BatchNumber(23);
    const SNAPSHOT_RECOVERY_BLOCK: L2BlockNumber = L2BlockNumber(23);

    const fn genesis() -> Self {
        Self::Genesis {
            evm_emulator: false,
        }
    }

    const fn genesis_with_evm() -> Self {
        Self::Genesis { evm_emulator: true }
    }

    fn empty_recovery() -> Self {
        Self::Recovery {
            logs: vec![],
            factory_deps: HashMap::new(),
        }
    }

    async fn prepare_storage(self, storage: &mut Connection<'_, Core>) -> anyhow::Result<()> {
        match self {
            Self::Genesis { evm_emulator } => {
                let config = mock_genesis_config();
                let base_system_contracts = BaseSystemContracts::load_from_disk();
                assert!(config.evm_emulator_hash.is_some());

                let params = GenesisParams::from_genesis_config(
                    config,
                    base_system_contracts,
                    get_system_smart_contracts(),
                )
                .unwrap();

                if storage.blocks_dal().is_genesis_needed().await? {
                    insert_genesis_batch(storage, &params).await?;
                }
                if evm_emulator {
                    // Enable EVM contract deployment in `ContractDeployer` storage.
                    let contract_types_storage_key = get_deployer_key(H256::from_low_u64_be(1));
                    let contract_types_log = StorageLog::new_write_log(
                        contract_types_storage_key,
                        H256::from_low_u64_be(1),
                    );
                    storage
                        .storage_logs_dal()
                        .append_storage_logs(L2BlockNumber(0), &[contract_types_log])
                        .await?;
                }
            }
            Self::Recovery {
                mut logs,
                factory_deps,
            } => {
                let l2_block_info_key = StorageKey::new(
                    AccountTreeId::new(SYSTEM_CONTEXT_ADDRESS),
                    SYSTEM_CONTEXT_CURRENT_L2_BLOCK_INFO_POSITION,
                );
                let block_info = pack_block_info(
                    Self::SNAPSHOT_RECOVERY_BLOCK.0.into(),
                    Self::SNAPSHOT_RECOVERY_BLOCK.0.into(),
                );
                logs.push(StorageLog::new_write_log(
                    l2_block_info_key,
                    u256_to_h256(block_info),
                ));

                prepare_recovery_snapshot(
                    storage,
                    Self::SNAPSHOT_RECOVERY_BATCH,
                    Self::SNAPSHOT_RECOVERY_BLOCK,
                    &logs,
                )
                .await;
                storage
                    .factory_deps_dal()
                    .insert_factory_deps(Self::SNAPSHOT_RECOVERY_BLOCK, &factory_deps)
                    .await?;

                // Insert the next L1 batch in the storage so that the API server doesn't hang up.
                store_l2_block(storage, Self::SNAPSHOT_RECOVERY_BLOCK + 1, &[]).await?;
                seal_l1_batch(storage, Self::SNAPSHOT_RECOVERY_BATCH + 1).await?;
            }
        }
        Ok(())
    }
}

async fn test_http_server(test: impl HttpTest) {
    let pool = ConnectionPool::<Core>::test_pool().await;
    let mut storage = pool.connection().await.unwrap();
    test.storage_initialization()
        .prepare_storage(&mut storage)
        .await
        .expect("Failed preparing storage for test");
    drop(storage);

    let (stop_sender, stop_receiver) = watch::channel(false);
    let contracts_config = ContractsConfig::for_tests();
    let web3_config = test.web3_config();
    let genesis = GenesisConfig::for_tests();
    let api_config = InternalApiConfig::new(
        &web3_config,
        &contracts_config.settlement_layer_specific_contracts(),
        &contracts_config.l1_specific_contracts(),
        &contracts_config.l2_contracts(),
        &genesis,
        false,
        SettlementLayer::for_tests(),
    );

    let mut server_builder = TestServerBuilder::new(pool.clone(), api_config)
        .with_tx_executor(test.transaction_executor())
        .with_method_tracer(test.method_tracer())
        .with_request_timeout(web3_config.request_timeout);
    if let Some(executor_options) = test.executor_options() {
        server_builder = server_builder.with_executor_options(executor_options);
    }
    let mut server_handles = server_builder.build_http(stop_receiver).await;

    let local_addr = server_handles.wait_until_ready().await;
    let client = Client::http(format!("http://{local_addr}/").parse().unwrap())
        .unwrap()
        .build();
    test.test(&client, &pool).await.unwrap();

    stop_sender.send_replace(true);
    server_handles.shutdown().await;
}

fn assert_logs_match(actual_logs: &[api::Log], expected_logs: &[&VmEvent]) {
    assert_eq!(
        actual_logs.len(),
        expected_logs.len(),
        "expected: {expected_logs:?}, actual: {actual_logs:?}"
    );
    for (actual_log, &expected_log) in actual_logs.iter().zip(expected_logs) {
        assert_eq!(
            actual_log.address, expected_log.address,
            "expected: {expected_logs:?}, actual: {actual_logs:?}"
        );
        assert_eq!(
            actual_log.topics, expected_log.indexed_topics,
            "expected: {expected_logs:?}, actual: {actual_logs:?}"
        );
        assert_eq!(
            actual_log.data.0, expected_log.value,
            "expected: {expected_logs:?}, actual: {actual_logs:?}"
        );
    }
}

/// Stores L2 block and returns the L2 block header.
async fn store_l2_block(
    storage: &mut Connection<'_, Core>,
    number: L2BlockNumber,
    transaction_results: &[TransactionExecutionResult],
) -> anyhow::Result<L2BlockHeader> {
    let header = create_l2_block(number.0);
    store_custom_l2_block(storage, &header, transaction_results).await?;
    Ok(header)
}

async fn open_l1_batch(
    storage: &mut Connection<'_, Core>,
    number: L1BatchNumber,
    batch_fee_input: BatchFeeInput,
) -> anyhow::Result<UnsealedL1BatchHeader> {
    let mut header = create_l1_batch(number.0);
    header.batch_fee_input = batch_fee_input;
    let header = header.to_unsealed_header();
    storage.blocks_dal().insert_l1_batch(header.clone()).await?;
    Ok(header)
}

async fn seal_l1_batch(
    storage: &mut Connection<'_, Core>,
    number: L1BatchNumber,
) -> anyhow::Result<()> {
    let header = create_l1_batch(number.0);
    storage.blocks_dal().insert_mock_l1_batch(&header).await?;
    storage
        .blocks_dal()
        .mark_l2_blocks_as_executed_in_l1_batch(number)
        .await?;
    let metadata = create_l1_batch_metadata(number.0);
    storage
        .blocks_dal()
        .save_l1_batch_tree_data(number, &metadata.tree_data())
        .await?;
    storage
        .blocks_dal()
        .save_l1_batch_commitment_artifacts(
            number,
            &l1_batch_metadata_to_commitment_artifacts(&metadata),
        )
        .await?;
    Ok(())
}

async fn save_eth_tx(
    storage: &mut Connection<'_, Core>,
    batch_number: L1BatchNumber,
    tx_type: L1BatchAggregatedActionType,
) -> H256 {
    let tx_hash = H256::random();
    let AggregatedActionType::L1Batch(tx_type) = tx_type else {
        panic!("Expected L1Batch action type");
    };
    storage
        .eth_sender_dal()
        .insert_bogus_confirmed_eth_tx(
            batch_number,
            tx_type,
            tx_hash,
            Utc::now(),
            None,
            EthTxFinalityStatus::Pending,
        )
        .await
        .unwrap();
    tx_hash
}

async fn store_events(
    storage: &mut Connection<'_, Core>,
    l2_block_number: u32,
    start_idx: u32,
) -> anyhow::Result<(IncludedTxLocation, Vec<VmEvent>)> {
    let new_l2_block = create_l2_block(l2_block_number);
    let l1_batch_number = L1BatchNumber(l2_block_number);
    storage.blocks_dal().insert_l2_block(&new_l2_block).await?;
    let tx_location = IncludedTxLocation {
        tx_hash: H256::repeat_byte(1),
        tx_index_in_l2_block: 0,
    };
    let events = vec![
        // Matches address, doesn't match topics
        VmEvent {
            location: (l1_batch_number, start_idx),
            address: Address::repeat_byte(23),
            indexed_topics: vec![],
            value: start_idx.to_le_bytes().to_vec(),
        },
        // Doesn't match address, matches topics
        VmEvent {
            location: (l1_batch_number, start_idx + 1),
            address: Address::zero(),
            indexed_topics: vec![H256::repeat_byte(42)],
            value: (start_idx + 1).to_le_bytes().to_vec(),
        },
        // Doesn't match address or topics
        VmEvent {
            location: (l1_batch_number, start_idx + 2),
            address: Address::zero(),
            indexed_topics: vec![H256::repeat_byte(1), H256::repeat_byte(42)],
            value: (start_idx + 2).to_le_bytes().to_vec(),
        },
        // Matches both address and topics
        VmEvent {
            location: (l1_batch_number, start_idx + 3),
            address: Address::repeat_byte(23),
            indexed_topics: vec![H256::repeat_byte(42), H256::repeat_byte(111)],
            value: (start_idx + 3).to_le_bytes().to_vec(),
        },
    ];
    storage
        .events_dal()
        .save_events(
            L2BlockNumber(l2_block_number),
            &[(tx_location, events.iter().collect())],
        )
        .await?;
    Ok((tx_location, events))
}

fn scaled_sensible_fee_input(scale: f64) -> BatchFeeInput {
    FeeParams::sensible_v1_default().scale(scale, scale)
}

#[derive(Debug)]
struct HttpServerBasicsTest;

#[async_trait]
impl HttpTest for HttpServerBasicsTest {
    async fn test(
        &self,
        client: &DynClient<L2>,
        _pool: &ConnectionPool<Core>,
    ) -> anyhow::Result<()> {
        let block_number = client.get_block_number().await?;
        assert_eq!(block_number, U64::from(0));

        let l1_batch_number = client.get_l1_batch_number().await?;
        assert_eq!(l1_batch_number, U64::from(0));

        let genesis_l1_batch = client
            .get_l1_batch_details(L1BatchNumber(0))
            .await?
            .context("No genesis L1 batch")?;
        assert!(genesis_l1_batch.base.root_hash.is_some());
        Ok(())
    }
}

#[tokio::test]
async fn http_server_basics() {
    test_http_server(HttpServerBasicsTest).await;
}

#[derive(Debug)]
struct BlockMethodsWithSnapshotRecovery;

#[async_trait]
impl HttpTest for BlockMethodsWithSnapshotRecovery {
    fn storage_initialization(&self) -> StorageInitialization {
        StorageInitialization::empty_recovery()
    }

    async fn test(
        &self,
        client: &DynClient<L2>,
        _pool: &ConnectionPool<Core>,
    ) -> anyhow::Result<()> {
        let block = client.get_block_by_number(1_000.into(), false).await?;
        assert!(block.is_none());

        let expected_block_number = StorageInitialization::SNAPSHOT_RECOVERY_BLOCK + 1;
        let block_number = client.get_block_number().await?;
        assert_eq!(block_number, expected_block_number.0.into());

        for block_number in [api::BlockNumber::Latest, expected_block_number.0.into()] {
            let block = client
                .get_block_by_number(block_number, false)
                .await?
                .context("no latest block")?;
            assert_eq!(block.number, expected_block_number.0.into());
        }

        for number in [0, 1, StorageInitialization::SNAPSHOT_RECOVERY_BLOCK.0] {
            let error = client
                .get_block_details(L2BlockNumber(number))
                .await
                .unwrap_err();
            assert_pruned_block_error(&error, expected_block_number);
            let error = client
                .get_raw_block_transactions(L2BlockNumber(number))
                .await
                .unwrap_err();
            assert_pruned_block_error(&error, expected_block_number);

            let error = client
                .get_block_transaction_count_by_number(number.into())
                .await
                .unwrap_err();
            assert_pruned_block_error(&error, expected_block_number);
            let error = client
                .get_block_by_number(number.into(), false)
                .await
                .unwrap_err();
            assert_pruned_block_error(&error, expected_block_number);
        }

        Ok(())
    }
}

fn assert_pruned_block_error(error: &ClientError, first_retained_block: L2BlockNumber) {
    if let ClientError::Call(error) = error {
        assert_eq!(error.code(), ErrorCode::InvalidParams.code());
        assert!(
            error
                .message()
                .contains(&format!("first retained block is {first_retained_block}")),
            "{error:?}"
        );
        assert!(error.data().is_none(), "{error:?}");
    } else {
        panic!("Unexpected error: {error:?}");
    }
}

#[tokio::test]
async fn block_methods_with_snapshot_recovery() {
    test_http_server(BlockMethodsWithSnapshotRecovery).await;
}

#[derive(Debug)]
struct L1BatchMethodsWithSnapshotRecovery;

#[async_trait]
impl HttpTest for L1BatchMethodsWithSnapshotRecovery {
    fn storage_initialization(&self) -> StorageInitialization {
        StorageInitialization::empty_recovery()
    }

    async fn test(
        &self,
        client: &DynClient<L2>,
        _pool: &ConnectionPool<Core>,
    ) -> anyhow::Result<()> {
        let l2_block_number = StorageInitialization::SNAPSHOT_RECOVERY_BLOCK + 1;
        let l1_batch_number = StorageInitialization::SNAPSHOT_RECOVERY_BATCH + 1;
        assert_eq!(
            client.get_l1_batch_number().await?,
            l1_batch_number.0.into()
        );

        // `get_l2_block_range` method
        let l2_block_range = client
            .get_l2_block_range(l1_batch_number)
            .await?
            .context("no range for sealed L1 batch")?;
        assert_eq!(l2_block_range.0, l2_block_number.0.into());
        assert_eq!(l2_block_range.1, l2_block_number.0.into());

        let l2_block_range_for_future_batch =
            client.get_l2_block_range(l1_batch_number + 1).await?;
        assert_eq!(l2_block_range_for_future_batch, None);

        let error = client
            .get_l2_block_range(l1_batch_number - 1)
            .await
            .unwrap_err();
        assert_pruned_l1_batch_error(&error, l1_batch_number);

        // `get_l1_batch_details` method
        let details = client
            .get_l1_batch_details(l1_batch_number)
            .await?
            .context("no details for sealed L1 batch")?;
        assert_eq!(details.number, l1_batch_number);

        let details_for_future_batch = client.get_l1_batch_details(l1_batch_number + 1).await?;
        assert!(
            details_for_future_batch.is_none(),
            "{details_for_future_batch:?}"
        );

        let error = client
            .get_l1_batch_details(l1_batch_number - 1)
            .await
            .unwrap_err();
        assert_pruned_l1_batch_error(&error, l1_batch_number);

        Ok(())
    }
}

fn assert_pruned_l1_batch_error(error: &ClientError, first_retained_l1_batch: L1BatchNumber) {
    if let ClientError::Call(error) = error {
        assert_eq!(error.code(), ErrorCode::InvalidParams.code());
        assert!(
            error.message().contains(&format!(
                "first retained L1 batch is {first_retained_l1_batch}"
            )),
            "{error:?}"
        );
        assert!(error.data().is_none(), "{error:?}");
    } else {
        panic!("Unexpected error: {error:?}");
    }
}

#[tokio::test]
async fn l1_batch_methods_with_snapshot_recovery() {
    test_http_server(L1BatchMethodsWithSnapshotRecovery).await;
}

#[derive(Debug)]
struct StorageAccessWithSnapshotRecovery;

#[async_trait]
impl HttpTest for StorageAccessWithSnapshotRecovery {
    fn storage_initialization(&self) -> StorageInitialization {
        let address = Address::repeat_byte(1);
        let code_key = get_code_key(&address);
        let code_hash = BytecodeHash::for_bytecode(&[0; 32]).value();
        let balance_key = storage_key_for_eth_balance(&address);
        let logs = vec![
            StorageLog::new_write_log(code_key, code_hash),
            StorageLog::new_write_log(balance_key, H256::from_low_u64_be(123)),
            StorageLog::new_write_log(
                StorageKey::new(AccountTreeId::new(address), H256::zero()),
                H256::repeat_byte(0xff),
            ),
        ];
        let factory_deps = [(code_hash, b"code".to_vec())].into();
        StorageInitialization::Recovery { logs, factory_deps }
    }

    async fn test(
        &self,
        client: &DynClient<L2>,
        _pool: &ConnectionPool<Core>,
    ) -> anyhow::Result<()> {
        let address = Address::repeat_byte(1);
        let first_local_l2_block = StorageInitialization::SNAPSHOT_RECOVERY_BLOCK + 1;
        for number in [0, 1, first_local_l2_block.0 - 1] {
            let number = api::BlockIdVariant::BlockNumber(number.into());
            let error = client.get_code(address, Some(number)).await.unwrap_err();
            assert_pruned_block_error(&error, first_local_l2_block);
            let error = client.get_balance(address, Some(number)).await.unwrap_err();
            assert_pruned_block_error(&error, first_local_l2_block);
            let error = client
                .get_storage_at(address, 0.into(), Some(number))
                .await
                .unwrap_err();
            assert_pruned_block_error(&error, first_local_l2_block);
        }

        for number in [api::BlockNumber::Latest, first_local_l2_block.0.into()] {
            let number = api::BlockIdVariant::BlockNumber(number);
            let code = client.get_code(address, Some(number)).await?;
            assert_eq!(code.0, b"code");
            let balance = client.get_balance(address, Some(number)).await?;
            assert_eq!(balance, 123.into());
            let storage_value = client
                .get_storage_at(address, 0.into(), Some(number))
                .await?;
            assert_eq!(storage_value, H256::repeat_byte(0xff));
        }
        Ok(())
    }
}

#[tokio::test]
async fn storage_access_with_snapshot_recovery() {
    test_http_server(StorageAccessWithSnapshotRecovery).await;
}

#[derive(Debug)]
struct TransactionCountTest;

#[async_trait]
impl HttpTest for TransactionCountTest {
    async fn test(
        &self,
        client: &DynClient<L2>,
        pool: &ConnectionPool<Core>,
    ) -> anyhow::Result<()> {
        let test_address = Address::repeat_byte(11);
        let mut storage = pool.connection().await?;
        let mut l2_block_number = L2BlockNumber(0);
        for nonce in [0, 1] {
            let mut committed_tx = create_l2_transaction(10, 200);
            committed_tx.common_data.initiator_address = test_address;
            committed_tx.common_data.nonce = Nonce(nonce);
            l2_block_number += 1;
            store_l2_block(
                &mut storage,
                l2_block_number,
                &[mock_execute_transaction(committed_tx.into())],
            )
            .await?;
            let nonce_log = StorageLog::new_write_log(
                get_nonce_key(&test_address),
                H256::from_low_u64_be((nonce + 1).into()),
            );
            storage
                .storage_logs_dal()
                .insert_storage_logs(l2_block_number, &[nonce_log])
                .await?;
        }

        let pending_count = client.get_transaction_count(test_address, None).await?;
        assert_eq!(pending_count, 2.into());

        let mut pending_tx = create_l2_transaction(10, 200);
        pending_tx.common_data.initiator_address = test_address;
        pending_tx.common_data.nonce = Nonce(2);
        storage
            .transactions_dal()
            .insert_transaction_l2(
                &pending_tx,
                TransactionExecutionMetrics::default(),
                ValidationTraces::default(),
            )
            .await
            .unwrap();

        let pending_count = client.get_transaction_count(test_address, None).await?;
        assert_eq!(pending_count, 3.into());

        let latest_block_numbers = [api::BlockNumber::Latest, l2_block_number.0.into()];
        for number in latest_block_numbers {
            let number = api::BlockIdVariant::BlockNumber(number);
            let latest_count = client
                .get_transaction_count(test_address, Some(number))
                .await?;
            assert_eq!(latest_count, 2.into());
        }

        let earliest_block_numbers = [api::BlockNumber::Earliest, 0.into()];
        for number in earliest_block_numbers {
            let number = api::BlockIdVariant::BlockNumber(number);
            let historic_count = client
                .get_transaction_count(test_address, Some(number))
                .await?;
            assert_eq!(historic_count, 0.into());
        }

        let number = api::BlockIdVariant::BlockNumber(1.into());
        let historic_count = client
            .get_transaction_count(test_address, Some(number))
            .await?;
        assert_eq!(historic_count, 1.into());

        let number = api::BlockIdVariant::BlockNumber(100.into());
        let error = client
            .get_transaction_count(test_address, Some(number))
            .await
            .unwrap_err();
        if let ClientError::Call(error) = error {
            assert_eq!(error.code(), ErrorCode::InvalidParams.code());
        } else {
            panic!("Unexpected error: {error:?}");
        }
        Ok(())
    }
}

#[tokio::test]
async fn getting_transaction_count_for_account() {
    test_http_server(TransactionCountTest).await;
}

#[derive(Debug)]
struct TransactionCountAfterSnapshotRecoveryTest;

#[async_trait]
impl HttpTest for TransactionCountAfterSnapshotRecoveryTest {
    fn storage_initialization(&self) -> StorageInitialization {
        let test_address = Address::repeat_byte(11);
        let nonce_log =
            StorageLog::new_write_log(get_nonce_key(&test_address), H256::from_low_u64_be(3));
        StorageInitialization::Recovery {
            logs: vec![nonce_log],
            factory_deps: HashMap::new(),
        }
    }

    async fn test(
        &self,
        client: &DynClient<L2>,
        pool: &ConnectionPool<Core>,
    ) -> anyhow::Result<()> {
        let test_address = Address::repeat_byte(11);
        let pending_count = client.get_transaction_count(test_address, None).await?;
        assert_eq!(pending_count, 3.into());

        let mut pending_tx = create_l2_transaction(10, 200);
        pending_tx.common_data.initiator_address = test_address;
        pending_tx.common_data.nonce = Nonce(3);
        let mut storage = pool.connection().await?;
        storage
            .transactions_dal()
            .insert_transaction_l2(
                &pending_tx,
                TransactionExecutionMetrics::default(),
                ValidationTraces::default(),
            )
            .await
            .unwrap();

        let pending_count = client.get_transaction_count(test_address, None).await?;
        assert_eq!(pending_count, 4.into());

        let pruned_block_numbers = [
            api::BlockNumber::Earliest,
            0.into(),
            StorageInitialization::SNAPSHOT_RECOVERY_BLOCK.0.into(),
        ];
        for number in pruned_block_numbers {
            let number = api::BlockIdVariant::BlockNumber(number);
            let error = client
                .get_transaction_count(test_address, Some(number))
                .await
                .unwrap_err();
            assert_pruned_block_error(&error, StorageInitialization::SNAPSHOT_RECOVERY_BLOCK + 1);
        }

        let latest_l2_block_number = StorageInitialization::SNAPSHOT_RECOVERY_BLOCK + 1;
        let latest_block_numbers = [api::BlockNumber::Latest, latest_l2_block_number.0.into()];
        for number in latest_block_numbers {
            let number = api::BlockIdVariant::BlockNumber(number);
            let latest_count = client
                .get_transaction_count(test_address, Some(number))
                .await?;
            assert_eq!(latest_count, 3.into());
        }
        Ok(())
    }
}

#[tokio::test]
async fn getting_transaction_count_for_account_after_snapshot_recovery() {
    test_http_server(TransactionCountAfterSnapshotRecoveryTest).await;
}

#[derive(Debug)]
struct TransactionReceiptsTest;

#[async_trait]
impl HttpTest for TransactionReceiptsTest {
    async fn test(
        &self,
        client: &DynClient<L2>,
        pool: &ConnectionPool<Core>,
    ) -> anyhow::Result<()> {
        let mut storage = pool.connection().await?;
        let l2_block_number = L2BlockNumber(1);

        let tx1 = create_l2_transaction(10, 200);
        let tx2 = create_l2_transaction(10, 200);
        let tx_results = vec![
            mock_execute_transaction(tx1.clone().into()),
            mock_execute_transaction(tx2.clone().into()),
        ];
        store_l2_block(&mut storage, l2_block_number, &tx_results).await?;

        let mut expected_receipts = Vec::new();
        for tx in &tx_results {
            expected_receipts.push(
                client
                    .get_transaction_receipt(tx.hash)
                    .await?
                    .context("no receipt")?,
            );
        }
        for (tx_result, receipt) in tx_results.iter().zip(&expected_receipts) {
            assert_eq!(tx_result.hash, receipt.transaction_hash);
        }

        let receipts = client
            .get_block_receipts(api::BlockId::Number(l2_block_number.0.into()))
            .await?
            .context("no receipts")?;
        assert_eq!(receipts.len(), 2);
        for (receipt, expected_receipt) in receipts.iter().zip(&expected_receipts) {
            assert_eq!(receipt, expected_receipt);
        }

        // Check receipts for a missing block.
        let receipts = client
            .get_block_receipts(api::BlockId::Number(100.into()))
            .await?;
        assert!(receipts.is_none());

        Ok(())
    }
}

#[tokio::test]
async fn transaction_receipts() {
    test_http_server(TransactionReceiptsTest).await;
}

#[derive(Debug)]
struct AllAccountBalancesTest;

impl AllAccountBalancesTest {
    const ADDRESS: Address = Address::repeat_byte(0x11);
}

#[async_trait]
impl HttpTest for AllAccountBalancesTest {
    async fn test(
        &self,
        client: &DynClient<L2>,
        pool: &ConnectionPool<Core>,
    ) -> anyhow::Result<()> {
        let balances = client.get_all_account_balances(Self::ADDRESS).await?;
        assert_eq!(balances, HashMap::new());

        let mut storage = pool.connection().await?;
        store_l2_block(&mut storage, L2BlockNumber(1), &[]).await?;

        let eth_balance_key = storage_key_for_eth_balance(&Self::ADDRESS);
        let eth_balance = U256::one() << 64;
        let eth_balance_log = StorageLog::new_write_log(eth_balance_key, u256_to_h256(eth_balance));
        storage
            .storage_logs_dal()
            .insert_storage_logs(L2BlockNumber(1), &[eth_balance_log])
            .await?;
        // Create a custom token, but don't set balance for it yet.
        let custom_token = TokenInfo {
            l1_address: Address::repeat_byte(0xfe),
            l2_address: Address::repeat_byte(0xfe),
            metadata: TokenMetadata::default(Address::repeat_byte(0xfe)),
        };
        storage
            .tokens_dal()
            .add_tokens(slice::from_ref(&custom_token))
            .await?;

        let balances = client.get_all_account_balances(Self::ADDRESS).await?;
        assert_eq!(balances, HashMap::from([(Address::zero(), eth_balance)]));

        store_l2_block(&mut storage, L2BlockNumber(2), &[]).await?;
        let token_balance_key = storage_key_for_standard_token_balance(
            AccountTreeId::new(custom_token.l2_address),
            &Self::ADDRESS,
        );
        let token_balance = 123.into();
        let token_balance_log =
            StorageLog::new_write_log(token_balance_key, u256_to_h256(token_balance));
        storage
            .storage_logs_dal()
            .insert_storage_logs(L2BlockNumber(2), &[token_balance_log])
            .await?;

        let balances = client.get_all_account_balances(Self::ADDRESS).await?;
        assert_eq!(
            balances,
            HashMap::from([
                (Address::zero(), eth_balance),
                (custom_token.l2_address, token_balance),
            ])
        );
        Ok(())
    }
}

#[tokio::test]
async fn getting_all_account_balances() {
    test_http_server(AllAccountBalancesTest).await;
}

#[derive(Debug, Default)]
struct RpcCallsTracingTest {
    tracer: Arc<MethodTracer>,
}

#[async_trait]
impl HttpTest for RpcCallsTracingTest {
    fn method_tracer(&self) -> Arc<MethodTracer> {
        self.tracer.clone()
    }

    async fn test(
        &self,
        client: &DynClient<L2>,
        _pool: &ConnectionPool<Core>,
    ) -> anyhow::Result<()> {
        let block_number = client.get_block_number().await?;
        assert_eq!(block_number, U64::from(0));

        let calls = self.tracer.recorded_calls().take();
        assert_eq!(calls.len(), 1);
        assert!(calls[0].error_code.is_none());
        assert_eq!(calls[0].metadata.name, "eth_blockNumber");
        assert_eq!(calls[0].metadata.block_id, None);
        assert_eq!(calls[0].metadata.block_diff, None);

        client
            .get_block_by_number(api::BlockNumber::Latest, false)
            .await?;

        let calls = self.tracer.recorded_calls().take();
        assert_eq!(calls.len(), 1);
        assert!(calls[0].error_code.is_none());
        assert_eq!(calls[0].metadata.name, "eth_getBlockByNumber");
        assert_eq!(
            calls[0].metadata.block_id,
            Some(api::BlockId::Number(api::BlockNumber::Latest))
        );
        assert_eq!(calls[0].metadata.block_diff, Some(0));

        let block_number = api::BlockNumber::Number(1.into());
        client.get_block_by_number(block_number, false).await?;

        let calls = self.tracer.recorded_calls().take();
        assert_eq!(calls.len(), 1);
        assert!(calls[0].error_code.is_none());
        assert_eq!(calls[0].metadata.name, "eth_getBlockByNumber");
        assert_eq!(
            calls[0].metadata.block_id,
            Some(api::BlockId::Number(block_number))
        );
        assert_eq!(calls[0].metadata.block_diff, None);

        // Check protocol-level errors.
        ClientT::request::<serde_json::Value, _>(&client, "eth_unknownMethod", rpc_params![])
            .await
            .unwrap_err();

        let calls = self.tracer.recorded_calls().take();
        assert_eq!(calls.len(), 1);
        assert_eq!(calls[0].error_code, Some(ErrorCode::MethodNotFound.code()));
        assert!(!calls[0].metadata.has_app_error);

        ClientT::request::<serde_json::Value, _>(&client, "eth_getBlockByNumber", rpc_params![0])
            .await
            .unwrap_err();

        let calls = self.tracer.recorded_calls().take();
        assert_eq!(calls.len(), 1);
        assert_eq!(calls[0].error_code, Some(ErrorCode::InvalidParams.code()));
        assert!(!calls[0].metadata.has_app_error);

        // Check app-level error.
        ClientT::request::<serde_json::Value, _>(
            &client,
            "eth_getFilterLogs",
            rpc_params![U256::from(1)],
        )
        .await
        .unwrap_err();

        let calls = self.tracer.recorded_calls().take();
        assert_eq!(calls.len(), 1);
        assert_eq!(calls[0].error_code, Some(ErrorCode::InvalidParams.code()));
        assert!(calls[0].metadata.has_app_error);

        // Check batch RPC request.
        let mut batch = BatchRequestBuilder::new();
        batch.insert("eth_blockNumber", rpc_params![])?;
        batch.insert("zks_L1BatchNumber", rpc_params![])?;
        let response = ClientT::batch_request::<U64>(&client, batch).await?;
        for response_part in response {
            assert_eq!(response_part.unwrap(), U64::from(0));
        }

        let calls = self.tracer.recorded_calls().take();
        assert_eq!(calls.len(), 2);
        let call_names: HashSet<_> = calls.iter().map(|call| call.metadata.name).collect();
        assert_eq!(
            call_names,
            HashSet::from(["eth_blockNumber", "zks_L1BatchNumber"])
        );

        Ok(())
    }
}

#[tokio::test]
async fn tracing_rpc_calls() {
    test_http_server(RpcCallsTracingTest::default()).await;
}

#[derive(Debug, Default)]
struct GenesisConfigTest;

#[async_trait]
impl HttpTest for GenesisConfigTest {
    async fn test(
        &self,
        client: &DynClient<L2>,
        _pool: &ConnectionPool<Core>,
    ) -> anyhow::Result<()> {
        // It's enough to check that we fill all fields and deserialization is correct.
        // Mocking values is not suitable since they will always change
        client.genesis_config().await.unwrap();
        Ok(())
    }
}

#[tokio::test]
async fn tracing_genesis_config() {
    test_http_server(GenesisConfigTest).await;
}

#[derive(Debug)]
struct GetBytecodeTest;

impl GetBytecodeTest {
    async fn insert_evm_bytecode(
        connection: &mut Connection<'_, Core>,
        at_block: L2BlockNumber,
        address: Address,
    ) -> anyhow::Result<()> {
        let evm_bytecode_hash =
            BytecodeHash::for_evm_bytecode(PROCESSED_EVM_BYTECODE.len(), PADDED_EVM_BYTECODE)
                .value();
        let code_log = StorageLog::new_write_log(get_code_key(&address), evm_bytecode_hash);
        connection
            .storage_logs_dal()
            .append_storage_logs(at_block, &[code_log])
            .await?;

        let factory_deps = HashMap::from([(evm_bytecode_hash, PADDED_EVM_BYTECODE.to_vec())]);
        connection
            .factory_deps_dal()
            .insert_factory_deps(at_block, &factory_deps)
            .await?;
        Ok(())
    }
}

#[async_trait]
impl HttpTest for GetBytecodeTest {
    async fn test(
        &self,
        client: &DynClient<L2>,
        pool: &ConnectionPool<Core>,
    ) -> anyhow::Result<()> {
        let genesis_evm_address = Address::repeat_byte(1);
        let mut connection = pool.connection().await?;
        Self::insert_evm_bytecode(&mut connection, L2BlockNumber(0), genesis_evm_address).await?;

        for contract in get_system_smart_contracts() {
            let bytecode = client
                .get_code(*contract.account_id.address(), None)
                .await?;
            assert_eq!(bytecode.0, contract.bytecode);
        }

        let bytecode = client.get_code(genesis_evm_address, None).await?;
        assert_eq!(bytecode.0, PROCESSED_EVM_BYTECODE);

        let latest_block_variants = [
            api::BlockNumber::Pending,
            api::BlockNumber::Latest,
            api::BlockNumber::Committed,
        ];
        let latest_block_variants = latest_block_variants.map(api::BlockIdVariant::BlockNumber);

        let genesis_block_variants = [
            api::BlockIdVariant::BlockNumber(api::BlockNumber::Earliest),
            api::BlockIdVariant::BlockNumber(api::BlockNumber::Number(0.into())),
            api::BlockIdVariant::BlockHashObject(api::BlockHashObject {
                block_hash: L2BlockHasher::legacy_hash(L2BlockNumber(0)),
            }),
        ];
        for at_block in latest_block_variants
            .into_iter()
            .chain(genesis_block_variants)
        {
            println!("Testing {at_block:?} with genesis EVM code, latest block: 0");
            let bytecode = client.get_code(genesis_evm_address, Some(at_block)).await?;
            assert_eq!(bytecode.0, PROCESSED_EVM_BYTECODE);
        }

        // Create another block with an EVM bytecode.
        let new_bytecode_address = Address::repeat_byte(2);
        let mut connection = pool.connection().await?;
        let block_header = store_l2_block(&mut connection, L2BlockNumber(1), &[]).await?;
        Self::insert_evm_bytecode(&mut connection, L2BlockNumber(1), new_bytecode_address).await?;

        let bytecode = client.get_code(genesis_evm_address, None).await?;
        assert_eq!(bytecode.0, PROCESSED_EVM_BYTECODE);
        let bytecode = client.get_code(new_bytecode_address, None).await?;
        assert_eq!(bytecode.0, PROCESSED_EVM_BYTECODE);

        let new_block_variants = [
            api::BlockIdVariant::BlockNumber(api::BlockNumber::Number(1.into())),
            api::BlockIdVariant::BlockHashObject(api::BlockHashObject {
                block_hash: block_header.hash,
            }),
        ];
        for at_block in latest_block_variants.into_iter().chain(new_block_variants) {
            println!("Testing {at_block:?} with new EVM code, latest block: 1");
            let bytecode = client
                .get_code(new_bytecode_address, Some(at_block))
                .await?;
            assert_eq!(bytecode.0, PROCESSED_EVM_BYTECODE);
        }
        for at_block in genesis_block_variants {
            println!("Testing {at_block:?} with new EVM code, latest block: 1");
            let bytecode = client
                .get_code(new_bytecode_address, Some(at_block))
                .await?;
            assert!(bytecode.0.is_empty());
        }

        for at_block in latest_block_variants
            .into_iter()
            .chain(new_block_variants)
            .chain(genesis_block_variants)
        {
            println!("Testing {at_block:?} with genesis EVM code, latest block: 1");
            let bytecode = client.get_code(genesis_evm_address, Some(at_block)).await?;
            assert_eq!(bytecode.0, PROCESSED_EVM_BYTECODE);
        }
        Ok(())
    }
}

#[tokio::test]
async fn getting_bytecodes() {
    test_http_server(GetBytecodeTest).await;
}

#[derive(Debug)]
struct FeeHistoryTest;

#[async_trait]
impl HttpTest for FeeHistoryTest {
    async fn test(
        &self,
        client: &DynClient<L2>,
        pool: &ConnectionPool<Core>,
    ) -> anyhow::Result<()> {
        let mut connection = pool.connection().await?;
        let block1 = L2BlockHeader {
            batch_fee_input: scaled_sensible_fee_input(1.0),
            base_fee_per_gas: 100,
            ..create_l2_block(1)
        };
        store_custom_l2_block(&mut connection, &block1, &[]).await?;
        let block2 = L2BlockHeader {
            batch_fee_input: scaled_sensible_fee_input(2.0),
            base_fee_per_gas: 200,
            ..create_l2_block(2)
        };
        store_custom_l2_block(&mut connection, &block2, &[]).await?;

        let all_pubdata_prices = [
            0,
            block1.batch_fee_input.fair_pubdata_price(),
            block2.batch_fee_input.fair_pubdata_price(),
        ]
        .map(U256::from);

        let history = client
            .fee_history(1_000.into(), api::BlockNumber::Latest, Some(vec![]))
            .await?;
        assert_eq!(history.inner.oldest_block, 0.into());
        assert_eq!(
            history.inner.base_fee_per_gas,
            [0, 100, 200, 200].map(U256::from) // The latest value is duplicated
        );
        assert_eq!(history.l2_pubdata_price, all_pubdata_prices);
        // Values below are not filled.
        assert_eq!(history.inner.gas_used_ratio, [0.0; 3]);
        assert_eq!(history.inner.base_fee_per_blob_gas, [U256::zero(); 4]);
        assert_eq!(history.inner.blob_gas_used_ratio, [0.0; 3]);

        // Check supplying hexadecimal block count
        let hex_history: api::FeeHistory = client
            .request(
                "eth_feeHistory",
                rpc_params!["0xaa", "latest", [] as [f64; 0]],
            )
            .await?;
        assert_eq!(hex_history, history);

        // ...and explicitly decimal count (which should've been supplied in the first call) for exhaustiveness
        let dec_history: api::FeeHistory = client
            .request(
                "eth_feeHistory",
                rpc_params![1_000, "latest", [] as [f64; 0]],
            )
            .await?;
        assert_eq!(dec_history, history);

        // Check partial histories: blocks 0..=1
        let history = client
            .fee_history(
                1_000.into(),
                api::BlockNumber::Number(1.into()),
                Some(vec![]),
            )
            .await?;
        assert_eq!(history.inner.oldest_block, 0.into());
        assert_eq!(
            history.inner.base_fee_per_gas,
            [0, 100, 100].map(U256::from)
        );
        assert_eq!(history.l2_pubdata_price, all_pubdata_prices[..2]);

        // Blocks 1..=2
        let history = client
            .fee_history(2.into(), api::BlockNumber::Latest, Some(vec![]))
            .await?;
        assert_eq!(history.inner.oldest_block, 1.into());
        assert_eq!(
            history.inner.base_fee_per_gas,
            [100, 200, 200].map(U256::from)
        );
        assert_eq!(history.l2_pubdata_price, all_pubdata_prices[1..]);

        // Blocks 1..=1
        let history = client
            .fee_history(1.into(), api::BlockNumber::Number(1.into()), Some(vec![]))
            .await?;
        assert_eq!(history.inner.oldest_block, 1.into());
        assert_eq!(history.inner.base_fee_per_gas, [100, 100].map(U256::from));
        assert_eq!(history.l2_pubdata_price, all_pubdata_prices[1..2]);

        // Non-existing newest block.
        let err = client
            .fee_history(
                1000.into(),
                api::BlockNumber::Number(100.into()),
                Some(vec![]),
            )
            .await
            .unwrap_err();
        assert_matches!(
            err,
            ClientError::Call(err) if err.code() == INVALID_PARAMS_CODE
        );
        Ok(())
    }
}

#[tokio::test]
async fn getting_fee_history() {
    test_http_server(FeeHistoryTest).await;
}

#[derive(Debug)]
struct HttpServerBatchStatusTest;

#[async_trait]
impl HttpTest for HttpServerBatchStatusTest {
    async fn test(
        &self,
        client: &DynClient<L2>,
        pool: &ConnectionPool<Core>,
    ) -> anyhow::Result<()> {
        let mut storage = pool.connection().await?;
        let l2_block_number = L2BlockNumber(1);
        let l1_batch_number = L1BatchNumber(1);
        let tx1 = create_l2_transaction(10, 200);
        let tx_results = vec![mock_execute_transaction(tx1.clone().into())];
        store_l2_block(&mut storage, l2_block_number, &tx_results).await?;
        seal_l1_batch(&mut storage, l1_batch_number).await?;
        let commit_eth_tx_hash = save_eth_tx(
            &mut storage,
            l1_batch_number,
<<<<<<< HEAD
            L1BatchAggregatedActionType::Commit,
=======
            AggregatedActionType::L1Batch(L1BatchAggregatedActionType::Commit),
>>>>>>> 98022847
        )
        .await;

        // Block is not committed yet.
        let block = client
            .get_block_details(l2_block_number.0.into())
            .await?
            .unwrap();
        assert_eq!(block.base.status, BlockStatus::Sealed);
        assert_eq!(block.base.commit_tx_hash, Some(commit_eth_tx_hash));
        assert_eq!(
            block.base.commit_tx_finality,
            Some(EthTxFinalityStatus::Pending)
        );

        // Confirm commit transaction. But the block is still not finalized.
        storage
            .eth_sender_dal()
            .confirm_tx(
                commit_eth_tx_hash,
                EthTxFinalityStatus::FastFinalized,
                U256::zero(),
                0,
            )
            .await?;
        let block = client
            .get_block_details(l2_block_number.0.into())
            .await?
            .unwrap();
        assert_eq!(block.base.status, BlockStatus::Sealed);
        assert_eq!(block.base.commit_tx_hash, Some(commit_eth_tx_hash));
        assert_eq!(
            block.base.commit_tx_finality,
            Some(EthTxFinalityStatus::FastFinalized)
        );

        // Save Execute transaction, but it is not executed yet. So block is still sealed.
        storage
            .eth_sender_dal()
            .confirm_tx(
                commit_eth_tx_hash,
                EthTxFinalityStatus::Finalized,
                U256::zero(),
                0,
            )
            .await?;
        let prove_eth_tx_hash = save_eth_tx(
            &mut storage,
            l1_batch_number,
<<<<<<< HEAD
            L1BatchAggregatedActionType::PublishProofOnchain,
=======
            AggregatedActionType::L1Batch(L1BatchAggregatedActionType::PublishProofOnchain),
>>>>>>> 98022847
        )
        .await;

        storage
            .eth_sender_dal()
            .confirm_tx(
                prove_eth_tx_hash,
                EthTxFinalityStatus::Finalized,
                U256::zero(),
                0,
            )
            .await?;
        let execute_eth_tx_hash = save_eth_tx(
            &mut storage,
            l1_batch_number,
<<<<<<< HEAD
            L1BatchAggregatedActionType::Execute,
=======
            AggregatedActionType::L1Batch(L1BatchAggregatedActionType::Execute),
>>>>>>> 98022847
        )
        .await;
        let block = client
            .get_block_details(l2_block_number.0.into())
            .await?
            .unwrap();

        assert_eq!(block.base.status, BlockStatus::Sealed);
        assert_eq!(block.base.prove_tx_hash, Some(prove_eth_tx_hash));
        assert_eq!(
            block.base.prove_tx_finality,
            Some(EthTxFinalityStatus::Finalized)
        );
        assert_eq!(block.base.execute_tx_hash, Some(execute_eth_tx_hash));
        assert_eq!(
            block.base.execute_tx_finality,
            Some(EthTxFinalityStatus::Pending)
        );

        // Fast finalize Execute transaction, block should be fast finalized.
        storage
            .eth_sender_dal()
            .confirm_tx(
                execute_eth_tx_hash,
                EthTxFinalityStatus::FastFinalized,
                U256::zero(),
                0,
            )
            .await?;
        let block = client
            .get_block_details(l2_block_number.0.into())
            .await?
            .unwrap();
        assert_eq!(block.base.status, BlockStatus::FastFinalized);
        assert_eq!(
            block.base.execute_tx_finality,
            Some(EthTxFinalityStatus::FastFinalized)
        );
        let tx = client.get_transaction_details(tx1.hash()).await?.unwrap();
        assert_eq!(tx.status, TransactionStatus::FastFinalized);

        // Confirm Execute transaction, block should be Verified.
        storage
            .eth_sender_dal()
            .confirm_tx(
                execute_eth_tx_hash,
                EthTxFinalityStatus::Finalized,
                U256::zero(),
                0,
            )
            .await?;
        let block = client
            .get_block_details(l2_block_number.0.into())
            .await?
            .unwrap();
        assert_eq!(block.base.status, BlockStatus::Verified);
        assert_eq!(
            block.base.execute_tx_finality,
            Some(EthTxFinalityStatus::Finalized)
        );

        let tx = client.get_transaction_details(tx1.hash()).await?.unwrap();
        assert_eq!(tx.status, TransactionStatus::Verified);
        Ok(())
    }
}

#[tokio::test]
async fn http_server_batch_statuses() {
    test_http_server(HttpServerBatchStatusTest).await;
}

#[derive(Debug)]
struct HttpServerBlockNumberTest;

impl HttpServerBlockNumberTest {
    async fn save_l1_batch(
        storage: &mut Connection<'_, Core>,
        l1_batch_number: L1BatchNumber,
    ) -> anyhow::Result<()> {
        let tx1 = create_l2_transaction(10, 200);
        let tx_results = vec![mock_execute_transaction(tx1.clone().into())];
        store_l2_block(storage, L2BlockNumber(l1_batch_number.0), &tx_results).await?;
        seal_l1_batch(storage, l1_batch_number).await?;
        Ok(())
    }
}

enum PromotionBatchStates {
    L1Committed,
    Proved,
    FastFinalized,
    Executed(Option<H256>),
}
async fn promote_l1_batch_to_the_state(
    storage: &mut Connection<'_, Core>,
    l1_batch_number: L1BatchNumber,
    // We use BlockNumber here, because we want to test exactly how the api will assume block statuses
    state: PromotionBatchStates,
) -> anyhow::Result<H256> {
    let details = storage
        .blocks_web3_dal()
        .get_block_details(l1_batch_number.0.into())
        .await?
        .unwrap();

    let tx_hash = match state {
        PromotionBatchStates::L1Committed => {
            if let Some(tx_hash) = details.base.commit_tx_hash {
                return Ok(tx_hash);
            }
            let commit_eth_tx_hash = save_eth_tx(
                storage,
                l1_batch_number,
<<<<<<< HEAD
                L1BatchAggregatedActionType::Commit,
=======
                AggregatedActionType::L1Batch(L1BatchAggregatedActionType::Commit),
>>>>>>> 98022847
            )
            .await;
            storage
                .eth_sender_dal()
                .confirm_tx(
                    commit_eth_tx_hash,
                    EthTxFinalityStatus::Finalized,
                    U256::zero(),
                    0,
                )
                .await?;
            commit_eth_tx_hash
        }
        PromotionBatchStates::Proved => {
            if let Some(tx_hash) = details.base.prove_tx_hash {
                return Ok(tx_hash);
            }
            let tx_hash = save_eth_tx(
                storage,
                l1_batch_number,
<<<<<<< HEAD
                L1BatchAggregatedActionType::PublishProofOnchain,
=======
                AggregatedActionType::L1Batch(L1BatchAggregatedActionType::PublishProofOnchain),
>>>>>>> 98022847
            )
            .await;
            storage
                .eth_sender_dal()
                .confirm_tx(tx_hash, EthTxFinalityStatus::Finalized, U256::zero(), 0)
                .await?;
            tx_hash
        }
        PromotionBatchStates::FastFinalized => {
            if let Some(tx_hash) = details.base.execute_tx_hash {
                return Ok(tx_hash);
            }
            let tx_hash = save_eth_tx(
                storage,
                l1_batch_number,
<<<<<<< HEAD
                L1BatchAggregatedActionType::Execute,
=======
                AggregatedActionType::L1Batch(L1BatchAggregatedActionType::Execute),
>>>>>>> 98022847
            )
            .await;
            storage
                .eth_sender_dal()
                .confirm_tx(tx_hash, EthTxFinalityStatus::FastFinalized, U256::zero(), 0)
                .await?;
            tx_hash
        }
        PromotionBatchStates::Executed(tx_hash) => {
            let tx_hash = if let Some(tx_hash) = tx_hash {
                tx_hash
            } else {
                save_eth_tx(
                    storage,
                    l1_batch_number,
<<<<<<< HEAD
                    L1BatchAggregatedActionType::Execute,
=======
                    AggregatedActionType::L1Batch(L1BatchAggregatedActionType::Execute),
>>>>>>> 98022847
                )
                .await
            };
            storage
                .eth_sender_dal()
                .confirm_tx(tx_hash, EthTxFinalityStatus::Finalized, U256::zero(), 0)
                .await?;
            tx_hash
        }
    };
    Ok(tx_hash)
}

#[async_trait]
impl HttpTest for HttpServerBlockNumberTest {
    async fn test(
        &self,
        client: &DynClient<L2>,
        pool: &ConnectionPool<Core>,
    ) -> anyhow::Result<()> {
        let mut storage = pool.connection().await?;
        let l1_batch_number_1 = L1BatchNumber(1);
        HttpServerBlockNumberTest::save_l1_batch(&mut storage, l1_batch_number_1).await?;
        let l1_batch_number_2 = L1BatchNumber(2);
        HttpServerBlockNumberTest::save_l1_batch(&mut storage, l1_batch_number_2).await?;
        let l1_batch_number_3 = L1BatchNumber(3);
        HttpServerBlockNumberTest::save_l1_batch(&mut storage, l1_batch_number_3).await?;
        let l1_batch_number_4 = L1BatchNumber(4);
        HttpServerBlockNumberTest::save_l1_batch(&mut storage, l1_batch_number_4).await?;

        // Latest block is the latest sealed L2 block.
        let block = client
            .get_block_by_number(BlockNumber::Latest, false)
            .await?
            .unwrap();
        assert_eq!(block.l1_batch_number.unwrap(), l1_batch_number_4.0.into());

        // L1Committed block is the zero l2 block. Before none L1 batch is committed.
        let block = client
            .get_block_by_number(BlockNumber::L1Committed, false)
            .await?
            .unwrap();
        assert_eq!(block.l1_batch_number.unwrap(), U64::zero());

        // Mark the first L1 batch as L1Committed
        promote_l1_batch_to_the_state(
            &mut storage,
            l1_batch_number_1,
            PromotionBatchStates::L1Committed,
        )
        .await?;
        let block = client
            .get_block_by_number(BlockNumber::L1Committed, false)
            .await?
            .unwrap();
        assert_eq!(block.l1_batch_number.unwrap(), l1_batch_number_1.0.into());

        // Mark the first and second L1 batches as Proved
        promote_l1_batch_to_the_state(
            &mut storage,
            l1_batch_number_1,
            PromotionBatchStates::Proved,
        )
        .await?;
        promote_l1_batch_to_the_state(
            &mut storage,
            l1_batch_number_2,
            PromotionBatchStates::L1Committed,
        )
        .await?;
        promote_l1_batch_to_the_state(
            &mut storage,
            l1_batch_number_2,
            PromotionBatchStates::Proved,
        )
        .await?;
        let block = client
            .get_block_by_number(BlockNumber::L1Committed, false)
            .await?
            .unwrap();
        // We don't have a special status for Proved, so the proven L1 batch is the last committed one.
        assert_eq!(block.l1_batch_number.unwrap(), l1_batch_number_2.0.into());

        // Mark the first and second L1 batch as FastFinalized
        let execute_tx_hash_1 = promote_l1_batch_to_the_state(
            &mut storage,
            l1_batch_number_1,
            PromotionBatchStates::FastFinalized,
        )
        .await?;
        let execute_tx_hash_2 = promote_l1_batch_to_the_state(
            &mut storage,
            l1_batch_number_2,
            PromotionBatchStates::FastFinalized,
        )
        .await?;
        let block = client
            .get_block_by_number(BlockNumber::FastFinalized, false)
            .await?
            .unwrap();
        assert_eq!(block.l1_batch_number.unwrap(), l1_batch_number_2.0.into());

        // Check that there are no L1 batches in Executed state yet.
        let block = client
            .get_block_by_number(BlockNumber::Finalized, false)
            .await?
            .unwrap();
        assert_eq!(block.l1_batch_number.unwrap(), U64::zero());

        // Mark the first L1 batch as Executed
        promote_l1_batch_to_the_state(
            &mut storage,
            l1_batch_number_1,
            PromotionBatchStates::Executed(Some(execute_tx_hash_1)),
        )
        .await?;
        let block = client
            .get_block_by_number(BlockNumber::Finalized, false)
            .await?
            .unwrap();
        assert_eq!(block.l1_batch_number.unwrap(), l1_batch_number_1.0.into());

        // Mark the second L1 batch as Executed. And verify that the latest FastFinalized is also latest Executed.
        promote_l1_batch_to_the_state(
            &mut storage,
            l1_batch_number_2,
            PromotionBatchStates::Executed(Some(execute_tx_hash_2)),
        )
        .await?;
        let block = client
            .get_block_by_number(BlockNumber::FastFinalized, false)
            .await?
            .unwrap();
        assert_eq!(block.l1_batch_number.unwrap(), l1_batch_number_2.0.into());

        Ok(())
    }
}

#[tokio::test]
async fn http_server_block_number_test() {
    test_http_server(HttpServerBlockNumberTest).await;
}<|MERGE_RESOLUTION|>--- conflicted
+++ resolved
@@ -26,14 +26,9 @@
     SYSTEM_CONTEXT_ADDRESS, SYSTEM_CONTEXT_CURRENT_L2_BLOCK_INFO_POSITION,
 };
 use zksync_types::{
-<<<<<<< HEAD
-    aggregated_operations::L1BatchAggregatedActionType,
-    api::{self, BlockNumber, BlockStatus, TransactionStatus},
-=======
     aggregated_operations::{AggregatedActionType, L1BatchAggregatedActionType},
     api,
     api::{BlockNumber, BlockStatus, TransactionStatus},
->>>>>>> 98022847
     block::{pack_block_info, L2BlockHasher, L2BlockHeader, UnsealedL1BatchHeader},
     bytecode::{
         testonly::{PADDED_EVM_BYTECODE, PROCESSED_EVM_BYTECODE},
@@ -1408,11 +1403,7 @@
         let commit_eth_tx_hash = save_eth_tx(
             &mut storage,
             l1_batch_number,
-<<<<<<< HEAD
             L1BatchAggregatedActionType::Commit,
-=======
-            AggregatedActionType::L1Batch(L1BatchAggregatedActionType::Commit),
->>>>>>> 98022847
         )
         .await;
 
@@ -1462,11 +1453,7 @@
         let prove_eth_tx_hash = save_eth_tx(
             &mut storage,
             l1_batch_number,
-<<<<<<< HEAD
             L1BatchAggregatedActionType::PublishProofOnchain,
-=======
-            AggregatedActionType::L1Batch(L1BatchAggregatedActionType::PublishProofOnchain),
->>>>>>> 98022847
         )
         .await;
 
@@ -1482,11 +1469,7 @@
         let execute_eth_tx_hash = save_eth_tx(
             &mut storage,
             l1_batch_number,
-<<<<<<< HEAD
             L1BatchAggregatedActionType::Execute,
-=======
-            AggregatedActionType::L1Batch(L1BatchAggregatedActionType::Execute),
->>>>>>> 98022847
         )
         .await;
         let block = client
@@ -1601,11 +1584,7 @@
             let commit_eth_tx_hash = save_eth_tx(
                 storage,
                 l1_batch_number,
-<<<<<<< HEAD
                 L1BatchAggregatedActionType::Commit,
-=======
-                AggregatedActionType::L1Batch(L1BatchAggregatedActionType::Commit),
->>>>>>> 98022847
             )
             .await;
             storage
@@ -1626,11 +1605,7 @@
             let tx_hash = save_eth_tx(
                 storage,
                 l1_batch_number,
-<<<<<<< HEAD
                 L1BatchAggregatedActionType::PublishProofOnchain,
-=======
-                AggregatedActionType::L1Batch(L1BatchAggregatedActionType::PublishProofOnchain),
->>>>>>> 98022847
             )
             .await;
             storage
@@ -1646,11 +1621,7 @@
             let tx_hash = save_eth_tx(
                 storage,
                 l1_batch_number,
-<<<<<<< HEAD
                 L1BatchAggregatedActionType::Execute,
-=======
-                AggregatedActionType::L1Batch(L1BatchAggregatedActionType::Execute),
->>>>>>> 98022847
             )
             .await;
             storage
@@ -1666,11 +1637,7 @@
                 save_eth_tx(
                     storage,
                     l1_batch_number,
-<<<<<<< HEAD
                     L1BatchAggregatedActionType::Execute,
-=======
-                    AggregatedActionType::L1Batch(L1BatchAggregatedActionType::Execute),
->>>>>>> 98022847
                 )
                 .await
             };
