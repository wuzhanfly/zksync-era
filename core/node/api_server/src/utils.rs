//! Utils specific to the API server.

use std::{
    cell::Cell,
    thread,
    time::{Duration, Instant},
};

use zksync_dal::{Connection, Core, DalError};
<<<<<<< HEAD
use zksync_types::U256;
=======
>>>>>>> 1bfff0e0
use zksync_web3_decl::error::Web3Error;

/// Opens a readonly transaction over the specified connection.
pub(crate) async fn open_readonly_transaction<'r>(
    conn: &'r mut Connection<'_, Core>,
) -> Result<Connection<'r, Core>, Web3Error> {
    let builder = conn.transaction_builder().map_err(DalError::generalize)?;
    Ok(builder
        .set_readonly()
        .build()
        .await
        .map_err(DalError::generalize)?)
}

/// Allows filtering events (e.g., for logging) so that they are reported no more frequently than with a configurable interval.
///
/// Current implementation uses thread-local vars in order to not rely on mutexes or other cross-thread primitives.
/// I.e., it only really works if the number of threads accessing it is limited (which is the case for the API server;
/// the number of worker threads is congruent to the CPU count).
#[derive(Debug)]
pub(super) struct ReportFilter {
    interval: Duration,
    last_timestamp: &'static thread::LocalKey<Cell<Option<Instant>>>,
}

impl ReportFilter {
    // Should only be used from the `report_filter!` macro.
    pub const fn new(
        interval: Duration,
        last_timestamp: &'static thread::LocalKey<Cell<Option<Instant>>>,
    ) -> Self {
        Self {
            interval,
            last_timestamp,
        }
    }

    /// Should be called sparingly, since it involves moderately heavy operations (getting current time).
    pub fn should_report(&self) -> bool {
        let timestamp = self.last_timestamp.get();
        let now = Instant::now();
        if timestamp.map_or(true, |ts| now - ts > self.interval) {
            self.last_timestamp.set(Some(now));
            true
        } else {
            false
        }
    }
}

/// Creates a new filter with the specified reporting interval *per thread*.
macro_rules! report_filter {
    ($interval:expr) => {{
        thread_local! {
            static LAST_TIMESTAMP: std::cell::Cell<Option<std::time::Instant>> = std::cell::Cell::new(None);
        }
        ReportFilter::new($interval, &LAST_TIMESTAMP)
    }};
}<|MERGE_RESOLUTION|>--- conflicted
+++ resolved
@@ -7,10 +7,6 @@
 };
 
 use zksync_dal::{Connection, Core, DalError};
-<<<<<<< HEAD
-use zksync_types::U256;
-=======
->>>>>>> 1bfff0e0
 use zksync_web3_decl::error::Web3Error;
 
 /// Opens a readonly transaction over the specified connection.
