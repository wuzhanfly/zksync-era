--- conflicted
+++ resolved
@@ -1,8 +1,5 @@
 //! Helper module to submit transactions into the ZKsync Network.
 
-<<<<<<< HEAD
-use std::{default::Default, sync::Arc, time::Duration};
-=======
 use std::{
     sync::{
         atomic::{AtomicUsize, Ordering},
@@ -10,7 +7,6 @@
     },
     time::Duration,
 };
->>>>>>> 0b869204
 
 use anyhow::Context as _;
 use async_trait::async_trait;
