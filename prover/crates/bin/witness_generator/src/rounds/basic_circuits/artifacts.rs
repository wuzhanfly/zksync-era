use std::time::Instant;

use anyhow::anyhow;
use async_trait::async_trait;
use zksync_object_store::ObjectStore;
use zksync_prover_dal::{ConnectionPool, Prover, ProverDal};
use zksync_prover_fri_types::AuxOutputWitnessWrapper;
use zksync_prover_fri_utils::get_recursive_layer_circuit_id_for_base_layer;
use zksync_prover_interface::inputs::WitnessInputData;
use zksync_types::{
    basic_fri_types::AggregationRound, ChainAwareL1BatchNumber, L1BatchNumber, L2ChainId,
};

use crate::{
    artifacts::ArtifactsManager,
    rounds::basic_circuits::{
        utils::create_aggregation_jobs, BasicCircuitArtifacts, BasicCircuits,
        BasicWitnessGeneratorJob,
    },
    utils::SchedulerPartialInputWrapper,
};

#[async_trait]
impl ArtifactsManager for BasicCircuits {
    type InputMetadata = ChainAwareL1BatchNumber;
    type InputArtifacts = BasicWitnessGeneratorJob;
    type OutputArtifacts = BasicCircuitArtifacts;
    type BlobUrls = String;

    async fn get_artifacts(
        metadata: &Self::InputMetadata,
        object_store: &dyn ObjectStore,
    ) -> anyhow::Result<Self::InputArtifacts> {
        let batch_number = *metadata;
        let data = WitnessInputData::conditional_get_from_object_store(object_store, batch_number)
            .await
            .map_err(|e| anyhow!(e))?;
        Ok(BasicWitnessGeneratorJob {
            chain_id: batch_number.chain_id(),
            block_number: batch_number.batch_number(),
            data,
        })
    }

    async fn save_to_bucket(
        job_id: u32,
        chain_id: L2ChainId,
        artifacts: Self::OutputArtifacts,
        object_store: &dyn ObjectStore,
    ) -> String {
        let aux_output_witness_wrapper =
            AuxOutputWitnessWrapper(artifacts.aux_output_witness.clone());
<<<<<<< HEAD

        let batch_number = ChainAwareL1BatchNumber::new(chain_id, L1BatchNumber(job_id));

        if shall_save_to_public_bucket {
            public_blob_store.as_deref()
                .expect("public_object_store shall not be empty while running with shall_save_to_public_bucket config")
                .put(batch_number, &aux_output_witness_wrapper)
                .await
                .unwrap();
        }
=======
>>>>>>> ca2c4a4e

        object_store
            .put(batch_number, &aux_output_witness_wrapper)
            .await
            .unwrap();
        let wrapper = SchedulerPartialInputWrapper(artifacts.scheduler_witness);
        object_store
            .put((chain_id, L1BatchNumber(job_id)), &wrapper)
            .await
            .unwrap()
    }

    #[tracing::instrument(skip_all, fields(l1_batch = %job_id))]
    async fn save_to_database(
        connection_pool: &ConnectionPool<Prover>,
        job_id: u32,
        chain_id: L2ChainId,
        started_at: Instant,
        blob_urls: String,
        artifacts: Self::OutputArtifacts,
    ) -> anyhow::Result<()> {
        let mut connection = connection_pool
            .connection()
            .await
            .expect("failed to get database connection");
        let mut transaction = connection
            .start_transaction()
            .await
            .expect("failed to get database transaction");

        let batch_number = ChainAwareL1BatchNumber::new(chain_id, L1BatchNumber(job_id));

        let protocol_version_id = transaction
            .fri_basic_witness_generator_dal()
            .protocol_version_for_l1_batch_and_chain(batch_number)
            .await;
        transaction
            .fri_prover_jobs_dal()
            .insert_prover_jobs(
                batch_number,
                artifacts.circuit_urls,
                AggregationRound::BasicCircuits,
                0,
                protocol_version_id,
            )
            .await;

        create_aggregation_jobs(
            &mut transaction,
            batch_number,
            &artifacts.queue_urls,
            &blob_urls,
            get_recursive_layer_circuit_id_for_base_layer,
            protocol_version_id,
        )
        .await
        .unwrap();

        transaction
            .fri_basic_witness_generator_dal()
            .mark_witness_job_as_successful(batch_number, started_at.elapsed())
            .await;
        transaction
            .commit()
            .await
            .expect("failed to commit database transaction");
        Ok(())
    }
}<|MERGE_RESOLUTION|>--- conflicted
+++ resolved
@@ -50,19 +50,8 @@
     ) -> String {
         let aux_output_witness_wrapper =
             AuxOutputWitnessWrapper(artifacts.aux_output_witness.clone());
-<<<<<<< HEAD
 
         let batch_number = ChainAwareL1BatchNumber::new(chain_id, L1BatchNumber(job_id));
-
-        if shall_save_to_public_bucket {
-            public_blob_store.as_deref()
-                .expect("public_object_store shall not be empty while running with shall_save_to_public_bucket config")
-                .put(batch_number, &aux_output_witness_wrapper)
-                .await
-                .unwrap();
-        }
-=======
->>>>>>> ca2c4a4e
 
         object_store
             .put(batch_number, &aux_output_witness_wrapper)
