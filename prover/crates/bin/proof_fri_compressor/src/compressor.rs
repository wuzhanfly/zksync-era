use std::{sync::Arc, time::Instant};

use anyhow::Context as _;
use async_trait::async_trait;
use fflonk::{bellman::worker::Worker, CompressionInput, CompressionMode, CompressionSchedule, FflonkSnarkVerifierCircuit, FflonkSnarkVerifierCircuitProof};
use tokio::task::JoinHandle;
#[allow(unused_imports)]
use zkevm_test_harness::proof_wrapper_utils::{get_trusted_setup, wrap_proof};
use zksync_object_store::ObjectStore;
use zksync_prover_dal::{ConnectionPool, Prover, ProverDal};
use zksync_prover_fri_types::circuit_definitions::circuit_definitions::aux_layer::{
    wrapper::ZkSyncCompressionWrapper, ZkSyncCompressionProofForWrapper,
    ZkSyncCompressionVerificationKeyForWrapper,
};
use zksync_prover_fri_types::circuit_definitions::circuit_definitions::recursion_layer::{
    ZkSyncRecursionProof, ZkSyncRecursionVerificationKey,
};
use zksync_prover_fri_types::{
    circuit_definitions::{
        boojum::field::goldilocks::GoldilocksField,
        circuit_definitions::recursion_layer::{
            ZkSyncRecursionLayerProof, ZkSyncRecursionLayerStorageType,
        },
        zkevm_circuits::scheduler::block_header::BlockAuxilaryOutputWitness,
    },
    get_current_pod_name, AuxOutputWitnessWrapper, FriProofWrapper,
};
use zksync_prover_interface::outputs::L1BatchProofForL1;
use zksync_prover_keystore::keystore::Keystore;
use zksync_queued_job_processor::JobProcessor;
use zksync_types::{protocol_version::ProtocolSemanticVersion, L1BatchNumber};

use crate::metrics::METRICS;

pub struct ProofCompressor {
    blob_store: Arc<dyn ObjectStore>,
    pool: ConnectionPool<Prover>,
    compression_mode: u8,
    max_attempts: u32,
    protocol_version: ProtocolSemanticVersion,
    keystore: Keystore,
}

impl ProofCompressor {
    pub fn new(
        blob_store: Arc<dyn ObjectStore>,
        pool: ConnectionPool<Prover>,
        compression_mode: u8,
        max_attempts: u32,
        protocol_version: ProtocolSemanticVersion,
        keystore: Keystore,
    ) -> Self {
        Self {
            blob_store,
            pool,
            compression_mode,
            max_attempts,
            protocol_version,
            keystore,
        }
    }

    pub fn fflonk_compress_proof(
        proof: ZkSyncRecursionProof,
        vk: ZkSyncRecursionVerificationKey,
        schedule: CompressionSchedule,
    ) -> (
        ZkSyncCompressionProofForWrapper,
        ZkSyncCompressionVerificationKeyForWrapper,
    ) {
        let worker = franklin_crypto::boojum::worker::Worker::new();
        let mut input = CompressionInput::RecursionLayer(Some(proof), vk, CompressionMode::One);

        dbg!(&schedule);
        let CompressionSchedule {
            compression_steps, ..
        } = schedule;

        let last_compression_wrapping_mode = CompressionMode::from_compression_mode(
            compression_steps.last().unwrap().clone() as u8 + 1,
        );
        dbg!(&last_compression_wrapping_mode);

        let num_compression_steps = compression_steps.len();
        let mut compression_modes_iter = compression_steps.into_iter();
        for step_idx in 0..num_compression_steps {
            let compression_mode = compression_modes_iter.next().unwrap();
            let compression_circuit = input.into_compression_circuit();
            println!("Proving compression {}", compression_mode as u8);
            let (proof, vk) =
                fflonk::inner_prove_compression_layer_circuit(compression_circuit, &worker);
            println!(
                "Proof for compression {} is generated!",
                compression_mode as u8
            );

            if step_idx + 1 == num_compression_steps {
                input = CompressionInput::CompressionWrapperLayer(
                    Some(proof),
                    vk,
                    last_compression_wrapping_mode,
                );
            } else {
                input = CompressionInput::CompressionLayer(
                    Some(proof),
                    vk,
                    CompressionMode::from_compression_mode(compression_mode as u8 + 1),
                );
            }
        }

        // last wrapping step
        println!(
            "Proving compression {} for wrapper",
            last_compression_wrapping_mode as u8
        );
        let compression_circuit = input.into_compression_wrapper_circuit();
        let (proof, vk) =
            fflonk::inner_prove_compression_wrapper_circuit(compression_circuit, &worker);
        println!(
            "Proof for compression wrapper {} is generated!",
            last_compression_wrapping_mode as u8
        );
        (proof, vk)
    }

    #[tracing::instrument(skip(proof, _compression_mode))]
    pub fn compress_proof(
        proof: ZkSyncRecursionLayerProof,
        _compression_mode: u8,
<<<<<<< HEAD
        setup_data_path: String,
    ) -> anyhow::Result<FflonkSnarkVerifierCircuitProof> {
        println!("start comrpession");
        let keystore = Keystore::new_with_setup_data_path(setup_data_path);
=======
        keystore: Keystore,
    ) -> anyhow::Result<FinalProof> {
>>>>>>> 2a7e72b0
        let scheduler_vk = keystore
            .load_recursive_layer_verification_key(
                ZkSyncRecursionLayerStorageType::SchedulerCircuit as u8,
            )
            .context("get_recursiver_layer_vk_for_circuit_type()")?;

        // set compression schedule:
        // - "hard" is the strategy that gives smallest final circuit
        let compression_schedule = CompressionSchedule::hard();
        let compression_wrapper_mode = compression_schedule
            .compression_steps
            .last()
            .unwrap()
            .clone() as u8
            + 1;
        // compress proof step by step: 1 -> 2 -> 3 -> 4 -> 5(wrapper)
        let (compression_wrapper_proof, compression_wrapper_vk) = Self::fflonk_compress_proof(
            proof.into_inner(),
            scheduler_vk.into_inner(),
            compression_schedule,
        );

        // construct fflonk snark verifier circuit
        let wrapper_function =
            ZkSyncCompressionWrapper::from_numeric_circuit_type(compression_wrapper_mode);
        let fixed_parameters = compression_wrapper_vk.fixed_parameters.clone();
        let circuit = FflonkSnarkVerifierCircuit {
            witness: Some(compression_wrapper_proof),
            vk: compression_wrapper_vk,
            fixed_parameters,
            transcript_params: (),
            wrapper_function,
        };
        // create fflonk proof in single shot - without precomputation
        let (proof, _) =
            fflonk::prove_fflonk_snark_verifier_circuit_single_shot(&circuit, &Worker::new());
        println!("finished proof");
        Ok(proof)
    }

    fn aux_output_witness_to_array(
        aux_output_witness: BlockAuxilaryOutputWitness<GoldilocksField>,
    ) -> [[u8; 32]; 4] {
        let mut array: [[u8; 32]; 4] = [[0; 32]; 4];

        for i in 0..32 {
            array[0][i] = aux_output_witness.l1_messages_linear_hash[i];
            array[1][i] = aux_output_witness.rollup_state_diff_for_compression[i];
            array[2][i] = aux_output_witness.bootloader_heap_initial_content[i];
            array[3][i] = aux_output_witness.events_queue_state[i];
        }
        array
    }
}

#[async_trait]
impl JobProcessor for ProofCompressor {
    type Job = ZkSyncRecursionLayerProof;
    type JobId = L1BatchNumber;
    type JobArtifacts = FflonkSnarkVerifierCircuitProof;
    const SERVICE_NAME: &'static str = "ProofCompressor";

    async fn get_next_job(&self) -> anyhow::Result<Option<(Self::JobId, Self::Job)>> {
        let mut conn = self.pool.connection().await.unwrap();
        let pod_name = get_current_pod_name();
        let Some(l1_batch_number) = conn
            .fri_proof_compressor_dal()
            .get_next_proof_compression_job(&pod_name, self.protocol_version)
            .await
        else {
            return Ok(None);
        };
        let Some(fri_proof_id) = conn
            .fri_prover_jobs_dal()
            .get_scheduler_proof_job_id(l1_batch_number)
            .await
        else {
            anyhow::bail!("Scheduler proof is missing from database for batch {l1_batch_number}");
        };
        tracing::info!(
            "Started proof compression for L1 batch: {:?}",
            l1_batch_number
        );
        let observer = METRICS.blob_fetch_time.start();

        let fri_proof: FriProofWrapper = self.blob_store.get(fri_proof_id)
            .await.with_context(|| format!("Failed to get fri proof from blob store for {l1_batch_number} with id {fri_proof_id}"))?;

        observer.observe();

        let scheduler_proof = match fri_proof {
            FriProofWrapper::Base(_) => anyhow::bail!("Must be a scheduler proof not base layer"),
            FriProofWrapper::Recursive(proof) => proof,
        };
        Ok(Some((l1_batch_number, scheduler_proof)))
    }

    async fn save_failure(&self, job_id: Self::JobId, _started_at: Instant, error: String) {
        self.pool
            .connection()
            .await
            .unwrap()
            .fri_proof_compressor_dal()
            .mark_proof_compression_job_failed(&error, job_id)
            .await;
    }

    async fn process_job(
        &self,
        _job_id: &L1BatchNumber,
        job: ZkSyncRecursionLayerProof,
        _started_at: Instant,
    ) -> JoinHandle<anyhow::Result<Self::JobArtifacts>> {
        let compression_mode = self.compression_mode;
        let keystore = self.keystore.clone();
        tokio::task::spawn_blocking(move || Self::compress_proof(job, compression_mode, keystore))
    }

    async fn save_result(
        &self,
        job_id: Self::JobId,
        started_at: Instant,
        artifacts: FflonkSnarkVerifierCircuitProof,
    ) -> anyhow::Result<()> {
        METRICS.compression_time.observe(started_at.elapsed());
        tracing::info!(
            "Finished fri proof compression for job: {job_id} took: {:?}",
            started_at.elapsed()
        );

        let aux_output_witness_wrapper: AuxOutputWitnessWrapper = self
            .blob_store
            .get(job_id)
            .await
            .context("Failed to get aggregation result coords from blob store")?;
        let aggregation_result_coords =
            Self::aux_output_witness_to_array(aux_output_witness_wrapper.0);
        let l1_batch_proof = L1BatchProofForL1 {
            aggregation_result_coords,
            scheduler_proof: artifacts,
            protocol_version: self.protocol_version,
        };
        let blob_save_started_at = Instant::now();
        let blob_url = self
            .blob_store
            .put((job_id, self.protocol_version), &l1_batch_proof)
            .await
            .context("Failed to save converted l1_batch_proof")?;
        METRICS
            .blob_save_time
            .observe(blob_save_started_at.elapsed());

        self.pool
            .connection()
            .await
            .unwrap()
            .fri_proof_compressor_dal()
            .mark_proof_compression_job_successful(job_id, started_at.elapsed(), &blob_url)
            .await;
        Ok(())
    }

    fn max_attempts(&self) -> u32 {
        self.max_attempts
    }

    async fn get_job_attempts(&self, job_id: &L1BatchNumber) -> anyhow::Result<u32> {
        let mut prover_storage = self
            .pool
            .connection()
            .await
            .context("failed to acquire DB connection for ProofCompressor")?;
        prover_storage
            .fri_proof_compressor_dal()
            .get_proof_compression_job_attempts(*job_id)
            .await
            .map(|attempts| attempts.unwrap_or(0))
            .context("failed to get job attempts for ProofCompressor")
    }
}<|MERGE_RESOLUTION|>--- conflicted
+++ resolved
@@ -2,24 +2,27 @@
 
 use anyhow::Context as _;
 use async_trait::async_trait;
-use fflonk::{bellman::worker::Worker, CompressionInput, CompressionMode, CompressionSchedule, FflonkSnarkVerifierCircuit, FflonkSnarkVerifierCircuitProof};
+use fflonk::{
+    bellman::worker::Worker, CompressionInput, CompressionMode, CompressionSchedule,
+    FflonkSnarkVerifierCircuit, FflonkSnarkVerifierCircuitProof,
+};
 use tokio::task::JoinHandle;
 #[allow(unused_imports)]
 use zkevm_test_harness::proof_wrapper_utils::{get_trusted_setup, wrap_proof};
 use zksync_object_store::ObjectStore;
 use zksync_prover_dal::{ConnectionPool, Prover, ProverDal};
-use zksync_prover_fri_types::circuit_definitions::circuit_definitions::aux_layer::{
-    wrapper::ZkSyncCompressionWrapper, ZkSyncCompressionProofForWrapper,
-    ZkSyncCompressionVerificationKeyForWrapper,
-};
-use zksync_prover_fri_types::circuit_definitions::circuit_definitions::recursion_layer::{
-    ZkSyncRecursionProof, ZkSyncRecursionVerificationKey,
-};
 use zksync_prover_fri_types::{
     circuit_definitions::{
         boojum::field::goldilocks::GoldilocksField,
-        circuit_definitions::recursion_layer::{
-            ZkSyncRecursionLayerProof, ZkSyncRecursionLayerStorageType,
+        circuit_definitions::{
+            aux_layer::{
+                wrapper::ZkSyncCompressionWrapper, ZkSyncCompressionProofForWrapper,
+                ZkSyncCompressionVerificationKeyForWrapper,
+            },
+            recursion_layer::{
+                ZkSyncRecursionLayerProof, ZkSyncRecursionLayerStorageType, ZkSyncRecursionProof,
+                ZkSyncRecursionVerificationKey,
+            },
         },
         zkevm_circuits::scheduler::block_header::BlockAuxilaryOutputWitness,
     },
@@ -128,15 +131,10 @@
     pub fn compress_proof(
         proof: ZkSyncRecursionLayerProof,
         _compression_mode: u8,
-<<<<<<< HEAD
         setup_data_path: String,
+        keystore: Keystore,
     ) -> anyhow::Result<FflonkSnarkVerifierCircuitProof> {
-        println!("start comrpession");
         let keystore = Keystore::new_with_setup_data_path(setup_data_path);
-=======
-        keystore: Keystore,
-    ) -> anyhow::Result<FinalProof> {
->>>>>>> 2a7e72b0
         let scheduler_vk = keystore
             .load_recursive_layer_verification_key(
                 ZkSyncRecursionLayerStorageType::SchedulerCircuit as u8,
