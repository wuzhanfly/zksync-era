--- conflicted
+++ resolved
@@ -1687,11 +1687,7 @@
         );
 
         assert_eq!(
-<<<<<<< HEAD
-            scaler.calculate(&"prover".into(), 0, &clusters_h100),
-=======
             scaler.calculate(&"prover".into(), 0 * 3000, &clusters_h100),
->>>>>>> 7746b9c1
             [
                 (
                     PoolKey {
