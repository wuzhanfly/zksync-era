--- conflicted
+++ resolved
@@ -4,72 +4,6 @@
 };
 
 pub mod metrics;
-<<<<<<< HEAD
-pub mod region_fetcher;
-pub mod socket_utils;
-
-pub async fn fetch_next_circuit(
-    storage: &mut Connection<'_, Prover>,
-    blob_store: &dyn ObjectStore,
-    circuit_ids_for_round_to_be_proven: &[CircuitIdRoundTuple],
-    protocol_version: &ProtocolSemanticVersion,
-) -> Option<ProverJob> {
-    let pod_name = get_current_pod_name();
-    let prover_job = match &circuit_ids_for_round_to_be_proven.is_empty() {
-        false => {
-            // Specialized prover: proving subset of configured circuits.
-            storage
-                .fri_prover_jobs_dal()
-                .get_next_job_for_circuit_id_round(
-                    circuit_ids_for_round_to_be_proven,
-                    *protocol_version,
-                    &pod_name,
-                )
-                .await
-        }
-        true => {
-            // Generalized prover: proving all circuits.
-            storage
-                .fri_prover_jobs_dal()
-                .get_next_job(*protocol_version, &pod_name)
-                .await
-        }
-    }?;
-    tracing::info!("Started processing prover job: {:?}", prover_job);
-
-    let circuit_key = FriCircuitKey {
-        batch_id: prover_job.batch_id,
-        sequence_number: prover_job.sequence_number,
-        circuit_id: prover_job.circuit_id,
-        aggregation_round: prover_job.aggregation_round,
-        depth: prover_job.depth,
-    };
-    let started_at = Instant::now();
-    let circuit_wrapper = blob_store
-        .get(circuit_key)
-        .await
-        .unwrap_or_else(|err| panic!("{err:?}"));
-    let input = circuit_wrapper;
-
-    let label = CircuitLabels {
-        circuit_type: prover_job.circuit_id,
-        aggregation_round: prover_job.aggregation_round.into(),
-    };
-    PROVER_FRI_UTILS_METRICS.blob_fetch_time[&label].observe(started_at.elapsed());
-
-    let setup_data_key = ProverServiceDataKey {
-        circuit_id: prover_job.circuit_id,
-        stage: prover_job.aggregation_round.into(),
-    };
-    Some(ProverJob::new(
-        prover_job.batch_id,
-        prover_job.id,
-        input,
-        setup_data_key,
-    ))
-}
-=======
->>>>>>> e99b548e
 
 // TODO: This should be moved into harness, once done the entire module can be removed.
 // Note, metrics.rs can be moved to WG.
