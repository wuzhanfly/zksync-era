use clap::{command, Args, Parser, Subcommand};
use zksync_types::url::SensitiveUrl;

<<<<<<< HEAD
use crate::commands::{self, delete, get_file_info, restart};
=======
use crate::commands::{self, get_file_info, requeue};
>>>>>>> 7cc5a2b1

pub const VERSION_STRING: &str = env!("CARGO_PKG_VERSION");

#[derive(Parser)]
#[command(name="prover-cli", version=VERSION_STRING, about, long_about = None)]
struct ProverCLI {
    #[command(subcommand)]
    command: ProverCommand,
    #[clap(flatten)]
    config: ProverCLIConfig,
}

// Note: This is a temporary solution for the configuration of the CLI. In the
// future, we should have an `config` command to set the configuration in a
// `.config` file.
#[derive(Args)]
pub struct ProverCLIConfig {
    #[clap(
        long,
        default_value = "postgres://postgres:notsecurepassword@localhost/prover_local"
    )]
    pub db_url: SensitiveUrl,
}

#[derive(Subcommand)]
enum ProverCommand {
    FileInfo(get_file_info::Args),
    Delete(delete::Args),
    #[command(subcommand)]
    Status(commands::StatusCommand),
<<<<<<< HEAD
    Restart(restart::Args),
=======
    Requeue(requeue::Args),
>>>>>>> 7cc5a2b1
}

pub async fn start() -> anyhow::Result<()> {
    let ProverCLI { command, config } = ProverCLI::parse();
    match command {
        ProverCommand::FileInfo(args) => get_file_info::run(args).await?,
        ProverCommand::Delete(args) => delete::run(args).await?,
        ProverCommand::Status(cmd) => cmd.run(config).await?,
<<<<<<< HEAD
        ProverCommand::Restart(args) => restart::run(args).await?,
=======
        ProverCommand::Requeue(args) => requeue::run(args).await?,
>>>>>>> 7cc5a2b1
    };

    Ok(())
}<|MERGE_RESOLUTION|>--- conflicted
+++ resolved
@@ -1,11 +1,7 @@
 use clap::{command, Args, Parser, Subcommand};
 use zksync_types::url::SensitiveUrl;
 
-<<<<<<< HEAD
-use crate::commands::{self, delete, get_file_info, restart};
-=======
-use crate::commands::{self, get_file_info, requeue};
->>>>>>> 7cc5a2b1
+use crate::commands::{self, delete, get_file_info, requeue, restart};
 
 pub const VERSION_STRING: &str = env!("CARGO_PKG_VERSION");
 
@@ -36,11 +32,8 @@
     Delete(delete::Args),
     #[command(subcommand)]
     Status(commands::StatusCommand),
-<<<<<<< HEAD
     Restart(restart::Args),
-=======
     Requeue(requeue::Args),
->>>>>>> 7cc5a2b1
 }
 
 pub async fn start() -> anyhow::Result<()> {
@@ -49,11 +42,8 @@
         ProverCommand::FileInfo(args) => get_file_info::run(args).await?,
         ProverCommand::Delete(args) => delete::run(args).await?,
         ProverCommand::Status(cmd) => cmd.run(config).await?,
-<<<<<<< HEAD
         ProverCommand::Restart(args) => restart::run(args).await?,
-=======
         ProverCommand::Requeue(args) => requeue::run(args).await?,
->>>>>>> 7cc5a2b1
     };
 
     Ok(())
