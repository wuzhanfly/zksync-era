[workspace]
members = [
    "crates/common",
    "crates/config",
    "crates/types",
    "crates/zkstack",
    "crates/git_version_macro",
]
resolver = "2"

[workspace.package]
version = "0.1.2" # x-release-please-version
edition = "2021"
homepage = "https://zksync.io/"
license = "MIT OR Apache-2.0"
authors = ["The Matter Labs Team <hello@matterlabs.dev>"]
exclude = ["./github"]
repository = "https://github.com/matter-labs/zksync-era/tree/main/zkstack_cli/"
description = "ZK Stack CLI is a set of tools for working with zk stack."
keywords = ["zk", "cryptography", "blockchain", "ZKStack", "ZKsync"]

[workspace.dependencies]
# Local dependencies
zkstack_cli_common = { version = "0.1.2", path = "crates/common" }
zkstack_cli_config = { version = "0.1.2", path = "crates/config" }
zkstack_cli_types = { version = "0.1.2", path = "crates/types" }
zkstack_cli_git_version_macro = { version = "0.1.2", path = "crates/git_version_macro" }

# ZkSync deps
zksync_config = { path = "../core/lib/config" }
zksync_basic_types = { path = "../core/lib/basic_types" }
zksync_system_constants = { path = "../core/lib/constants" }
<<<<<<< HEAD
zksync_consensus_roles = "=0.5.0"
zksync_consensus_crypto = "=0.5.0"
zksync_consensus_utils = "=0.5.0"
zksync_protobuf = "=0.5.0"
zksync_protobuf_build = "=0.5.0"
zksync_types = { path = "../core/lib/types" }
zksync_web3_decl = { path = "../core/lib/web3_decl" }
=======
zksync_types = { path = "../core/lib/types" }
zksync_web3_decl = { path = "../core/lib/web3_decl" }
zksync_eth_client = { path = "../core/lib/eth_client" }
zksync_contracts = { path = "../core/lib/contracts" }
zksync_consensus_roles = "=0.8.0"
zksync_consensus_crypto = "=0.8.0"
zksync_consensus_utils = "=0.8.0"
zksync_protobuf = "=0.8.0"
zksync_protobuf_build = "=0.8.0"
>>>>>>> a8489270

# External dependencies
anyhow = "1.0.82"
clap = { version = "4.4", features = ["derive", "wrap_help", "string"] }
clap_complete = "4.5.33"
dirs = "5.0.1"
slugify-rs = "0.0.3"
cliclack = "0.2.5"
console = "0.15.8"
chrono = "0.4.38"
ethers = "2.0"
futures = "0.3.30"
human-panic = "2.0"
lazy_static = "1.4.0"
once_cell = "1.19.0"
prost = "0.12.1"
rand = "0.8.5"
serde = { version = "1.0", features = ["derive"] }
serde_json = "1.0"
serde_yaml = "0.9"
sqlx = { version = "0.8.1", features = [
    "runtime-tokio",
    "migrate",
    "postgres",
] }
strum = { version = "0.26", features = ["derive"] }
thiserror = "1.0.57"
tokio = { version = "1.37", features = ["full"] }
toml = "0.8.12"
url = { version = "2.5.0", features = ["serde"] }
xshell = "0.2.6"
clap-markdown = "0.1.4"
secrecy = "0.8.0"
async-trait = "0.1.68"
sqruff-lib = "0.19.0"
reqwest = { version = "0.12.8", features = ["blocking"] }

[profile.release]
strip = true<|MERGE_RESOLUTION|>--- conflicted
+++ resolved
@@ -30,15 +30,6 @@
 zksync_config = { path = "../core/lib/config" }
 zksync_basic_types = { path = "../core/lib/basic_types" }
 zksync_system_constants = { path = "../core/lib/constants" }
-<<<<<<< HEAD
-zksync_consensus_roles = "=0.5.0"
-zksync_consensus_crypto = "=0.5.0"
-zksync_consensus_utils = "=0.5.0"
-zksync_protobuf = "=0.5.0"
-zksync_protobuf_build = "=0.5.0"
-zksync_types = { path = "../core/lib/types" }
-zksync_web3_decl = { path = "../core/lib/web3_decl" }
-=======
 zksync_types = { path = "../core/lib/types" }
 zksync_web3_decl = { path = "../core/lib/web3_decl" }
 zksync_eth_client = { path = "../core/lib/eth_client" }
@@ -48,7 +39,6 @@
 zksync_consensus_utils = "=0.8.0"
 zksync_protobuf = "=0.8.0"
 zksync_protobuf_build = "=0.8.0"
->>>>>>> a8489270
 
 # External dependencies
 anyhow = "1.0.82"
