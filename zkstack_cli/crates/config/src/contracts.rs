--- conflicted
+++ resolved
@@ -141,9 +141,6 @@
         self.l2.legacy_shared_bridge_addr = register_chain_output.l2_legacy_shared_bridge_addr;
     }
 
-<<<<<<< HEAD
-    pub fn set_l2_shared_bridge(&mut self) -> anyhow::Result<()> {
-=======
     pub fn set_eth_proof_manager_addresses(
         &mut self,
         impl_addr: String,
@@ -159,11 +156,7 @@
         Ok(())
     }
 
-    pub fn set_l2_shared_bridge(
-        &mut self,
-        initialize_bridges_output: &InitializeBridgeOutput,
-    ) -> anyhow::Result<()> {
->>>>>>> 19bfbea3
+    pub fn set_l2_shared_bridge(&mut self) -> anyhow::Result<()> {
         self.bridges.shared.l2_address = Some(L2_ASSET_ROUTER_ADDRESS);
         self.bridges.erc20.l2_address = Some(L2_ASSET_ROUTER_ADDRESS);
         self.l2.l2_native_token_vault_proxy_addr = Some(L2_NATIVE_TOKEN_VAULT_ADDRESS);
