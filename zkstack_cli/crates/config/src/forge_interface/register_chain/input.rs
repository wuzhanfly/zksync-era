--- conflicted
+++ resolved
@@ -12,13 +12,10 @@
     deployed_addresses: DeployedAddresses,
     chain: ChainL1Config,
     owner_address: Address,
-<<<<<<< HEAD
-=======
     governance: Address,
     create2_factory_address: Address,
     create2_salt: H256,
     initialize_legacy_bridge: bool,
->>>>>>> a8489270
 }
 
 #[derive(Debug, Deserialize, Serialize, Clone)]
@@ -30,10 +27,7 @@
 struct Bridges {
     shared_bridge_proxy_addr: Address,
     l1_nullifier_proxy_addr: Address,
-<<<<<<< HEAD
-=======
     erc20_bridge_proxy_addr: Address,
->>>>>>> a8489270
 }
 
 #[derive(Debug, Deserialize, Serialize, Clone)]
@@ -83,12 +77,8 @@
                 force_deployments_data: contracts
                     .ecosystem_contracts
                     .force_deployments_data
-<<<<<<< HEAD
-                    .clone(),
-=======
                     .clone()
                     .expect("force_deployment_data"),
->>>>>>> a8489270
             },
             deployed_addresses: DeployedAddresses {
                 state_transition: StateTransition {
@@ -101,12 +91,6 @@
                 },
                 bridges: Bridges {
                     shared_bridge_proxy_addr: contracts.bridges.shared.l1_address,
-<<<<<<< HEAD
-                    l1_nullifier_proxy_addr: contracts.bridges.l1_nullifier_addr,
-                },
-                validator_timelock_addr: contracts.ecosystem_contracts.validator_timelock_addr,
-                native_token_vault_addr: contracts.ecosystem_contracts.native_token_vault_addr,
-=======
                     l1_nullifier_proxy_addr: contracts
                         .bridges
                         .l1_nullifier_addr
@@ -118,7 +102,6 @@
                     .ecosystem_contracts
                     .native_token_vault_addr
                     .expect("native_token_vault_addr"),
->>>>>>> a8489270
             },
             chain: ChainL1Config {
                 chain_chain_id: chain_config.chain_id,
