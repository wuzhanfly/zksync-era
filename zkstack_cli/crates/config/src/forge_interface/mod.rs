pub mod accept_ownership;
pub mod deploy_ecosystem;
pub mod deploy_gateway_ctm;
pub mod deploy_l2_contracts;
<<<<<<< HEAD
=======
pub mod gateway_chain_upgrade;
pub mod gateway_ecosystem_upgrade;
>>>>>>> a8489270
pub mod gateway_preparation;
pub mod paymaster;
pub mod register_chain;
pub mod script_params;
pub mod setup_legacy_bridge;<|MERGE_RESOLUTION|>--- conflicted
+++ resolved
@@ -2,11 +2,8 @@
 pub mod deploy_ecosystem;
 pub mod deploy_gateway_ctm;
 pub mod deploy_l2_contracts;
-<<<<<<< HEAD
-=======
 pub mod gateway_chain_upgrade;
 pub mod gateway_ecosystem_upgrade;
->>>>>>> a8489270
 pub mod gateway_preparation;
 pub mod paymaster;
 pub mod register_chain;
