--- conflicted
+++ resolved
@@ -274,13 +274,10 @@
     Sender {
         address: String,
     },
-<<<<<<< HEAD
-=======
     #[strum(to_string = "gas-limit={gas_limit}")]
     GasLimit {
         gas_limit: u64,
     },
->>>>>>> a8489270
     Zksync,
 }
 
