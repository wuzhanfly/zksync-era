--- conflicted
+++ resolved
@@ -1180,11 +1180,7 @@
             return 0
             ;;
         zkstack__chain)
-<<<<<<< HEAD
-            opts="-v -h --verbose --chain --ignore-prerequisites --help create build-transactions init genesis register-chain deploy-l2-contracts accept-chain-ownership initialize-bridges deploy-consensus-registry deploy-multicall3 deploy-upgrader deploy-paymaster update-token-multiplier-setter convert-to-gateway migrate-to-gateway migrate-from-gateway gateway-upgrade help"
-=======
             opts="-v -h --verbose --chain --ignore-prerequisites --help create build-transactions init genesis register-chain deploy-l2-contracts accept-chain-ownership initialize-bridges deploy-consensus-registry deploy-multicall3 deploy-timestamp-asserter deploy-upgrader deploy-paymaster update-token-multiplier-setter convert-to-gateway migrate-to-gateway migrate-from-gateway help"
->>>>>>> 5d6cd325
             if [[ ${cur} == -* || ${COMP_CWORD} -eq 2 ]] ; then
                 COMPREPLY=( $(compgen -W "${opts}" -- "${cur}") )
                 return 0
@@ -1833,11 +1829,7 @@
             return 0
             ;;
         zkstack__chain__help)
-<<<<<<< HEAD
-            opts="create build-transactions init genesis register-chain deploy-l2-contracts accept-chain-ownership initialize-bridges deploy-consensus-registry deploy-multicall3 deploy-upgrader deploy-paymaster update-token-multiplier-setter convert-to-gateway migrate-to-gateway migrate-from-gateway gateway-upgrade help"
-=======
             opts="create build-transactions init genesis register-chain deploy-l2-contracts accept-chain-ownership initialize-bridges deploy-consensus-registry deploy-multicall3 deploy-timestamp-asserter deploy-upgrader deploy-paymaster update-token-multiplier-setter convert-to-gateway migrate-to-gateway migrate-from-gateway help"
->>>>>>> 5d6cd325
             if [[ ${cur} == -* || ${COMP_CWORD} -eq 3 ]] ; then
                 COMPREPLY=( $(compgen -W "${opts}" -- "${cur}") )
                 return 0
@@ -5973,11 +5965,7 @@
             return 0
             ;;
         zkstack__help__chain)
-<<<<<<< HEAD
-            opts="create build-transactions init genesis register-chain deploy-l2-contracts accept-chain-ownership initialize-bridges deploy-consensus-registry deploy-multicall3 deploy-upgrader deploy-paymaster update-token-multiplier-setter convert-to-gateway migrate-to-gateway migrate-from-gateway gateway-upgrade"
-=======
             opts="create build-transactions init genesis register-chain deploy-l2-contracts accept-chain-ownership initialize-bridges deploy-consensus-registry deploy-multicall3 deploy-timestamp-asserter deploy-upgrader deploy-paymaster update-token-multiplier-setter convert-to-gateway migrate-to-gateway migrate-from-gateway"
->>>>>>> 5d6cd325
             if [[ ${cur} == -* || ${COMP_CWORD} -eq 3 ]] ; then
                 COMPREPLY=( $(compgen -W "${opts}" -- "${cur}") )
                 return 0
