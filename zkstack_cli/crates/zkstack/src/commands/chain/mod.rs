--- conflicted
+++ resolved
@@ -16,17 +16,11 @@
 mod accept_chain_ownership;
 pub(crate) mod args;
 mod build_transactions;
-<<<<<<< HEAD
-mod common;
-mod convert_to_gateway;
-mod create;
-mod deploy_and_bridge_zk;
-=======
 pub(crate) mod common;
 #[cfg(feature = "gateway")]
 pub(crate) mod convert_to_gateway;
 pub(crate) mod create;
->>>>>>> a8489270
+pub(crate) mod deploy_and_bridge_zk;
 pub mod deploy_l2_contracts;
 pub mod deploy_paymaster;
 mod enable_evm_emulator;
@@ -34,13 +28,9 @@
 mod gateway_upgrade;
 pub mod genesis;
 pub mod init;
-<<<<<<< HEAD
-mod migrate_from_gateway;
-=======
 #[cfg(feature = "gateway")]
 mod migrate_from_gateway;
 #[cfg(feature = "gateway")]
->>>>>>> a8489270
 mod migrate_to_gateway;
 pub mod register_chain;
 mod set_token_multiplier_setter;
@@ -89,15 +79,6 @@
     /// Update Token Multiplier Setter address on L1
     UpdateTokenMultiplierSetter(ForgeScriptArgs),
     /// Prepare chain to be an eligible gateway
-<<<<<<< HEAD
-    ConvertToGateway(ForgeScriptArgs),
-    /// Migrate chain to gateway
-    MigrateToGateway(MigrateToGatewayArgs),
-    /// Migrate chain from gateway
-    MigrateFromGateway(MigrateFromGatewayArgs),
-    /// Deploy ZK token on Era and bridge it to L1
-    DeployAndBridgeZK(DeployAndBridgeZKArgs),
-=======
     #[cfg(feature = "gateway")]
     ConvertToGateway(ForgeScriptArgs),
     /// Migrate chain to gateway
@@ -111,7 +92,6 @@
     GatewayUpgrade(gateway_upgrade::GatewayUpgradeArgs),
     /// Enable EVM emulation on chain (Not supported yet)
     EnableEvmEmulator(ForgeScriptArgs),
->>>>>>> a8489270
 }
 
 pub(crate) async fn run(shell: &Shell, args: ChainCommands) -> anyhow::Result<()> {
@@ -141,12 +121,6 @@
         ChainCommands::UpdateTokenMultiplierSetter(args) => {
             set_token_multiplier_setter::run(args, shell).await
         }
-<<<<<<< HEAD
-        ChainCommands::ConvertToGateway(args) => convert_to_gateway::run(args, shell).await,
-        ChainCommands::MigrateToGateway(args) => migrate_to_gateway::run(args, shell).await,
-        ChainCommands::MigrateFromGateway(args) => migrate_from_gateway::run(args, shell).await,
-        ChainCommands::DeployAndBridgeZK(args) => deploy_and_bridge_zk::run(args, shell).await,
-=======
         #[cfg(feature = "gateway")]
         ChainCommands::ConvertToGateway(args) => convert_to_gateway::run(args, shell).await,
         #[cfg(feature = "gateway")]
@@ -156,6 +130,5 @@
         #[cfg(feature = "gateway")]
         ChainCommands::GatewayUpgrade(args) => gateway_upgrade::run(args, shell).await,
         ChainCommands::EnableEvmEmulator(args) => enable_evm_emulator::run(args, shell).await,
->>>>>>> a8489270
     }
 }