--- conflicted
+++ resolved
@@ -43,17 +43,8 @@
     pub update_submodules: Option<bool>,
     #[clap(long, help = MSG_DEV_ARG_HELP)]
     pub dev: bool,
-<<<<<<< HEAD
-    #[clap(
-        long,
-        help = "Skip submodules checkout",
-        default_missing_value = "true"
-    )]
-    pub skip_submodules_checkout: bool,
-=======
     #[clap(flatten)]
     pub validium_args: da_configs::ValidiumTypeArgs,
->>>>>>> a8489270
 }
 
 impl InitArgs {
@@ -115,12 +106,7 @@
             deploy_paymaster,
             l1_rpc_url,
             no_port_reallocation: self.no_port_reallocation,
-<<<<<<< HEAD
-            dev: self.dev,
-            skip_submodules_checkout: self.skip_submodules_checkout,
-=======
             validium_config,
->>>>>>> a8489270
         }
     }
 }
@@ -132,10 +118,5 @@
     pub deploy_paymaster: bool,
     pub l1_rpc_url: String,
     pub no_port_reallocation: bool,
-<<<<<<< HEAD
-    pub dev: bool,
-    pub skip_submodules_checkout: bool,
-=======
     pub validium_config: Option<ValidiumType>,
->>>>>>> a8489270
 }