use anyhow::Context;
<<<<<<< HEAD
use ethers::{abi::parse_abi, contract::BaseContract, utils::hex};
=======
use clap::Parser;
use ethers::{
    abi::{parse_abi, Address},
    contract::BaseContract,
    types::U256,
    utils::hex,
};
>>>>>>> 64e367dc
use lazy_static::lazy_static;
use serde::{Deserialize, Serialize};
use xshell::Shell;
use zkstack_cli_common::{
    ethereum::get_ethers_provider,
    forge::{Forge, ForgeScriptArgs},
    wallets::Wallet,
};
use zkstack_cli_config::{
    forge_interface::{
        deploy_ecosystem::input::GenesisInput,
        gateway_vote_preparation::{
            input::GatewayVotePreparationConfig, output::DeployGatewayCTMOutput,
        },
        script_params::GATEWAY_VOTE_PREPARATION,
    },
    override_config,
    traits::{ReadConfig, SaveConfig, SaveConfigWithBasePath},
    ChainConfig, EcosystemConfig, GatewayConfig, ZkStackConfig, ZkStackConfigTrait,
};
use zkstack_cli_types::ProverMode;

use crate::{
    abi::BridgehubAbi,
    admin_functions::{
        governance_execute_calls, grant_gateway_whitelist, revoke_gateway_whitelist,
        AdminScriptMode,
    },
    commands::chain::utils::display_admin_script_output,
    consts::PATH_TO_GATEWAY_OVERRIDE_CONFIG,
    messages::MSG_CHAIN_NOT_INITIALIZED,
    utils::forge::{check_the_balance, fill_forge_private_key, WalletOwner},
};

lazy_static! {
    static ref GATEWAY_VOTE_PREPARATION_ABI: BaseContract = BaseContract::from(
        parse_abi(&["function prepareForGWVoting(uint256 ctmChainId) public"]).unwrap(),
    );
}

#[derive(Debug, Serialize, Deserialize, Parser)]
pub struct ConvertToGatewayArgs {
    /// All ethereum environment related arguments
    #[clap(flatten)]
    #[serde(flatten)]
    pub forge_args: ForgeScriptArgs,

    /// Pass the bridgehub, if existing ecosystem is being used
    #[clap(long)]
    pub bridgehub_addr: Option<Address>,

    /// Pass the chain id, for which we want to deploy ctm on GW
    #[clap(long, value_parser = parse_decimal_u256)]
    pub ctm_chain_id: Option<U256>,

    #[clap(long, default_value_t = false)]
    pub only_save_calldata: bool,
}

fn parse_decimal_u256(s: &str) -> Result<U256, String> {
    if s.starts_with("0x") || s.starts_with("0X") {
        return Err("Hexadecimal format not allowed for ctm_chain_id. Use a decimal value.".into());
    }
    U256::from_dec_str(s).map_err(|e| format!("Invalid decimal U256: {e}"))
}

pub async fn run(convert_to_gw_args: ConvertToGatewayArgs, shell: &Shell) -> anyhow::Result<()> {
    let args = convert_to_gw_args.forge_args;
    let ecosystem_config = ZkStackConfig::ecosystem(shell)?;
    let chain_config = ecosystem_config
        .load_current_chain()
        .context(MSG_CHAIN_NOT_INITIALIZED)?;
    let l1_url = chain_config.get_secrets_config().await?.l1_rpc_url()?;
    let chain_contracts_config = chain_config.get_contracts_config()?;
    let chain_genesis_config = chain_config.get_genesis_config().await?;
    let genesis_input = GenesisInput::new(&chain_genesis_config)?;
    override_config(
        shell,
        &ecosystem_config
            .default_configs_path()
            .join(PATH_TO_GATEWAY_OVERRIDE_CONFIG),
        &chain_config,
    )?;

    let chain_deployer_wallet = chain_config
        .get_wallets_config()?
        .deployer
        .context("deployer")?;

    let (grantees, bridgehub_governance_addr) =
        if let Some(addr) = convert_to_gw_args.bridgehub_addr {
            let l1_provider = get_ethers_provider(&l1_url)?;
            let l1_bridgehub = BridgehubAbi::new(addr, l1_provider);
            let addr = l1_bridgehub.owner().await?;

            (vec![addr, chain_deployer_wallet.address], addr)
        } else {
            let governance_addr = ecosystem_config.get_contracts_config()?.l1.governance_addr;

            (
                vec![
                    governance_addr,
                    chain_deployer_wallet.address,
                    chain_contracts_config
                        .ecosystem_contracts
                        .stm_deployment_tracker_proxy_addr
                        .context("No CTM deployment tracker")?,
                ],
                governance_addr,
            )
        };

    let mode_chain_governor = if convert_to_gw_args.only_save_calldata {
        AdminScriptMode::OnlySave
    } else {
        AdminScriptMode::Broadcast(chain_config.get_wallets_config()?.governor)
    };

    let mode_ecosystem_governor = if convert_to_gw_args.only_save_calldata {
        AdminScriptMode::OnlySave
    } else {
        AdminScriptMode::Broadcast(ecosystem_config.get_wallets()?.governor)
    };

    let mut output = grant_gateway_whitelist(
        shell,
        &args,
        &chain_config.path_to_foundry_scripts(),
        mode_chain_governor.clone(),
        chain_config.chain_id.as_u64(),
        chain_contracts_config
            .ecosystem_contracts
            .bridgehub_proxy_addr,
        grantees,
        l1_url.clone(),
    )
    .await?;

    if convert_to_gw_args.only_save_calldata {
        display_admin_script_output(output);
    }

    let vote_preparation_output = gateway_vote_preparation(
        shell,
        args.clone(),
        &ecosystem_config,
        &chain_config,
        &chain_deployer_wallet,
        GatewayVotePreparationConfig::new(
            &ecosystem_config.get_initial_deployment_config().unwrap(),
            &genesis_input,
            &chain_contracts_config,
            ecosystem_config.era_chain_id.as_u64().into(),
            chain_config.chain_id.as_u64().into(),
            ecosystem_config.get_contracts_config()?.l1.governance_addr,
            ecosystem_config.prover_version == ProverMode::NoProofs,
            chain_deployer_wallet.address,
        ),
        l1_url.clone(),
        convert_to_gw_args
            .ctm_chain_id
            .unwrap_or(chain_config.chain_id.as_u64().into()),
    )
    .await?;

    // Now, we will need to execute the corresponding governance calls
    // These calls will produce some L1->L2 transactions. However tracking those is hard at this point, so we won't do it here.
    output = governance_execute_calls(
        shell,
        &ecosystem_config,
        mode_ecosystem_governor,
        hex::decode(&vote_preparation_output.governance_calls_to_execute).unwrap(),
        &args,
        l1_url.clone(),
        Some(bridgehub_governance_addr),
    )
    .await?;

    if convert_to_gw_args.only_save_calldata {
        display_admin_script_output(output);
    } else {
        // We will revoke the access of the hot wallet immediately
        revoke_gateway_whitelist(
            shell,
            &args,
            &chain_config.path_to_foundry_scripts(),
            mode_chain_governor,
            chain_config.chain_id.as_u64(),
            chain_contracts_config
                .ecosystem_contracts
                .bridgehub_proxy_addr,
            chain_deployer_wallet.address,
            l1_url.clone(),
        )
        .await?;
    }

    let gateway_config: GatewayConfig = vote_preparation_output.into();

    gateway_config.save_with_base_path(shell, chain_config.configs.clone())?;

    Ok(())
}

#[allow(clippy::too_many_arguments)]
pub async fn gateway_vote_preparation(
    shell: &Shell,
    forge_args: ForgeScriptArgs,
    config: &EcosystemConfig,
    chain_config: &ChainConfig,
    deployer: &Wallet,
    input: GatewayVotePreparationConfig,
    l1_rpc_url: String,
    ctm_chain_id: U256,
) -> anyhow::Result<DeployGatewayCTMOutput> {
    input.save(
        shell,
        GATEWAY_VOTE_PREPARATION.input(&chain_config.path_to_foundry_scripts()),
    )?;

    let calldata = GATEWAY_VOTE_PREPARATION_ABI
        .encode("prepareForGWVoting", ctm_chain_id)
        .unwrap();

    let mut forge: zkstack_cli_common::forge::ForgeScript =
        Forge::new(&config.path_to_foundry_scripts())
            .script(&GATEWAY_VOTE_PREPARATION.script(), forge_args.clone())
            .with_ffi()
            .with_rpc_url(l1_rpc_url)
            .with_calldata(&calldata)
            .with_broadcast();

    // Governor private key is required for this script
    forge = fill_forge_private_key(forge, Some(deployer), WalletOwner::Deployer)?;
    check_the_balance(&forge).await?;
    forge.run(shell)?;

    DeployGatewayCTMOutput::read(
        shell,
        GATEWAY_VOTE_PREPARATION.output(&chain_config.path_to_foundry_scripts()),
    )
}<|MERGE_RESOLUTION|>--- conflicted
+++ resolved
@@ -1,7 +1,4 @@
 use anyhow::Context;
-<<<<<<< HEAD
-use ethers::{abi::parse_abi, contract::BaseContract, utils::hex};
-=======
 use clap::Parser;
 use ethers::{
     abi::{parse_abi, Address},
@@ -9,7 +6,6 @@
     types::U256,
     utils::hex,
 };
->>>>>>> 64e367dc
 use lazy_static::lazy_static;
 use serde::{Deserialize, Serialize};
 use xshell::Shell;
