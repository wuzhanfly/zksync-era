use std::cell::OnceCell;

use anyhow::Context;
use common::logger;
use config::{
<<<<<<< HEAD
    create_local_configs_dir, create_wallets, get_default_era_chain_id,
    traits::{ReadConfigWithBasePath, SaveConfigWithBasePath},
    ChainConfig, EcosystemConfig, GenesisConfig, LOCAL_ARTIFACTS_PATH, LOCAL_DB_PATH,
=======
    create_local_configs_dir, create_wallets, traits::SaveConfigWithBasePath,
    zkstack_config::ZkStackConfig, ChainConfig, EcosystemConfig,
>>>>>>> d4632ef7
};
use xshell::Shell;
use zksync_basic_types::L2ChainId;

use crate::{
    commands::chain::args::create::{ChainCreateArgs, ChainCreateArgsFinal},
    messages::{
        MSG_ARGS_VALIDATOR_ERR, MSG_CHAIN_CREATED, MSG_CREATING_CHAIN,
        MSG_EVM_EMULATOR_HASH_MISSING_ERR, MSG_SELECTED_CONFIG,
    },
    utils::link_to_code::resolve_link_to_code,
};

pub fn run(args: ChainCreateArgs, shell: &Shell) -> anyhow::Result<()> {
<<<<<<< HEAD
    let mut ecosystem_config = EcosystemConfig::from_file(shell).ok();
=======
    let mut ecosystem_config = ZkStackConfig::ecosystem(shell)?;
>>>>>>> d4632ef7
    create(args, &mut ecosystem_config, shell)
}

fn create(
    args: ChainCreateArgs,
    ecosystem: &mut Option<EcosystemConfig>,
    shell: &Shell,
) -> anyhow::Result<()> {
    let possible_erc20 = ecosystem
        .as_ref()
        .map(|ecosystem| ecosystem.get_erc20_tokens())
        .unwrap_or_default();

    let number_of_chains = ecosystem
        .as_ref()
        .map(|ecosystem| ecosystem.list_of_chains().len() as u32)
        .unwrap_or(0);

    let l1_network = ecosystem.as_ref().map(|ecosystem| ecosystem.l1_network);

    let chains_path = ecosystem.as_ref().map(|ecosystem| ecosystem.chains.clone());
    let era_chain_id = ecosystem
        .as_ref()
        .map(|ecosystem| ecosystem.era_chain_id)
        .unwrap_or(get_default_era_chain_id());

    let link_to_code = ecosystem
        .as_ref()
        .map(|ecosystem| ecosystem.link_to_code.clone().display().to_string());

    let args = args
        .fill_values_with_prompt(
            shell,
            number_of_chains,
            l1_network,
            possible_erc20,
            link_to_code,
            chains_path,
            era_chain_id,
        )
        .context(MSG_ARGS_VALIDATOR_ERR)?;

    logger::note(MSG_SELECTED_CONFIG, logger::object_to_string(&args));
    logger::info(MSG_CREATING_CHAIN);

    let name = args.chain_name.clone();
    let set_as_default = args.set_as_default;

    create_chain_inner(args, shell)?;

    if let Some(ecosystem) = ecosystem.as_mut() {
        if set_as_default {
            ecosystem.default_chain = name;
            ecosystem.save_with_base_path(shell, ".")?;
        }
    }

    logger::success(MSG_CHAIN_CREATED);

    Ok(())
}

pub(crate) fn create_chain_inner(args: ChainCreateArgsFinal, shell: &Shell) -> anyhow::Result<()> {
    if args.legacy_bridge {
        logger::warn("WARNING!!! You are creating a chain with legacy bridge, use it only for testing compatibility")
    }
    let default_chain_name = args.chain_name.clone();
    let chain_path = args.chain_path;
    let chain_configs_path = create_local_configs_dir(shell, &chain_path)?;
    let (chain_id, legacy_bridge) = if args.legacy_bridge {
        // Legacy bridge is distinguished by using the same chain id as ecosystem
        (args.era_chain_id, Some(true))
    } else {
        (L2ChainId::from(args.chain_id), None)
    };

    let internal_id = args.number_of_chains + 1;
    let link_to_code = resolve_link_to_code(shell, chain_path.clone(), args.link_to_code.clone())?;
    let default_genesis_config = GenesisConfig::read_with_base_path(
        shell,
        EcosystemConfig::default_configs_path(&link_to_code),
    )?;
    let has_evm_emulation_support = default_genesis_config.evm_emulator_hash.is_some();
    if args.evm_emulator && !has_evm_emulation_support {
        anyhow::bail!(MSG_EVM_EMULATOR_HASH_MISSING_ERR);
    }
    let rocks_db_path = chain_path.join(LOCAL_DB_PATH);
    let artifacts = chain_path.join(LOCAL_ARTIFACTS_PATH);

    let chain_config = ChainConfig {
        id: internal_id,
        name: default_chain_name.clone(),
        chain_id,
        prover_version: args.prover_version,
        l1_network: args.l1_network,
        link_to_code: link_to_code.clone(),
        rocks_db_path,
        artifacts,
        configs: chain_configs_path.clone(),
        external_node_config_path: None,
        l1_batch_commit_data_generator_mode: args.l1_batch_commit_data_generator_mode,
        base_token: args.base_token,
        wallet_creation: args.wallet_creation,
        shell: OnceCell::from(shell.clone()),
        legacy_bridge,
        evm_emulator: args.evm_emulator,
    };

    create_wallets(
        shell,
        &chain_config.configs,
        &link_to_code,
        internal_id,
        args.wallet_creation,
        args.wallet_path,
    )?;

    chain_config.save_with_base_path(shell, chain_path)?;
    Ok(())
}<|MERGE_RESOLUTION|>--- conflicted
+++ resolved
@@ -3,14 +3,10 @@
 use anyhow::Context;
 use common::logger;
 use config::{
-<<<<<<< HEAD
     create_local_configs_dir, create_wallets, get_default_era_chain_id,
     traits::{ReadConfigWithBasePath, SaveConfigWithBasePath},
+    zkstack_config::ZkStackConfig,
     ChainConfig, EcosystemConfig, GenesisConfig, LOCAL_ARTIFACTS_PATH, LOCAL_DB_PATH,
-=======
-    create_local_configs_dir, create_wallets, traits::SaveConfigWithBasePath,
-    zkstack_config::ZkStackConfig, ChainConfig, EcosystemConfig,
->>>>>>> d4632ef7
 };
 use xshell::Shell;
 use zksync_basic_types::L2ChainId;
@@ -25,11 +21,7 @@
 };
 
 pub fn run(args: ChainCreateArgs, shell: &Shell) -> anyhow::Result<()> {
-<<<<<<< HEAD
-    let mut ecosystem_config = EcosystemConfig::from_file(shell).ok();
-=======
-    let mut ecosystem_config = ZkStackConfig::ecosystem(shell)?;
->>>>>>> d4632ef7
+    let mut ecosystem_config = ZkStackConfig::ecosystem(shell).ok();
     create(args, &mut ecosystem_config, shell)
 }
 
