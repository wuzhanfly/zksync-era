--- conflicted
+++ resolved
@@ -27,12 +27,8 @@
     traits::{ReadConfig, SaveConfig, SaveConfigWithBasePath},
     ChainConfig, EcosystemConfig, GatewayConfig,
 };
-<<<<<<< HEAD
 use zkstack_cli_types::ProverMode;
-use zksync_config::configs::gateway::GatewayConfig;
-=======
 use zksync_basic_types::H256;
->>>>>>> 64db575f
 
 use crate::{
     accept_ownership::{
