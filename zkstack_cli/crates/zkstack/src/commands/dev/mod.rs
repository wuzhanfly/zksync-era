use clap::Subcommand;
use commands::{
    rich_account::args::RichAccountArgs, status::args::StatusArgs,
    track_priority_txs::TrackPriorityOpsArgs,
};
#[cfg(feature = "v27_evm_interpreter")]
use messages::MSG_V27_EVM_INTERPRETER_UPGRADE;
#[cfg(feature = "v28_precompiles")]
use messages::MSG_V28_PRECOMPILES_UPGRADE;
use messages::{MSG_RICH_ACCOUNT_ABOUT, MSG_STATUS_ABOUT};
use xshell::Shell;

use self::commands::{
    clean::CleanCommands, config_writer::ConfigWriterArgs, contracts::ContractsArgs,
    database::DatabaseCommands, fmt::FmtArgs, init_test_wallet::run as init_test_wallet_run,
    lint::LintArgs, prover::ProverCommands, send_transactions::args::SendTransactionsArgs,
    snapshot::SnapshotCommands, test::TestCommands,
};
#[cfg(feature = "upgrades")]
use crate::commands::dev::messages::{
    GENERAL_CHAIN_UPGRADE, GENERAL_ECOSYSTEM_UPGRADE, V29_CHAIN_UPGRADE,
};
use crate::commands::dev::messages::{
    MSG_CONFIG_WRITER_ABOUT, MSG_CONTRACTS_ABOUT, MSG_GENERATE_GENESIS_ABOUT,
    MSG_INIT_TEST_WALLET_ABOUT, MSG_PROVER_VERSION_ABOUT, MSG_SEND_TXNS_ABOUT,
    MSG_SUBCOMMAND_CLEAN, MSG_SUBCOMMAND_DATABASE_ABOUT, MSG_SUBCOMMAND_FMT_ABOUT,
    MSG_SUBCOMMAND_LINT_ABOUT, MSG_SUBCOMMAND_SNAPSHOTS_CREATOR_ABOUT, MSG_SUBCOMMAND_TESTS_ABOUT,
<<<<<<< HEAD
};
#[cfg(feature = "v29_interopA_ff")]
use crate::commands::dev::messages::{
    MSG_V29_INTEROP_A_FF_CHAIN_UPGRADE, MSG_V29_INTEROP_A_FF_UPGRADE,
=======
>>>>>>> 7ceddb8f
};

pub(crate) mod commands;
mod consts;
mod dals;
mod defaults;
mod messages;

#[derive(Subcommand, Debug)]
pub enum DevCommands {
    #[command(subcommand, about = MSG_SUBCOMMAND_DATABASE_ABOUT, alias = "db")]
    Database(DatabaseCommands),
    #[command(subcommand, about = MSG_SUBCOMMAND_TESTS_ABOUT, alias = "t")]
    Test(TestCommands),
    #[command(subcommand, about = MSG_SUBCOMMAND_CLEAN)]
    Clean(CleanCommands),
    #[command(subcommand, about = MSG_SUBCOMMAND_SNAPSHOTS_CREATOR_ABOUT)]
    Snapshot(SnapshotCommands),
    #[command(about = MSG_SUBCOMMAND_LINT_ABOUT, alias = "l")]
    Lint(LintArgs),
    #[command(about = MSG_SUBCOMMAND_FMT_ABOUT)]
    Fmt(FmtArgs),
    #[command(subcommand, about = MSG_PROVER_VERSION_ABOUT)]
    Prover(ProverCommands),
    #[command(about = MSG_CONTRACTS_ABOUT)]
    Contracts(ContractsArgs),
    #[command(about = MSG_CONFIG_WRITER_ABOUT, alias = "o")]
    ConfigWriter(ConfigWriterArgs),
    #[command(about = MSG_SEND_TXNS_ABOUT)]
    SendTransactions(SendTransactionsArgs),
    #[command(about = MSG_STATUS_ABOUT)]
    Status(StatusArgs),
    #[command(about = MSG_GENERATE_GENESIS_ABOUT, alias = "genesis")]
    GenerateGenesis,
    #[command(about = MSG_INIT_TEST_WALLET_ABOUT)]
    InitTestWallet,
    #[command(about = MSG_RICH_ACCOUNT_ABOUT)]
    RichAccount(RichAccountArgs),
    #[command(about = MSG_GENERATE_GENESIS_ABOUT)]
    TrackPriorityOps(TrackPriorityOpsArgs),
    #[cfg(feature = "v27_evm_interpreter")]
    #[command(about = MSG_V27_EVM_INTERPRETER_UPGRADE)]
    V27EvmInterpreterUpgradeCalldata(commands::upgrades::v27_evm_eq::V27EvmInterpreterCalldataArgs),
    #[cfg(feature = "v28_precompiles")]
    #[command(about = MSG_V28_PRECOMPILES_UPGRADE)]
    GenerateV28UpgradeCalldata(commands::upgrades::v28_precompiles::V28PrecompilesCalldataArgs),
    #[cfg(feature = "upgrades")]
    #[command(about = GENERAL_ECOSYSTEM_UPGRADE)]
    GenerateEcosystemUpgradeCalldata(commands::upgrades::args::ecosystem::EcosystemUpgradeArgs),
    #[cfg(feature = "upgrades")]
    #[command(about = GENERAL_ECOSYSTEM_UPGRADE)]
    RunEcosystemUpgrade(commands::upgrades::args::ecosystem::EcosystemUpgradeArgs),
    #[cfg(feature = "upgrades")]
    #[command(about = GENERAL_CHAIN_UPGRADE)]
    GenerateChainUpgrade(commands::upgrades::args::chain::DefaultChainUpgradeArgs),
    #[cfg(feature = "upgrades")]
    #[command(about = GENERAL_CHAIN_UPGRADE)]
    RunChainUpgrade(commands::upgrades::args::chain::DefaultChainUpgradeArgs),
    #[cfg(feature = "upgrades")]
    #[command(about = V29_CHAIN_UPGRADE)]
    RunV29ChainUpgrade(commands::upgrades::args::v29_chain::V29ChainUpgradeArgs),
    #[cfg(feature = "upgrades")]
    #[command(about = V29_CHAIN_UPGRADE)]
    GenerateV29ChainUpgrade(commands::upgrades::args::v29_chain::V29ChainUpgradeArgs),
}

pub async fn run(shell: &Shell, args: DevCommands) -> anyhow::Result<()> {
    match args {
        DevCommands::Database(command) => commands::database::run(shell, command).await?,
        DevCommands::Test(command) => commands::test::run(shell, command).await?,
        DevCommands::Clean(command) => commands::clean::run(shell, command)?,
        DevCommands::Snapshot(command) => commands::snapshot::run(shell, command).await?,
        DevCommands::Lint(args) => commands::lint::run(shell, args)?,
        DevCommands::Fmt(args) => commands::fmt::run(shell.clone(), args).await?,
        DevCommands::Prover(command) => commands::prover::run(shell, command).await?,
        DevCommands::Contracts(args) => commands::contracts::run(shell, args)?,
        DevCommands::ConfigWriter(args) => commands::config_writer::run(shell, args)?,
        DevCommands::SendTransactions(args) => {
            commands::send_transactions::run(shell, args).await?
        }
        DevCommands::Status(args) => commands::status::run(shell, args).await?,
        DevCommands::GenerateGenesis => commands::genesis::run(shell).await?,
        DevCommands::InitTestWallet => init_test_wallet_run(shell).await?,
        DevCommands::RichAccount(args) => commands::rich_account::run(shell, args).await?,
        DevCommands::TrackPriorityOps(args) => commands::track_priority_txs::run(args).await?,
        #[cfg(feature = "v27_evm_interpreter")]
        DevCommands::V27EvmInterpreterUpgradeCalldata(args) => {
            commands::upgrades::v27_evm_eq::run(shell, args).await?
        }
        #[cfg(feature = "v28_precompiles")]
        DevCommands::GenerateV28UpgradeCalldata(args) => {
            commands::upgrades::v28_precompiles::run(shell, args).await?
        }
        #[cfg(feature = "upgrades")]
        DevCommands::GenerateEcosystemUpgradeCalldata(args) => {
            commands::upgrades::default_ecosystem_upgrade::run(shell, args, false).await?
        }
        #[cfg(feature = "upgrades")]
        DevCommands::RunEcosystemUpgrade(args) => {
            commands::upgrades::default_ecosystem_upgrade::run(shell, args, true).await?
        }
        #[cfg(feature = "upgrades")]
        DevCommands::GenerateChainUpgrade(args) => {
            commands::upgrades::default_chain_upgrade::run(shell, args, false).await?
        }
        #[cfg(feature = "upgrades")]
        DevCommands::RunChainUpgrade(args) => {
            commands::upgrades::default_chain_upgrade::run(shell, args, true).await?
        }
        #[cfg(feature = "upgrades")]
        DevCommands::GenerateV29ChainUpgrade(args) => {
            commands::upgrades::v29_upgrade::run(shell, args, false).await?
        }
        #[cfg(feature = "upgrades")]
        DevCommands::RunV29ChainUpgrade(args) => {
            commands::upgrades::v29_upgrade::run(shell, args, true).await?
<<<<<<< HEAD
        }
        #[cfg(feature = "v29_interopA_ff")]
        DevCommands::GenerateV29EcosystemCalldata(args) => {
            commands::v29_ecosystem_upgrade::run(shell, args, false).await?
        }
        #[cfg(feature = "v29_interopA_ff")]
        DevCommands::RunV29EcosystemUpgrade(args) => {
            commands::v29_ecosystem_upgrade::run(shell, args, true).await?
        }
        #[cfg(feature = "v29_interopA_ff")]
        DevCommands::GenerateV29ChainUpgrade(args) => {
            commands::v29_chain_upgrade::run(shell, args, false).await?
        }
        #[cfg(feature = "v29_interopA_ff")]
        DevCommands::RunV29ChainUpgrade(args) => {
            commands::v29_chain_upgrade::run(shell, args, true).await?
=======
>>>>>>> 7ceddb8f
        }
    }
    Ok(())
}<|MERGE_RESOLUTION|>--- conflicted
+++ resolved
@@ -25,13 +25,6 @@
     MSG_INIT_TEST_WALLET_ABOUT, MSG_PROVER_VERSION_ABOUT, MSG_SEND_TXNS_ABOUT,
     MSG_SUBCOMMAND_CLEAN, MSG_SUBCOMMAND_DATABASE_ABOUT, MSG_SUBCOMMAND_FMT_ABOUT,
     MSG_SUBCOMMAND_LINT_ABOUT, MSG_SUBCOMMAND_SNAPSHOTS_CREATOR_ABOUT, MSG_SUBCOMMAND_TESTS_ABOUT,
-<<<<<<< HEAD
-};
-#[cfg(feature = "v29_interopA_ff")]
-use crate::commands::dev::messages::{
-    MSG_V29_INTEROP_A_FF_CHAIN_UPGRADE, MSG_V29_INTEROP_A_FF_UPGRADE,
-=======
->>>>>>> 7ceddb8f
 };
 
 pub(crate) mod commands;
@@ -148,25 +141,6 @@
         #[cfg(feature = "upgrades")]
         DevCommands::RunV29ChainUpgrade(args) => {
             commands::upgrades::v29_upgrade::run(shell, args, true).await?
-<<<<<<< HEAD
-        }
-        #[cfg(feature = "v29_interopA_ff")]
-        DevCommands::GenerateV29EcosystemCalldata(args) => {
-            commands::v29_ecosystem_upgrade::run(shell, args, false).await?
-        }
-        #[cfg(feature = "v29_interopA_ff")]
-        DevCommands::RunV29EcosystemUpgrade(args) => {
-            commands::v29_ecosystem_upgrade::run(shell, args, true).await?
-        }
-        #[cfg(feature = "v29_interopA_ff")]
-        DevCommands::GenerateV29ChainUpgrade(args) => {
-            commands::v29_chain_upgrade::run(shell, args, false).await?
-        }
-        #[cfg(feature = "v29_interopA_ff")]
-        DevCommands::RunV29ChainUpgrade(args) => {
-            commands::v29_chain_upgrade::run(shell, args, true).await?
-=======
->>>>>>> 7ceddb8f
         }
     }
     Ok(())
