use std::{path::PathBuf, time::Duration};

use anyhow::Context;
use xshell::{cmd, Shell};
use zkstack_cli_common::{cmd::Cmd, config::global_config, logger};
use zkstack_cli_config::EcosystemConfig;

use super::{
    args::integration::IntegrationArgs,
    utils::{
        build_contracts, install_and_build_dependencies, TestWallets, TEST_WALLETS_PATH,
        TS_INTEGRATION_PATH,
    },
};
use crate::commands::dev::messages::{
    msg_integration_tests_run, MSG_CHAIN_NOT_FOUND_ERR, MSG_DESERIALIZE_TEST_WALLETS_ERR,
    MSG_INTEGRATION_TESTS_RUN_SUCCESS,
};

#[derive(Debug)]
pub(super) struct IntegrationTestRunner<'a> {
    shell: &'a Shell,
    no_deps: bool,
    ecosystem_config: EcosystemConfig,
    test_timeout: Duration,
    test_suites: Vec<&'a str>,
    test_pattern: Option<&'a str>,
}

impl<'a> IntegrationTestRunner<'a> {
    pub fn new(shell: &'a Shell, no_deps: bool, timeout: Option<u64>) -> anyhow::Result<Self> {
        let ecosystem_config = EcosystemConfig::from_file(shell)?;
        Ok(Self {
            shell,
            no_deps,
            ecosystem_config,
<<<<<<< HEAD
            test_timeout: Duration::from_secs(timeout.unwrap_or(240)),
=======
            test_timeout: Duration::from_secs(600), // See jest.config.json
>>>>>>> cacc1fa7
            test_suites: vec![],
            test_pattern: None,
        })
    }

    pub fn current_chain(&self) -> &str {
        self.ecosystem_config.current_chain()
    }

    pub fn with_test_suite(mut self, name: &'a str) -> Self {
        self.test_suites.push(name);
        self
    }

    fn with_test_suites(mut self, names: impl Iterator<Item = &'a str>) -> Self {
        self.test_suites.extend(names);
        self
    }

    pub fn with_test_pattern(mut self, pattern: Option<&'a str>) -> Self {
        self.test_pattern = pattern;
        self
    }

    pub async fn build_command(self) -> anyhow::Result<xshell::Cmd<'a>> {
        let ecosystem_config = self.ecosystem_config;
        let chain_config = ecosystem_config
            .load_current_chain()
            .context(MSG_CHAIN_NOT_FOUND_ERR)?;
        self.shell
            .change_dir(ecosystem_config.link_to_code.join(TS_INTEGRATION_PATH));

        if !self.no_deps {
            install_and_build_dependencies(self.shell, &ecosystem_config)?;
            build_contracts(self.shell, &ecosystem_config)?;
        }

        let wallets_path: PathBuf = ecosystem_config.link_to_code.join(TEST_WALLETS_PATH);
        let raw_wallets = self.shell.read_file(&wallets_path)?;
        let wallets: TestWallets =
            serde_json::from_str(&raw_wallets).context(MSG_DESERIALIZE_TEST_WALLETS_ERR)?;

        wallets
            .init_test_wallet(&ecosystem_config, &chain_config)
            .await?;

        let test_pattern: &[_] = if let Some(pattern) = self.test_pattern {
            &["-t", pattern]
        } else {
            &[]
        };
        let test_suites = if self.test_suites.is_empty() {
            None
        } else {
            let names = self.test_suites.join("|");
            Some(format!("/({names}).test.ts"))
        };
        let timeout_ms = self.test_timeout.as_millis().to_string();
        let mut command = cmd!(
            self.shell,
            "yarn jest --forceExit --testTimeout {timeout_ms} {test_pattern...} {test_suites...}"
        )
        .env("CHAIN_NAME", ecosystem_config.current_chain())
        .env("MASTER_WALLET_PK", wallets.get_test_pk(&chain_config)?);

        if global_config().verbose {
            command = command.env(
                "ZKSYNC_DEBUG_LOGS",
                format!("{:?}", global_config().verbose),
            );
        }
        Ok(command)
    }
}

pub async fn run(shell: &Shell, args: IntegrationArgs) -> anyhow::Result<()> {
    logger::info(msg_integration_tests_run(args.external_node));
    let mut command = IntegrationTestRunner::new(shell, args.no_deps, args.timeout)?
        .with_test_suites(args.suite.iter().map(String::as_str))
        .with_test_pattern(args.test_pattern.as_deref())
        .build_command()
        .await?;
    if args.external_node {
        command = command.env("EXTERNAL_NODE", format!("{:?}", args.external_node))
    }
    if args.evm {
        command = command.env("RUN_EVM_TEST", "1");
    }

    Cmd::new(command).with_force_run().run()?;
    logger::outro(MSG_INTEGRATION_TESTS_RUN_SUCCESS);
    Ok(())
}<|MERGE_RESOLUTION|>--- conflicted
+++ resolved
@@ -34,11 +34,7 @@
             shell,
             no_deps,
             ecosystem_config,
-<<<<<<< HEAD
-            test_timeout: Duration::from_secs(timeout.unwrap_or(240)),
-=======
-            test_timeout: Duration::from_secs(600), // See jest.config.json
->>>>>>> cacc1fa7
+            test_timeout: Duration::from_secs(timeout.unwrap_or(600)), // See jest.config.json
             test_suites: vec![],
             test_pattern: None,
         })
