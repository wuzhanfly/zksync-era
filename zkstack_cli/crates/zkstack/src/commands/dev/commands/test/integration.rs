use std::{path::PathBuf, time::Duration};

use anyhow::Context;
use xshell::{cmd, Shell};
use zkstack_cli_common::{cmd::Cmd, config::global_config, logger};
use zkstack_cli_config::EcosystemConfig;

use super::{
    args::integration::IntegrationArgs,
    utils::{
        build_contracts, install_and_build_dependencies, TestWallets, TEST_WALLETS_PATH,
        TS_INTEGRATION_PATH,
    },
};
use crate::commands::dev::messages::{
    msg_integration_tests_run, MSG_CHAIN_NOT_FOUND_ERR, MSG_DESERIALIZE_TEST_WALLETS_ERR,
    MSG_INTEGRATION_TESTS_RUN_SUCCESS,
};

#[derive(Debug)]
pub(super) struct IntegrationTestRunner<'a> {
    shell: &'a Shell,
    no_deps: bool,
    ecosystem_config: EcosystemConfig,
    test_timeout: Duration,
    test_name: Option<&'a str>,
    test_pattern: Option<&'a str>,
}

impl<'a> IntegrationTestRunner<'a> {
    pub fn new(shell: &'a Shell, no_deps: bool) -> anyhow::Result<Self> {
        let ecosystem_config = EcosystemConfig::from_file(shell)?;
        Ok(Self {
            shell,
            no_deps,
            ecosystem_config,
            test_timeout: Duration::from_secs(240),
            test_name: None,
            test_pattern: None,
        })
    }

    pub fn current_chain(&self) -> &str {
        self.ecosystem_config.current_chain()
    }

    pub fn with_test_name(mut self, name: &'a str) -> Self {
        self.test_name = Some(name);
        self
    }

    pub fn with_test_pattern(mut self, pattern: Option<&'a str>) -> Self {
        self.test_pattern = pattern;
        self
    }

    pub async fn build_command(self) -> anyhow::Result<xshell::Cmd<'a>> {
        let ecosystem_config = self.ecosystem_config;
        let chain_config = ecosystem_config
            .load_current_chain()
            .context(MSG_CHAIN_NOT_FOUND_ERR)?;
        self.shell
            .change_dir(ecosystem_config.link_to_code.join(TS_INTEGRATION_PATH));

        if !self.no_deps {
            install_and_build_dependencies(self.shell, &ecosystem_config)?;
            build_contracts(self.shell, &ecosystem_config)?;
        }

        let wallets_path: PathBuf = ecosystem_config.link_to_code.join(TEST_WALLETS_PATH);
        let raw_wallets = self.shell.read_file(&wallets_path)?;
        let wallets: TestWallets =
            serde_json::from_str(&raw_wallets).context(MSG_DESERIALIZE_TEST_WALLETS_ERR)?;

<<<<<<< HEAD
    let test_pattern = args.test_pattern;
    let timeout = args.timeout.unwrap_or(800000).to_string();
    let mut command = cmd!(
        shell,
        "yarn jest --forceExit --testTimeout {timeout} -t {test_pattern...}"
    )
    .env("CHAIN_NAME", ecosystem_config.current_chain())
    .env("MASTER_WALLET_PK", wallets.get_test_pk(&chain_config)?);
    // .env("ZKSYNC_HOME", ecosystem_config.link_to_code);
=======
        wallets
            .init_test_wallet(&ecosystem_config, &chain_config)
            .await?;

        let test_pattern = self.test_pattern;
        let test_name = self.test_name;
        let timeout_ms = self.test_timeout.as_millis().to_string();
        let mut command = cmd!(
            self.shell,
            "yarn jest --forceExit --testTimeout {timeout_ms} -t {test_pattern...} {test_name...}"
        )
        .env("CHAIN_NAME", ecosystem_config.current_chain())
        .env("MASTER_WALLET_PK", wallets.get_test_pk(&chain_config)?);
>>>>>>> cc813422

        if global_config().verbose {
            command = command.env(
                "ZKSYNC_DEBUG_LOGS",
                format!("{:?}", global_config().verbose),
            );
        }
        Ok(command)
    }
}

pub async fn run(shell: &Shell, args: IntegrationArgs) -> anyhow::Result<()> {
    logger::info(msg_integration_tests_run(args.external_node));
    let mut command = IntegrationTestRunner::new(shell, args.no_deps)?
        .with_test_pattern(args.test_pattern.as_deref())
        .build_command()
        .await?;
    if args.external_node {
        command = command.env("EXTERNAL_NODE", format!("{:?}", args.external_node))
    }
    if args.evm {
        command = command.env("RUN_EVM_TEST", "1");
    }

    Cmd::new(command).with_force_run().run()?;
    logger::outro(MSG_INTEGRATION_TESTS_RUN_SUCCESS);
    Ok(())
}<|MERGE_RESOLUTION|>--- conflicted
+++ resolved
@@ -72,17 +72,6 @@
         let wallets: TestWallets =
             serde_json::from_str(&raw_wallets).context(MSG_DESERIALIZE_TEST_WALLETS_ERR)?;
 
-<<<<<<< HEAD
-    let test_pattern = args.test_pattern;
-    let timeout = args.timeout.unwrap_or(800000).to_string();
-    let mut command = cmd!(
-        shell,
-        "yarn jest --forceExit --testTimeout {timeout} -t {test_pattern...}"
-    )
-    .env("CHAIN_NAME", ecosystem_config.current_chain())
-    .env("MASTER_WALLET_PK", wallets.get_test_pk(&chain_config)?);
-    // .env("ZKSYNC_HOME", ecosystem_config.link_to_code);
-=======
         wallets
             .init_test_wallet(&ecosystem_config, &chain_config)
             .await?;
@@ -96,7 +85,6 @@
         )
         .env("CHAIN_NAME", ecosystem_config.current_chain())
         .env("MASTER_WALLET_PK", wallets.get_test_pk(&chain_config)?);
->>>>>>> cc813422
 
         if global_config().verbose {
             command = command.env(
