--- conflicted
+++ resolved
@@ -28,16 +28,9 @@
     support_l2_legacy_shared_bridge_test: bool,
 ) -> anyhow::Result<ContractsConfig> {
     let deploy_config_path = DEPLOY_ECOSYSTEM_SCRIPT_PARAMS.input(&config.link_to_code);
-<<<<<<< HEAD
-    dbg!(config.get_default_configs_path());
-    let default_genesis_config =
-        GenesisConfig::read_with_base_path(shell, config.get_default_configs_path())
-            .context("failed reading genesis config")?;
-=======
     let genesis_config_path = config.get_default_configs_path().join(GENESIS_FILE);
     let default_genesis_config = RawConfig::read(shell, genesis_config_path).await?;
     let default_genesis_input = GenesisInput::new(&default_genesis_config)?;
->>>>>>> a8489270
 
     let wallets_config = config.get_wallets()?;
     // For deploying ecosystem we only need genesis batch params
