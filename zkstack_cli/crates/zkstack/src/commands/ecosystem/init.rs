use std::{path::PathBuf, str::FromStr};

use anyhow::Context;
use xshell::Shell;
use zkstack_cli_common::{
    contracts::{
        build_da_contracts, build_l1_contracts, build_l2_contracts, build_system_contracts,
        install_yarn_dependencies,
    },
    forge::ForgeScriptArgs,
    git, logger,
    spinner::Spinner,
    Prompt,
};
use zkstack_cli_config::{
    forge_interface::deploy_ecosystem::input::InitialDeploymentConfig,
    traits::{FileConfigWithDefaultName, ReadConfig, SaveConfigWithBasePath},
    ContractsConfig, CoreContractsConfig, EcosystemConfig, ZkStackConfig, ZkStackConfigTrait,
};
use zkstack_cli_types::L1Network;

use super::{
    args::init::{EcosystemArgsFinal, EcosystemInitArgs, EcosystemInitArgsFinal},
    common::{deploy_erc20, init_chains},
    setup_observability,
};
use crate::{
    admin_functions::{accept_admin, accept_owner},
    commands::{
        ctm::commands::{
            init_new_ctm::deploy_new_ctm_and_accept_admin, register_ctm::register_ctm,
        },
        ecosystem::{
            common::deploy_l1_core_contracts,
            create_configs::{create_erc20_deployment_config, create_initial_deployments_config},
        },
    },
    messages::{
        msg_ecosystem_initialized, msg_ecosystem_no_found_preexisting_contract,
        MSG_DEPLOYING_ECOSYSTEM_CONTRACTS_SPINNER, MSG_DEPLOYING_ERC20,
        MSG_ECOSYSTEM_CONTRACTS_PATH_INVALID_ERR, MSG_ECOSYSTEM_CONTRACTS_PATH_PROMPT,
        MSG_INITIALIZING_ECOSYSTEM, MSG_INTALLING_DEPS_SPINNER,
    },
};

pub async fn run(args: EcosystemInitArgs, shell: &Shell) -> anyhow::Result<()> {
    let ecosystem_config = ZkStackConfig::ecosystem(shell)?;

    if args.update_submodules.is_none() || args.update_submodules == Some(true) {
        git::submodule_update(shell, &ecosystem_config.link_to_code())?;
    }

    let initial_deployment_config = match ecosystem_config.get_initial_deployment_config() {
        Ok(config) => config,
        Err(_) => create_initial_deployments_config(shell, &ecosystem_config.config)?,
    };

    let final_ecosystem_args = args
        .fill_values_with_prompt(ecosystem_config.l1_network)
        .await?;

    logger::info(MSG_INITIALIZING_ECOSYSTEM);

    if final_ecosystem_args.observability {
        setup_observability::run(shell)?;
    }

    let contracts_config = init_ecosystem(
        &final_ecosystem_args,
        shell,
        &ecosystem_config,
        &initial_deployment_config,
    )
    .await?;

    if final_ecosystem_args.deploy_erc20 {
        logger::info(MSG_DEPLOYING_ERC20);
        let erc20_deployment_config = match ecosystem_config.get_erc20_deployment_config() {
            Ok(config) => config,
            Err(_) => create_erc20_deployment_config(shell, &ecosystem_config.config)?,
        };
        deploy_erc20(
            shell,
            &erc20_deployment_config,
            &ecosystem_config,
            &contracts_config.into(),
            final_ecosystem_args.forge_args.clone(),
            final_ecosystem_args.ecosystem.l1_rpc_url.clone(),
        )
        .await?;
    }

    // Initialize chain(s)
    let mut chains: Vec<String> = vec![];
    if !final_ecosystem_args.ecosystem_only {
        chains = init_chains(final_ecosystem_args.clone(), shell, &ecosystem_config).await?;
    }
    logger::outro(msg_ecosystem_initialized(&chains.join(",")));

    Ok(())
}

async fn init_ecosystem(
    init_args: &EcosystemInitArgsFinal,
    shell: &Shell,
    ecosystem_config: &EcosystemConfig,
    initial_deployment_config: &InitialDeploymentConfig,
) -> anyhow::Result<ContractsConfig> {
    let spinner = Spinner::new(MSG_INTALLING_DEPS_SPINNER);
    if !init_args.skip_contract_compilation_override {
        install_yarn_dependencies(shell, &ecosystem_config.link_to_code())?;
        build_da_contracts(shell, &ecosystem_config.contracts_path())?;
        build_l1_contracts(shell.clone(), &ecosystem_config.contracts_path())?;
        build_system_contracts(shell.clone(), &ecosystem_config.contracts_path())?;
        build_l2_contracts(shell.clone(), &ecosystem_config.contracts_path())?;
    }
    spinner.finish();

<<<<<<< HEAD
    let mut contracts = deploy_ecosystem(
        shell,
        &init_args.ecosystem,
        init_args.forge_args.clone(),
        ecosystem_config,
        initial_deployment_config,
        init_args.support_l2_legacy_shared_bridge_test,
        init_args.deploy_ecosystem,
    )
    .await?;
    contracts.save_with_base_path(shell, &ecosystem_config.config)?;

    contracts = deploy_new_ctm_and_accept_admin(
        shell,
        &init_args.ecosystem,
        init_args.forge_args.clone(),
        ecosystem_config,
        initial_deployment_config,
        init_args.support_l2_legacy_shared_bridge_test,
        init_args.bridgehub_address,
        init_args.zksync_os,
    )
    .await?;
    contracts.save_with_base_path(shell, &ecosystem_config.config)?;
=======
    let contracts = if !init_args.deploy_ecosystem {
        return_ecosystem_contracts(shell, &mut init_args.ecosystem, ecosystem_config).await?
    } else {
        let core_contracts = deploy_ecosystem(
            shell,
            &mut init_args.ecosystem,
            init_args.forge_args.clone(),
            ecosystem_config,
            initial_deployment_config,
            init_args.support_l2_legacy_shared_bridge_test,
        )
        .await?;
        core_contracts.save_with_base_path(shell, &ecosystem_config.config)?;

        let contracts = deploy_new_ctm(
            shell,
            &mut init_args.ecosystem,
            init_args.forge_args.clone(),
            ecosystem_config,
            initial_deployment_config,
            init_args.support_l2_legacy_shared_bridge_test,
            core_contracts.core_ecosystem_contracts.bridgehub_proxy_addr,
            init_args.zksync_os,
            true,
        )
        .await?;
>>>>>>> cc0a95b9

        contracts.save_with_base_path(shell, &ecosystem_config.config)?;

<<<<<<< HEAD
    register_ctm(
        shell,
        &forge_args,
        ecosystem_config,
        &init_args.ecosystem.l1_rpc_url,
        None,
        true,
    )
    .await?;
=======
        let forge_args = init_args.forge_args.clone();
        let mut reg_args = RegisterCTMArgsFinal::from_init_args(
            (*init_args).clone(),
            contracts.ecosystem_contracts.bridgehub_proxy_addr,
            contracts.ecosystem_contracts.state_transition_proxy_addr,
        );
        register_ctm(&mut reg_args, shell, forge_args, ecosystem_config, false).await?;

        contracts
    };
>>>>>>> cc0a95b9

    Ok(contracts)
}

async fn return_ecosystem_contracts(
    shell: &Shell,
<<<<<<< HEAD
    ecosystem: &EcosystemArgsFinal,
    forge_args: ForgeScriptArgs,
=======
    ecosystem: &mut EcosystemArgsFinal,
>>>>>>> cc0a95b9
    ecosystem_config: &EcosystemConfig,
) -> anyhow::Result<ContractsConfig> {
    let ecosystem_contracts_path = match &ecosystem.ecosystem_contracts_path {
        Some(path) => Some(path.clone()),
        None => {
            let input_path: String = Prompt::new(MSG_ECOSYSTEM_CONTRACTS_PATH_PROMPT)
                .allow_empty()
                .validate_with(|val: &String| {
                    if val.is_empty() {
                        return Ok(());
                    }
                    PathBuf::from_str(val)
                        .map(|_| ())
                        .map_err(|_| MSG_ECOSYSTEM_CONTRACTS_PATH_INVALID_ERR.to_string())
                })
                .ask();
            if input_path.is_empty() {
                None
            } else {
                Some(input_path.into())
            }
        }
    };

    let ecosystem_preexisting_configs_path =
        ecosystem_config
            .get_preexisting_configs_path()
            .join(format!(
                "{}.yaml",
                ecosystem_config.l1_network.to_string().to_lowercase()
            ));

    // currently there are not some preexisting ecosystem contracts in
    // chains, so we need check if this file exists.
    if ecosystem_contracts_path.is_none() && !ecosystem_preexisting_configs_path.exists() {
        anyhow::bail!(msg_ecosystem_no_found_preexisting_contract(
            &ecosystem_config.l1_network.to_string()
        ))
    }

    let ecosystem_contracts_path =
        ecosystem_contracts_path.unwrap_or_else(|| match ecosystem_config.l1_network {
            L1Network::Localhost => {
                ContractsConfig::get_path_with_base_path(&ecosystem_config.config)
            }
            L1Network::Sepolia | L1Network::Holesky | L1Network::Mainnet => {
                ecosystem_preexisting_configs_path
            }
        });

    ContractsConfig::read(shell, ecosystem_contracts_path)
}

async fn deploy_ecosystem(
    shell: &Shell,
    ecosystem: &mut EcosystemArgsFinal,
    forge_args: ForgeScriptArgs,
    ecosystem_config: &EcosystemConfig,
    initial_deployment_config: &InitialDeploymentConfig,
    support_l2_legacy_shared_bridge_test: bool,
) -> anyhow::Result<CoreContractsConfig> {
    let spinner = Spinner::new(MSG_DEPLOYING_ECOSYSTEM_CONTRACTS_SPINNER);
    let contracts_config = deploy_l1_core_contracts(
        shell,
        &forge_args,
        ecosystem_config,
        initial_deployment_config,
        &ecosystem.l1_rpc_url.clone(),
        None,
        true,
        support_l2_legacy_shared_bridge_test,
    )
    .await?;
    spinner.finish();

    accept_owner(
        shell,
        ecosystem_config.path_to_foundry_scripts(),
        contracts_config.l1.governance_addr,
        &ecosystem_config.get_wallets()?.governor,
        contracts_config
            .core_ecosystem_contracts
            .bridgehub_proxy_addr,
        &forge_args,
        ecosystem.l1_rpc_url.clone(),
    )
    .await?;
    accept_admin(
        shell,
        ecosystem_config.path_to_foundry_scripts(),
        contracts_config.l1.chain_admin_addr,
        &ecosystem_config.get_wallets()?.governor,
        contracts_config
            .core_ecosystem_contracts
            .bridgehub_proxy_addr,
        &forge_args,
        ecosystem.l1_rpc_url.clone(),
    )
    .await?;

    // Note, that there is no admin in L1 asset router, so we do
    // need to accept it
    accept_owner(
        shell,
        ecosystem_config.path_to_foundry_scripts(),
        contracts_config.l1.governance_addr,
        &ecosystem_config.get_wallets()?.governor,
        contracts_config.bridges.shared.l1_address,
        &forge_args,
        ecosystem.l1_rpc_url.clone(),
    )
    .await?;

    accept_owner(
        shell,
        ecosystem_config.path_to_foundry_scripts(),
        contracts_config.l1.governance_addr,
        &ecosystem_config.get_wallets()?.governor,
        contracts_config
            .core_ecosystem_contracts
            .stm_deployment_tracker_proxy_addr
            .context("stm_deployment_tracker_proxy_addr")?,
        &forge_args,
        ecosystem.l1_rpc_url.clone(),
    )
    .await?;

    Ok(contracts_config)
}<|MERGE_RESOLUTION|>--- conflicted
+++ resolved
@@ -28,7 +28,8 @@
     admin_functions::{accept_admin, accept_owner},
     commands::{
         ctm::commands::{
-            init_new_ctm::deploy_new_ctm_and_accept_admin, register_ctm::register_ctm,
+            init_new_ctm::{deploy_new_ctm, deploy_new_ctm_and_accept_admin},
+            register_ctm::register_ctm,
         },
         ecosystem::{
             common::deploy_l1_core_contracts,
@@ -116,38 +117,12 @@
     }
     spinner.finish();
 
-<<<<<<< HEAD
-    let mut contracts = deploy_ecosystem(
-        shell,
-        &init_args.ecosystem,
-        init_args.forge_args.clone(),
-        ecosystem_config,
-        initial_deployment_config,
-        init_args.support_l2_legacy_shared_bridge_test,
-        init_args.deploy_ecosystem,
-    )
-    .await?;
-    contracts.save_with_base_path(shell, &ecosystem_config.config)?;
-
-    contracts = deploy_new_ctm_and_accept_admin(
-        shell,
-        &init_args.ecosystem,
-        init_args.forge_args.clone(),
-        ecosystem_config,
-        initial_deployment_config,
-        init_args.support_l2_legacy_shared_bridge_test,
-        init_args.bridgehub_address,
-        init_args.zksync_os,
-    )
-    .await?;
-    contracts.save_with_base_path(shell, &ecosystem_config.config)?;
-=======
     let contracts = if !init_args.deploy_ecosystem {
-        return_ecosystem_contracts(shell, &mut init_args.ecosystem, ecosystem_config).await?
+        return_ecosystem_contracts(shell, &init_args.ecosystem, ecosystem_config).await?
     } else {
         let core_contracts = deploy_ecosystem(
             shell,
-            &mut init_args.ecosystem,
+            &init_args.ecosystem,
             init_args.forge_args.clone(),
             ecosystem_config,
             initial_deployment_config,
@@ -158,54 +133,38 @@
 
         let contracts = deploy_new_ctm(
             shell,
-            &mut init_args.ecosystem,
-            init_args.forge_args.clone(),
+            &init_args.forge_args,
             ecosystem_config,
             initial_deployment_config,
+            init_args.ecosystem.l1_rpc_url.as_str(),
+            None,
+            true,
             init_args.support_l2_legacy_shared_bridge_test,
             core_contracts.core_ecosystem_contracts.bridgehub_proxy_addr,
             init_args.zksync_os,
+        )
+        .await?;
+
+        contracts.save_with_base_path(shell, &ecosystem_config.config)?;
+
+        let forge_args = init_args.forge_args.clone();
+        register_ctm(
+            shell,
+            &forge_args,
+            ecosystem_config,
+            &init_args.ecosystem.l1_rpc_url,
+            None,
             true,
         )
         .await?;
->>>>>>> cc0a95b9
-
-        contracts.save_with_base_path(shell, &ecosystem_config.config)?;
-
-<<<<<<< HEAD
-    register_ctm(
-        shell,
-        &forge_args,
-        ecosystem_config,
-        &init_args.ecosystem.l1_rpc_url,
-        None,
-        true,
-    )
-    .await?;
-=======
-        let forge_args = init_args.forge_args.clone();
-        let mut reg_args = RegisterCTMArgsFinal::from_init_args(
-            (*init_args).clone(),
-            contracts.ecosystem_contracts.bridgehub_proxy_addr,
-            contracts.ecosystem_contracts.state_transition_proxy_addr,
-        );
-        register_ctm(&mut reg_args, shell, forge_args, ecosystem_config, false).await?;
-
         contracts
     };
->>>>>>> cc0a95b9
-
     Ok(contracts)
 }
 
 async fn return_ecosystem_contracts(
     shell: &Shell,
-<<<<<<< HEAD
     ecosystem: &EcosystemArgsFinal,
-    forge_args: ForgeScriptArgs,
-=======
-    ecosystem: &mut EcosystemArgsFinal,
->>>>>>> cc0a95b9
     ecosystem_config: &EcosystemConfig,
 ) -> anyhow::Result<ContractsConfig> {
     let ecosystem_contracts_path = match &ecosystem.ecosystem_contracts_path {
@@ -261,7 +220,7 @@
 
 async fn deploy_ecosystem(
     shell: &Shell,
-    ecosystem: &mut EcosystemArgsFinal,
+    ecosystem: &EcosystemArgsFinal,
     forge_args: ForgeScriptArgs,
     ecosystem_config: &EcosystemConfig,
     initial_deployment_config: &InitialDeploymentConfig,
