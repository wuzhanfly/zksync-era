--- conflicted
+++ resolved
@@ -89,11 +89,7 @@
     shell: &Shell,
     base_path: PathBuf,
     link_to_code: String,
-<<<<<<< HEAD
-    skip_submodules_checkout: bool,
-=======
     update_submodules: Option<bool>,
->>>>>>> 0d83184d
 ) -> anyhow::Result<PathBuf> {
     if link_to_code.is_empty() {
         if base_path.join("zksync-era").exists() {
@@ -108,16 +104,9 @@
         Ok(link_to_code)
     } else {
         let path = PathBuf::from_str(&link_to_code)?;
-<<<<<<< HEAD
-        if !skip_submodules_checkout {
-            git::submodule_update(shell, path.clone())?;
-        }
-
-=======
         if update_submodules.is_none() || update_submodules == Some(true) {
             git::submodule_update(shell, path.clone())?;
         }
->>>>>>> 0d83184d
         Ok(path)
     }
 }