use clap::ValueEnum;
use serde::{Deserialize, Serialize};
use strum::EnumIter;
use xshell::{cmd, Shell};

<<<<<<< HEAD
const IGNORED_DIRS: [&str; 19] = [
    "target",
    "node_modules",
    "volumes",
    "build",
    "dist",
    ".git",
    "generated",
    "grafonnet-lib",
    "prettier-config",
    "lint-config",
    "cache",
    "artifacts",
    "typechain",
    "binaryen",
    "system-contracts",
    "artifacts-zk",
    "cache-zk",
    // Ignore directories with OZ and forge submodules.
    "contracts/l1-contracts/lib",
    "contracts/lib",
];

const IGNORED_FILES: [&str; 4] = [
    "KeysWithPlonkVerifier.sol",
    "TokenInit.sol",
    ".tslintrc.js",
    ".prettierrc.js",
];
=======
const IGNORE_FILE: &str = "etc/lint-config/ignore.yaml";
>>>>>>> 3506731d

#[derive(Debug, ValueEnum, EnumIter, strum::Display, PartialEq, Eq, Clone, Copy)]
#[strum(serialize_all = "lowercase")]
pub enum Target {
    Md,
    Sol,
    Js,
    Ts,
    Rs,
    Contracts,
}

#[derive(Deserialize, Serialize, Debug)]
struct IgnoredData {
    files: Vec<String>,
    dirs: Vec<String>,
}

pub fn get_unignored_files(shell: &Shell, target: &Target) -> anyhow::Result<Vec<String>> {
    let mut files = Vec::new();
    let ignored_files: IgnoredData = serde_yaml::from_str(&shell.read_file(IGNORE_FILE)?)?;
    let output = cmd!(shell, "git ls-files --recurse-submodules").read()?;

    for line in output.lines() {
        let path = line.to_string();
        if !ignored_files.dirs.iter().any(|dir| path.contains(dir))
            && !ignored_files.files.contains(&path)
            && path.ends_with(&format!(".{}", target))
        {
            files.push(path);
        }
    }

    Ok(files)
}<|MERGE_RESOLUTION|>--- conflicted
+++ resolved
@@ -3,39 +3,7 @@
 use strum::EnumIter;
 use xshell::{cmd, Shell};
 
-<<<<<<< HEAD
-const IGNORED_DIRS: [&str; 19] = [
-    "target",
-    "node_modules",
-    "volumes",
-    "build",
-    "dist",
-    ".git",
-    "generated",
-    "grafonnet-lib",
-    "prettier-config",
-    "lint-config",
-    "cache",
-    "artifacts",
-    "typechain",
-    "binaryen",
-    "system-contracts",
-    "artifacts-zk",
-    "cache-zk",
-    // Ignore directories with OZ and forge submodules.
-    "contracts/l1-contracts/lib",
-    "contracts/lib",
-];
-
-const IGNORED_FILES: [&str; 4] = [
-    "KeysWithPlonkVerifier.sol",
-    "TokenInit.sol",
-    ".tslintrc.js",
-    ".prettierrc.js",
-];
-=======
 const IGNORE_FILE: &str = "etc/lint-config/ignore.yaml";
->>>>>>> 3506731d
 
 #[derive(Debug, ValueEnum, EnumIter, strum::Display, PartialEq, Eq, Clone, Copy)]
 #[strum(serialize_all = "lowercase")]
