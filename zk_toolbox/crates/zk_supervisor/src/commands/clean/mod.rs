--- conflicted
+++ resolved
@@ -42,12 +42,8 @@
 }
 
 pub fn contracts(shell: &Shell, ecosystem_config: &EcosystemConfig) -> anyhow::Result<()> {
-<<<<<<< HEAD
     let path_to_foundry = ecosystem_config.path_to_l1_foundry();
-=======
-    let path_to_foundry = ecosystem_config.path_to_foundry();
     let contracts_path = ecosystem_config.link_to_code.join("contracts");
->>>>>>> d9970414
     logger::info(MSG_CONTRACTS_CLEANING);
     shell
         .remove_path(path_to_foundry.join("broadcast"))
