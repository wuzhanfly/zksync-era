--- conflicted
+++ resolved
@@ -12,12 +12,9 @@
 };
 
 pub(crate) mod args;
-<<<<<<< HEAD
-mod convert_to_gateway;
-=======
 mod build_transactions;
 mod common;
->>>>>>> d9970414
+mod convert_to_gateway;
 mod create;
 pub mod deploy_l2_contracts;
 pub mod deploy_paymaster;
