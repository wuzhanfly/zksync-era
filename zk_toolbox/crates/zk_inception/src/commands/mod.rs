--- conflicted
+++ resolved
@@ -2,9 +2,6 @@
 pub mod chain;
 pub mod containers;
 pub mod ecosystem;
-<<<<<<< HEAD
-=======
 pub mod external_node;
->>>>>>> fe65319d
 pub mod prover;
 pub mod server;