zkstack dev clean containers && zkstack up -o false
zkstack dev contracts

# zkstack ecosystem init --deploy-paymaster --deploy-erc20 \
#     --deploy-ecosystem --l1-rpc-url=http://localhost:8545 \
#     --server-db-url=postgres://postgres:notsecurepassword@localhost:5432 \
#     --server-db-name=zksync_server_localhost_era \
#     --ignore-prerequisites --observability=false \
#     --chain era \
#     --update-submodules false
    
zkstack dev generate-genesis

zkstack ecosystem init --deploy-paymaster --deploy-erc20 \
    --deploy-ecosystem --l1-rpc-url=http://localhost:8545 \
    --server-db-url=postgres://postgres:notsecurepassword@localhost:5432 \
    --server-db-name=zksync_server_localhost_era \
    --ignore-prerequisites --observability=false \
    --chain era \
    --update-submodules false

zkstack chain create \
        --chain-name validium \
        --chain-id 260 \
        --prover-mode no-proofs \
        --wallet-creation localhost \
        --l1-batch-commit-data-generator-mode validium \
        --base-token-address 0x0000000000000000000000000000000000000001 \
        --base-token-price-nominator 1 \
        --base-token-price-denominator 1 \
        --set-as-default false \
        --evm-emulator false \
        --ignore-prerequisites --update-submodules false 

zkstack chain init \
            --deploy-paymaster \
            --l1-rpc-url=http://localhost:8545 \
            --server-db-url=postgres://postgres:notsecurepassword@localhost:5432 \
            --server-db-name=zksync_server_localhost_validium \
            --chain validium --update-submodules false \
            --validium-type no-da

zkstack chain create \
        --chain-name gateway \
        --chain-id 506 \
        --prover-mode no-proofs \
        --wallet-creation localhost \
        --l1-batch-commit-data-generator-mode rollup \
        --base-token-address 0x0000000000000000000000000000000000000001 \
        --base-token-price-nominator 1 \
        --base-token-price-denominator 1 \
        --set-as-default false \
        --evm-emulator false \
        --ignore-prerequisites --update-submodules false 

zkstack chain init \
            --deploy-paymaster \
            --l1-rpc-url=http://localhost:8545 \
            --server-db-url=postgres://postgres:notsecurepassword@localhost:5432 \
            --server-db-name=zksync_server_localhost_gateway \
            --chain gateway --update-submodules false


zkstack chain gateway convert-to-gateway --chain gateway --ignore-prerequisites
zkstack server --ignore-prerequisites --chain gateway &> ./zruns/gateway.log &

zkstack server wait --ignore-prerequisites --verbose --chain gateway

sleep 10

zkstack chain gateway migrate-to-gateway --chain era --gateway-chain-name gateway
zkstack chain gateway migrate-to-gateway --chain validium --gateway-chain-name gateway

<<<<<<< HEAD
zkstack server --ignore-prerequisites --chain era &> ./zruns/era.log &
zkstack server --ignore-prerequisites --chain validium &> ./zruns/validium.log &

=======
zkstack server --ignore-prerequisites --chain era &> ./era.log & 
zkstack server wait --ignore-prerequisites --verbose --chain era
zkstack server --ignore-prerequisites --chain validium &> ./validium.log & 
zkstack server wait --ignore-prerequisites --verbose --chain validium
>>>>>>> 8b63fd0f

# Runs interop integration test between era-validium in parallel
mkdir -p zlogs
./bin/run_on_all_chains.sh "zkstack dev test integration -t 'L1 ERC20' --verbose" \
            "era,validium" zlogs/ \
            'era:--evm' 'validium:--evm'<|MERGE_RESOLUTION|>--- conflicted
+++ resolved
@@ -71,16 +71,10 @@
 zkstack chain gateway migrate-to-gateway --chain era --gateway-chain-name gateway
 zkstack chain gateway migrate-to-gateway --chain validium --gateway-chain-name gateway
 
-<<<<<<< HEAD
-zkstack server --ignore-prerequisites --chain era &> ./zruns/era.log &
-zkstack server --ignore-prerequisites --chain validium &> ./zruns/validium.log &
-
-=======
-zkstack server --ignore-prerequisites --chain era &> ./era.log & 
+zkstack server --ignore-prerequisites --chain era &> ./zruns/era.log & 
+zkstack server --ignore-prerequisites --chain validium &> ./zruns/validium.log & 
 zkstack server wait --ignore-prerequisites --verbose --chain era
-zkstack server --ignore-prerequisites --chain validium &> ./validium.log & 
 zkstack server wait --ignore-prerequisites --verbose --chain validium
->>>>>>> 8b63fd0f
 
 # Runs interop integration test between era-validium in parallel
 mkdir -p zlogs
