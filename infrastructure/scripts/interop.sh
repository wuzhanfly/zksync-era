zkstack dev clean containers && zkstack up -o false
zkstack dev contracts

zkstack ecosystem init --deploy-paymaster --deploy-erc20 \
    --deploy-ecosystem --l1-rpc-url=http://localhost:8545 \
    --server-db-url=postgres://postgres:notsecurepassword@localhost:5432 \
    --server-db-name=zksync_server_localhost_era \
    --ignore-prerequisites --observability=false \
    --chain era \
    --update-submodules false
    
zkstack dev generate-genesis

zkstack ecosystem init --deploy-paymaster --deploy-erc20 \
    --deploy-ecosystem --l1-rpc-url=http://localhost:8545 \
    --server-db-url=postgres://postgres:notsecurepassword@localhost:5432 \
    --server-db-name=zksync_server_localhost_era \
    --ignore-prerequisites --observability=false \
    --chain era \
    --update-submodules false

zkstack chain create \
        --chain-name validium \
        --chain-id 260 \
        --prover-mode no-proofs \
        --wallet-creation localhost \
        --l1-batch-commit-data-generator-mode validium \
        --base-token-address 0x0000000000000000000000000000000000000001 \
        --base-token-price-nominator 1 \
        --base-token-price-denominator 1 \
        --set-as-default false \
        --evm-emulator false \
        --ignore-prerequisites --update-submodules false 

zkstack chain init \
            --deploy-paymaster \
            --l1-rpc-url=http://localhost:8545 \
            --server-db-url=postgres://postgres:notsecurepassword@localhost:5432 \
            --server-db-name=zksync_server_localhost_validium \
            --chain validium --update-submodules false \
            --validium-type no-da

zkstack chain create \
        --chain-name gateway \
        --chain-id 506 \
        --prover-mode no-proofs \
        --wallet-creation localhost \
        --l1-batch-commit-data-generator-mode rollup \
        --base-token-address 0x0000000000000000000000000000000000000001 \
        --base-token-price-nominator 1 \
        --base-token-price-denominator 1 \
        --set-as-default false \
        --evm-emulator false \
        --ignore-prerequisites --update-submodules false 

zkstack chain init \
            --deploy-paymaster \
            --l1-rpc-url=http://localhost:8545 \
            --server-db-url=postgres://postgres:notsecurepassword@localhost:5432 \
            --server-db-name=zksync_server_localhost_gateway \
            --chain gateway --update-submodules false


zkstack chain gateway convert-to-gateway --chain gateway --ignore-prerequisites
<<<<<<< HEAD
zkstack server --ignore-prerequisites --chain gateway &> ./zruns/gateway.log & 
=======
zkstack dev config-writer --path etc/env/file_based/overrides/tests/gateway.yaml --chain gateway
zkstack server --ignore-prerequisites --chain gateway &> ./zruns/gateway.log &

>>>>>>> 411bbc7f

zkstack server wait --ignore-prerequisites --verbose --chain gateway

sleep 10

zkstack chain gateway migrate-to-gateway --chain era --gateway-chain-name gateway
zkstack chain gateway migrate-to-gateway --chain validium --gateway-chain-name gateway

<<<<<<< HEAD
zkstack server --ignore-prerequisites --chain era &> ./zruns/era.log & 
zkstack server --ignore-prerequisites --chain validium &> ./zruns/validium.log & 
=======
zkstack server --ignore-prerequisites --chain era &> ./zruns/era.log &

zkstack server wait --ignore-prerequisites --verbose --chain era
zkstack server --ignore-prerequisites --chain validium &> ./zruns/validium.log &
>>>>>>> 411bbc7f

zkstack server wait --ignore-prerequisites --verbose --chain validium

# Runs interop integration test between era-validium in parallel
mkdir -p zlogs
./bin/run_on_all_chains.sh "zkstack dev test integration -t 'L1 ERC20' --verbose" \
            "era,validium" zlogs/ \
            'era:--evm' 'validium:--evm'<|MERGE_RESOLUTION|>--- conflicted
+++ resolved
@@ -62,13 +62,9 @@
 
 
 zkstack chain gateway convert-to-gateway --chain gateway --ignore-prerequisites
-<<<<<<< HEAD
-zkstack server --ignore-prerequisites --chain gateway &> ./zruns/gateway.log & 
-=======
 zkstack dev config-writer --path etc/env/file_based/overrides/tests/gateway.yaml --chain gateway
 zkstack server --ignore-prerequisites --chain gateway &> ./zruns/gateway.log &
 
->>>>>>> 411bbc7f
 
 zkstack server wait --ignore-prerequisites --verbose --chain gateway
 
@@ -77,16 +73,10 @@
 zkstack chain gateway migrate-to-gateway --chain era --gateway-chain-name gateway
 zkstack chain gateway migrate-to-gateway --chain validium --gateway-chain-name gateway
 
-<<<<<<< HEAD
 zkstack server --ignore-prerequisites --chain era &> ./zruns/era.log & 
 zkstack server --ignore-prerequisites --chain validium &> ./zruns/validium.log & 
-=======
-zkstack server --ignore-prerequisites --chain era &> ./zruns/era.log &
 
 zkstack server wait --ignore-prerequisites --verbose --chain era
-zkstack server --ignore-prerequisites --chain validium &> ./zruns/validium.log &
->>>>>>> 411bbc7f
-
 zkstack server wait --ignore-prerequisites --verbose --chain validium
 
 # Runs interop integration test between era-validium in parallel
