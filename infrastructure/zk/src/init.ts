import { Command } from 'commander';

import * as utils from 'utils';
import { announced } from 'utils';

import { clean } from './clean';
import * as compiler from './compiler';
import * as contract from './contract';
import { DeploymentMode } from './contract';
import * as db from './database';
import * as docker from './docker';
import * as env from './env';
import * as config from './config';
import * as run from './run';
import * as server from './server';
import { createVolumes, up } from './up';

// Checks if all required tools are installed with the correct versions
const checkEnv = async (): Promise<void> => {
    const tools = ['node', 'yarn', 'docker', 'cargo'];
    for (const tool of tools) {
        await utils.exec(`which ${tool}`);
    }
    const { stdout: nodeVersion } = await utils.exec('node --version');
    if ('v18.18.0' >= nodeVersion) {
        throw new Error('Error, node.js version 18.18.0 or higher is required');
    }
    const { stdout: yarnVersion } = await utils.exec('yarn --version');
    if ('1.22.0' >= yarnVersion) {
        throw new Error('Error, yarn version 1.22.0 is required');
    }
};

// Initializes and updates the git submodule
const submoduleUpdate = async (): Promise<void> => {
    await utils.exec('git submodule init');
    await utils.exec('git submodule update');
};

// Sets up docker environment and compiles contracts
type InitSetupOptions = {
    skipEnvSetup: boolean;
    skipSubmodulesCheckout: boolean;
    skipContractCompilation?: boolean;
    runObservability: boolean;
    deploymentMode: DeploymentMode;
};
const initSetup = async ({
    skipSubmodulesCheckout,
    skipEnvSetup,
    skipContractCompilation,
    runObservability,
    deploymentMode
}: InitSetupOptions): Promise<void> => {
    await announced(
        `Initializing in ${deploymentMode == contract.DeploymentMode.Validium ? 'Validium mode' : 'Roll-up mode'}`
    );
    if (!skipSubmodulesCheckout) {
        await announced('Checkout submodules', submoduleUpdate());
    }
    if (!process.env.CI && !skipEnvSetup) {
        await announced('Pulling images', docker.pull());
        await announced('Checking environment', checkEnv());
        await announced('Checking git hooks', env.gitHooks());
        await announced('Create volumes', createVolumes());
        await announced('Setting up containers', up(runObservability));
    }

    await announced('Compiling JS packages', run.yarn());

    if (!skipContractCompilation) {
        await Promise.all([
            announced('Building L1 L2 contracts', contract.build()),
            announced('Compile L2 system contracts', compiler.compileAll())
        ]);
    }
};

const initDatabase = async (): Promise<void> => {
    await announced('Drop postgres db', db.drop({ core: true, prover: true }));
    await announced('Setup postgres db', db.setup({ core: true, prover: true }));
    await announced('Clean rocksdb', clean(`db/${process.env.ZKSYNC_ENV!}`));
    await announced('Clean backups', clean(`backups/${process.env.ZKSYNC_ENV!}`));
};

const deployVerifier = async (): Promise<void> => {
    await announced('Deploying L1 verifier', contract.deployVerifier());
};

// Deploys ERC20 and WETH tokens to localhost
type DeployTestTokensOptions = { envFile?: string };
const deployTestTokens = async (options?: DeployTestTokensOptions) => {
    await announced(
        'Deploying localhost ERC20 and Weth tokens',
        run.deployERC20AndWeth({ command: 'dev', envFile: options?.envFile })
    );
};

// Deploys and verifies L1 contracts and initializes governance
const initBridgehubStateTransition = async () => {
    await announced('Deploying L1 contracts', contract.deployL1());
    await announced('Verifying L1 contracts', contract.verifyL1Contracts());
    await announced('Initializing governance', contract.initializeGovernance());
    await announced('Reloading env', env.reload());
};

// Registers a hyperchain and deploys L2 contracts through L1
type InitHyperchainOptions = {
    includePaymaster: boolean;
    baseTokenName?: string;
    localLegacyBridgeTesting?: boolean;
    deploymentMode: DeploymentMode;
};
const initHyperchain = async ({
    includePaymaster,
    baseTokenName,
    localLegacyBridgeTesting,
    deploymentMode
}: InitHyperchainOptions): Promise<void> => {
    await announced('Registering Hyperchain', contract.registerHyperchain({ baseTokenName, deploymentMode }));
    await announced('Reloading env', env.reload());
    await announced('Running server genesis setup', server.genesisFromSources());
    await announced(
        'Deploying L2 contracts',
        contract.deployL2ThroughL1({ includePaymaster, localLegacyBridgeTesting })
    );
};

const makeEraChainIdSameAsCurrent = async () => {
    console.log('Making era chain id same as current chain id');

    const initEnv = `etc/env/l1-inits/${process.env.L1_ENV_NAME ? process.env.L1_ENV_NAME : '.init'}.env`;
    env.modify('CONTRACTS_ERA_CHAIN_ID', process.env.CHAIN_ETH_ZKSYNC_NETWORK_ID!, initEnv, false);
    env.reload();
};

const makeEraAddressSameAsCurrent = async () => {
    console.log('Making era address same as current address');
    const initEnv = `etc/env/l1-inits/${process.env.L1_ENV_NAME ? process.env.L1_ENV_NAME : '.init'}.env`;
    env.modify('CONTRACTS_ERA_DIAMOND_PROXY_ADDR', process.env.CONTRACTS_DIAMOND_PROXY_ADDR!, initEnv, false);
    env.reload();
};

// ########################### Command Actions ###########################
type InitDevCmdActionOptions = InitSetupOptions & {
    skipTestTokenDeployment?: boolean;
    skipVerifier?: boolean;
    testTokenOptions?: DeployTestTokensOptions;
    baseTokenName?: string;
    validiumMode?: boolean;
    localLegacyBridgeTesting?: boolean;
};
export const initDevCmdAction = async ({
    skipEnvSetup,
    skipSubmodulesCheckout,
    skipContractCompilation,
    skipVerifier,
    skipTestTokenDeployment,
    testTokenOptions,
    baseTokenName,
    runObservability,
    validiumMode,
    localLegacyBridgeTesting
}: InitDevCmdActionOptions): Promise<void> => {
    if (localLegacyBridgeTesting) {
        await makeEraChainIdSameAsCurrent();
    }
    let deploymentMode = validiumMode !== undefined ? contract.DeploymentMode.Validium : contract.DeploymentMode.Rollup;
    await initSetup({
        skipEnvSetup,
        skipSubmodulesCheckout,
<<<<<<< HEAD
        skipContractCompilation,
=======
>>>>>>> b43a8810
        runObservability,
        deploymentMode
    });
    if (!skipVerifier) {
        await deployVerifier();
    }
    if (!skipTestTokenDeployment) {
        await deployTestTokens(testTokenOptions);
    }
    await initBridgehubStateTransition();
    await initDatabase();
    await initHyperchain({
        includePaymaster: true,
        baseTokenName,
        localLegacyBridgeTesting,
        deploymentMode
    });
    if (localLegacyBridgeTesting) {
        await makeEraAddressSameAsCurrent();
    }
};

const lightweightInitCmdAction = async (): Promise<void> => {
    await announced('Clean rocksdb', clean('db'));
    await announced('Clean backups', clean('backups'));
    await announced('Deploying L1 verifier', contract.deployVerifier());
    await announced('Reloading env', env.reload());
    await announced('Running server genesis setup', server.genesisFromBinary());
    await announced('Deploying localhost ERC20 and Weth tokens', run.deployERC20AndWeth({ command: 'dev' }));
    await announced('Deploying L1 contracts', contract.redeployL1(false));
    await announced('Deploying L2 contracts', contract.deployL2ThroughL1({ includePaymaster: true }));
    await announced('Initializing governance', contract.initializeGovernance());
};

type InitSharedBridgeCmdActionOptions = InitSetupOptions;
const initSharedBridgeCmdAction = async (options: InitSharedBridgeCmdActionOptions): Promise<void> => {
    await initSetup(options);
    await deployVerifier();
    await initDatabase();
    await initBridgehubStateTransition();
};

type InitHyperCmdActionOptions = {
    skipSetupCompletely: boolean;
    bumpChainId: boolean;
    baseTokenName?: string;
    runObservability: boolean;
    deploymentMode: DeploymentMode;
};
export const initHyperCmdAction = async ({
    skipSetupCompletely,
    bumpChainId,
    baseTokenName,
    runObservability,
    deploymentMode
}: InitHyperCmdActionOptions): Promise<void> => {
    if (bumpChainId) {
        config.bumpChainId();
    }
    if (!skipSetupCompletely) {
        await initSetup({
            skipEnvSetup: false,
            skipSubmodulesCheckout: false,
            runObservability,
            deploymentMode
        });
    }
    await initDatabase();
    await initHyperchain({
        includePaymaster: true,
        baseTokenName,
        deploymentMode
    });
};

// ########################### Command Definitions ###########################
export const initCommand = new Command('init')
    .option('--skip-submodules-checkout')
    .option('--skip-env-setup')
    .option('--skip-test-token-deployment')
    .option('--skip-contract-compilation')
    .option('--base-token-name <base-token-name>', 'base token name')
    .option('--validium-mode', 'deploy contracts in Validium mode')
    .option('--run-observability', 'run observability suite')
    .option(
        '--local-legacy-bridge-testing',
        'used to test LegacyBridge compatibily. The chain will have the same id as the era chain id, while eraChainId in L2SharedBridge will be 0'
    )
    .description('Deploys the shared bridge and registers a hyperchain locally, as quickly as possible.')
    .action(initDevCmdAction);

initCommand
    .command('lightweight')
    .description('A lightweight `init` that sets up local databases, generates genesis and deploys contracts.')
    .action(lightweightInitCmdAction);

initCommand
    .command('shared-bridge')
    .description('Deploys only the shared bridge and initializes governance. It does not deploy L2 contracts.')
    .option('--skip-submodules-checkout')
    .option('--validium-mode', 'deploy contracts in Validium mode')
    .option('--run-observability', 'run observability suite')
    .action(initSharedBridgeCmdAction);

initCommand
    .command('hyper')
    .description('Registers a hyperchain and deploys L2 contracts only. It requires an already deployed shared bridge.')
    .option('--skip-setup-completely', 'skip the setup completely, use this if server was started already')
    .option('--bump-chain-id', 'bump chain id to not conflict with previously deployed hyperchain')
    .option('--base-token-name <base-token-name>', 'base token name')
    .option('--validium-mode', 'deploy contracts in Validium mode')
    .option('--run-observability', 'run observability suite')
    .action(initHyperCmdAction);<|MERGE_RESOLUTION|>--- conflicted
+++ resolved
@@ -169,10 +169,7 @@
     await initSetup({
         skipEnvSetup,
         skipSubmodulesCheckout,
-<<<<<<< HEAD
         skipContractCompilation,
-=======
->>>>>>> b43a8810
         runObservability,
         deploymentMode
     });
