name: Workflow template for CI jobs for Core Components
on:
  workflow_call:
    inputs:
      compilers:
        description: "JSON of required compilers and their versions"
        type: string
        required: false
        default: '[{ "zksolc": ["1.3.14", "1.3.16", "1.3.17", "1.3.1", "1.3.7", "1.3.18", "1.3.19", "1.3.21"] } , { "zkvyper": ["1.3.13"] }]'

env:
  RUST_BACKTRACE: 1
  PASSED_ENV_VARS: RUST_BACKTRACE

jobs:
  lint:
    name: lint
    uses: ./.github/workflows/ci-core-lint-reusable.yml
  unit-tests:
    runs-on: [ matterlabs-ci-runner-highmem-long ]

    steps:
      - uses: actions/checkout@a5ac7e51b41094c92402da3b24376905380afc29 # v4
        with:
          submodules: "recursive"
          fetch-depth: 0

      - name: Setup environment
        run: |
          echo ZKSYNC_HOME=$(pwd) >> $GITHUB_ENV
          echo $(pwd)/bin >> $GITHUB_PATH
          echo IN_DOCKER=1 >> .env
          echo "SCCACHE_GCS_BUCKET=matterlabs-infra-sccache-storage" >> .env
          echo "SCCACHE_GCS_SERVICE_ACCOUNT=gha-ci-runners@matterlabs-infra.iam.gserviceaccount.com" >> .env
          echo "SCCACHE_GCS_RW_MODE=READ_WRITE" >> .env
          echo "RUSTC_WRAPPER=sccache" >> .env
          echo RUN_CONTRACT_VERIFICATION_TEST=true >> .env

      # TODO: Remove when we after upgrade of hardhat-plugins
      - name: pre-download compilers
        run: |
          # Download needed versions of vyper compiler
          # Not sanitized due to unconventional path and tags
          mkdir -p ./hardhat-nodejs/compilers-v2/vyper/linux
          wget -nv -O ./hardhat-nodejs/compilers-v2/vyper/linux/0.3.10 https://github.com/vyperlang/vyper/releases/download/v0.3.10/vyper.0.3.10+commit.91361694.linux
          wget -nv -O ./hardhat-nodejs/compilers-v2/vyper/linux/0.3.3 https://github.com/vyperlang/vyper/releases/download/v0.3.3/vyper.0.3.3+commit.48e326f0.linux
          chmod +x  ./hardhat-nodejs/compilers-v2/vyper/linux/0.3.10
          chmod +x  ./hardhat-nodejs/compilers-v2/vyper/linux/0.3.3

          COMPILERS_JSON='${{ inputs.compilers }}'
          echo "$COMPILERS_JSON" | jq -r '.[] | to_entries[] | .key as $compiler | .value[] | "\(.),\($compiler)"' | while IFS=, read -r version compiler; do
            mkdir -p "./hardhat-nodejs/compilers-v2/$compiler"
            wget -nv -O "./hardhat-nodejs/compilers-v2/$compiler/${compiler}-v${version}" "https://github.com/matter-labs/${compiler}-bin/releases/download/v${version}/${compiler}-linux-amd64-musl-v${version}"
            chmod +x "./hardhat-nodejs/compilers-v2/$compiler/${compiler}-v${version}"
          done

      - name: Start services
        run: |
          ci_localnet_up

      - name: Init
        run: |
          ci_run run_retried rustup show
      
      - name: Install zkstack
        run: |
          ci_run ./zkstack_cli/zkstackup/install -g --path ./zkstack_cli/zkstackup/zkstackup
          ci_run zkstackup -g --local

      - name: Build contracts
        run: |
          ci_run zkstack dev contracts

      - name: Contracts unit tests
        run: ci_run yarn l1-contracts test

      - name: Download compilers for contract verifier tests
        run: ci_run zkstack chain contract-verifier init --zksolc-version=v1.5.3 --zkvyper-version=v1.5.4 --solc-version=0.8.26 --vyper-version=v0.3.10 --era-vm-solc-version=0.8.26-1.0.1 --only --chain era

      - name: Rust unit tests
        run: |
          ci_run zkstack dev test rust
          # Benchmarks are not tested by `cargo nextest` unless specified explicitly, and even then `criterion` harness is incompatible
          # with how `cargo nextest` runs tests. Thus, we run criterion-based benchmark tests manually.
          ci_run cargo test --release -p vm-benchmark --bench oneshot --bench batch

  loadtest:
    runs-on: [ matterlabs-ci-runner-high-performance ]
    strategy:
      fail-fast: false
      matrix:
        vm_mode: [ "OLD", "NEW" ]

    steps:
      - uses: actions/checkout@a5ac7e51b41094c92402da3b24376905380afc29 # v4
        with:
          submodules: "recursive"
          fetch-depth: 0

      - name: Setup environment
        run: |
          echo ZKSYNC_HOME=$(pwd) >> $GITHUB_ENV
          echo $(pwd)/bin >> $GITHUB_PATH
          echo IN_DOCKER=1 >> .env
          echo "SCCACHE_GCS_BUCKET=matterlabs-infra-sccache-storage" >> .env
          echo "SCCACHE_GCS_SERVICE_ACCOUNT=gha-ci-runners@matterlabs-infra.iam.gserviceaccount.com" >> .env
          echo "SCCACHE_GCS_RW_MODE=READ_WRITE" >> .env
          echo "RUSTC_WRAPPER=sccache" >> .env

      - name: Loadtest configuration
        run: |
          echo EXPECTED_TX_COUNT=${{ matrix.vm_mode == 'NEW' && 30000 || 16000 }} >> .env
          echo ACCOUNTS_AMOUNT="100" >> .env
          echo MAX_INFLIGHT_TXS="10" >> .env
          echo SYNC_API_REQUESTS_LIMIT="15" >> .env
          echo FAIL_FAST=true >> .env
          echo IN_DOCKER=1 >> .env

      - name: Start services
        run: |
          ci_localnet_up
          ci_run sccache --start-server

      - name: Init
        run: |
          ci_run git config --global --add safe.directory /usr/src/zksync
          ci_run git config --global --add safe.directory /usr/src/zksync/sdk/binaryen
          ci_run git config --global --add safe.directory /usr/src/zksync/contracts/system-contracts
          ci_run git config --global --add safe.directory /usr/src/zksync/contracts

      - name: Install zkstack
        run: |
          ci_run ./zkstack_cli/zkstackup/install -g --path ./zkstack_cli/zkstackup/zkstackup || true
          ci_run zkstackup -g --local
  

      - name: Create and initialize legacy chain
        run: |
          ci_run zkstack chain create \
            --chain-name legacy \
            --chain-id sequential \
            --prover-mode no-proofs \
            --wallet-creation localhost \
            --l1-batch-commit-data-generator-mode rollup \
            --base-token-address 0x0000000000000000000000000000000000000001 \
            --base-token-price-nominator 1 \
            --base-token-price-denominator 1 \
            --set-as-default false \
            --ignore-prerequisites \
            --legacy-bridge

          ci_run zkstack ecosystem init --dev --verbose
          ci_run zkstack dev contracts --test-contracts

      # `sleep 60` because we need to wait until server added all the tokens
      - name: Run server
        run: |
          ci_run zkstack dev config-writer --path ${{ matrix.vm_mode == 'NEW' && 'etc/env/file_based/overrides/tests/loadtest-new.yaml' || 'etc/env/file_based/overrides/tests/loadtest-old.yaml' }} --chain legacy
          ci_run zkstack chain server --uring --chain=legacy --components api,tree,eth,state_keeper,housekeeper,commitment_generator,vm_runner_protective_reads &>server.log &
          ci_run sleep 60

      - name: Perform loadtest
        run: ci_run zkstack dev t loadtest -v --chain=legacy

      - name: Show server.log logs
        if: always()
        run: ci_run cat server.log || true

      - name: Show sccache logs
        if: always()
        run: |
          ci_run sccache --show-stats || true
          ci_run cat /tmp/sccache_log.txt || true

  integration-tests:
    runs-on: [ matterlabs-ci-runner-ultra-performance ]
    steps:
      - uses: actions/checkout@a5ac7e51b41094c92402da3b24376905380afc29 # v4
        with:
          submodules: "recursive"
          fetch-depth: 0


      - name: Setup environment
        run: |
          echo ZKSYNC_HOME=$(pwd) >> $GITHUB_ENV
          echo $(pwd)/bin >> $GITHUB_PATH
          echo IN_DOCKER=1 >> .env
          echo "SCCACHE_GCS_BUCKET=matterlabs-infra-sccache-storage" >> .env
          echo "SCCACHE_GCS_SERVICE_ACCOUNT=gha-ci-runners@matterlabs-infra.iam.gserviceaccount.com" >> .env
          echo "SCCACHE_GCS_RW_MODE=READ_WRITE" >> .env
          echo "RUSTC_WRAPPER=sccache" >> .env
          echo "GITHUB_TOKEN=${{ secrets.GITHUB_TOKEN }}" >> .env
          echo RUN_CONTRACT_VERIFICATION_TEST=true >> $GITHUB_ENV

      - name: Start services
        run: |
          ci_localnet_up

      - name: Install zkstack
        run: |
          ci_run ./zkstack_cli/zkstackup/install -g --path ./zkstack_cli/zkstackup/zkstackup || true
          ci_run zkstackup -g --local
  
      - name: Create log directories
        run: |
          SERVER_LOGS_DIR=logs/server
          INTEGRATION_TESTS_LOGS_DIR=logs/integration_tests
          INTEGRATION_TESTS_EN_LOGS_DIR=logs/integration_tests/en
          SNAPSHOT_RECOVERY_LOGS_DIR=logs/snapshot_recovery/
          GENESIS_RECOVERY_LOGS_DIR=logs/genesis_recovery/
          EXTERNAL_NODE_LOGS_DIR=logs/external_node
          FEES_LOGS_DIR=logs/fees
          REVERT_LOGS_DIR=logs/revert

          mkdir -p $SERVER_LOGS_DIR
          mkdir -p $INTEGRATION_TESTS_LOGS_DIR
          mkdir -p $INTEGRATION_TESTS_EN_LOGS_DIR
          mkdir -p $SNAPSHOT_RECOVERY_LOGS_DIR
          mkdir -p $GENESIS_RECOVERY_LOGS_DIR
          mkdir -p $EXTERNAL_NODE_LOGS_DIR
          mkdir -p $FEES_LOGS_DIR
          mkdir -p $REVERT_LOGS_DIR

          echo "SERVER_LOGS_DIR=$SERVER_LOGS_DIR" >> $GITHUB_ENV
          echo "INTEGRATION_TESTS_LOGS_DIR=$INTEGRATION_TESTS_LOGS_DIR" >> $GITHUB_ENV
          echo "INTEGRATION_TESTS_EN_LOGS_DIR=$INTEGRATION_TESTS_EN_LOGS_DIR" >> $GITHUB_ENV
          echo "SNAPSHOT_RECOVERY_LOGS_DIR=$SNAPSHOT_RECOVERY_LOGS_DIR" >> $GITHUB_ENV
          echo "GENESIS_RECOVERY_LOGS_DIR=$GENESIS_RECOVERY_LOGS_DIR" >> $GITHUB_ENV
          echo "EXTERNAL_NODE_LOGS_DIR=$EXTERNAL_NODE_LOGS_DIR" >> $GITHUB_ENV
          echo "FEES_LOGS_DIR=$FEES_LOGS_DIR" >> $GITHUB_ENV
          echo "REVERT_LOGS_DIR=$REVERT_LOGS_DIR" >> $GITHUB_ENV

      - name: Initialize ecosystem
        run: |
          ci_run git config --global --add safe.directory /usr/src/zksync
          ci_run git config --global --add safe.directory /usr/src/zksync/contracts/system-contracts
          ci_run git config --global --add safe.directory /usr/src/zksync/contracts

          ci_run zkstack ecosystem init --deploy-paymaster --deploy-erc20 \
          --deploy-ecosystem --l1-rpc-url=http://localhost:8545 \
          --server-db-url=postgres://postgres:notsecurepassword@localhost:5432 \
          --server-db-name=zksync_server_localhost_era \
          --ignore-prerequisites --verbose \
          --observability=false

      - name: Read Custom Token address and set as environment variable
        run: |
          CUSTOM_TOKEN_ADDRESS=$(awk -F": " '/tokens:/ {found_tokens=1} found_tokens && /DAI:/ {found_dai=1} found_dai && /address:/ {print $2; exit}' ./configs/erc20.yaml)
          echo "CUSTOM_TOKEN_ADDRESS=$CUSTOM_TOKEN_ADDRESS"
          echo "CUSTOM_TOKEN_ADDRESS=$CUSTOM_TOKEN_ADDRESS" >> $GITHUB_ENV

      - name: Create and initialize Validium chain
        run: |
          ci_run zkstack chain create \
          --chain-name validium \
          --chain-id sequential \
          --prover-mode no-proofs \
          --wallet-creation localhost \
          --l1-batch-commit-data-generator-mode validium \
          --base-token-address 0x0000000000000000000000000000000000000001 \
          --base-token-price-nominator 1 \
          --base-token-price-denominator 1 \
          --set-as-default false \
          --ignore-prerequisites

          ci_run zkstack chain init \
          --deploy-paymaster \
          --l1-rpc-url=http://localhost:8545 \
          --server-db-url=postgres://postgres:notsecurepassword@localhost:5432 \
          --server-db-name=zksync_server_localhost_validium \
          --chain validium

      - name: Create and initialize chain with Custom Token
        run: |
          ci_run zkstack chain create \
          --chain-name custom_token \
          --chain-id sequential \
          --prover-mode no-proofs \
          --wallet-creation localhost \
          --l1-batch-commit-data-generator-mode rollup \
          --base-token-address ${{ env.CUSTOM_TOKEN_ADDRESS }} \
          --base-token-price-nominator 314 \
          --base-token-price-denominator 1000 \
          --set-as-default false \
          --ignore-prerequisites

          ci_run zkstack chain init \
          --deploy-paymaster \
          --l1-rpc-url=http://localhost:8545 \
          --server-db-url=postgres://postgres:notsecurepassword@localhost:5432 \
          --server-db-name=zksync_server_localhost_custom_token \
          --chain custom_token

      - name: Create and register chain with transactions signed "offline"
        run: |
          ci_run zkstack chain create \
          --chain-name offline_chain \
          --chain-id sequential \
          --prover-mode no-proofs \
          --wallet-creation localhost \
          --l1-batch-commit-data-generator-mode rollup \
          --base-token-address 0x0000000000000000000000000000000000000001 \
          --base-token-price-nominator 1 \
          --base-token-price-denominator 1 \
          --set-as-default false \
          --ignore-prerequisites

          ci_run zkstack chain build-transactions --chain offline_chain --l1-rpc-url http://127.0.0.1:8545

          governor_pk=$(awk '/governor:/ {flag=1} flag && /private_key:/ {print $2; exit}' ./configs/wallets.yaml)

          ci_run zkstack dev send-transactions \
          --file ./transactions/chain/offline_chain/register-hyperchain-txns.json \
          --l1-rpc-url http://127.0.0.1:8545 \
          --private-key $governor_pk

          bridge_hub=$(awk '/bridgehub_proxy_addr/ {print $2}' ./configs/contracts.yaml)
          chain_id=$(awk '/chain_id:/ {print $2}' ./chains/offline_chain/ZkStack.yaml)

          hyperchain_output=$(ci_run cast call $bridge_hub "getHyperchain(uint256)" $chain_id)

          if [[ $hyperchain_output == 0x* && ${#hyperchain_output} -eq 66 ]]; then
              echo "Chain successfully registered: $hyperchain_output"
          else
              echo "Failed to register chain: $hyperchain_output"
              exit 1
          fi

      - name: Create and initialize Consensus chain
        run: |
          ci_run zkstack chain create \
          --chain-name consensus \
          --chain-id sequential \
          --prover-mode no-proofs \
          --wallet-creation localhost \
          --l1-batch-commit-data-generator-mode validium \
          --base-token-address ${{ env.CUSTOM_TOKEN_ADDRESS }} \
          --base-token-price-nominator 314 \
          --base-token-price-denominator 1000 \
          --set-as-default false \
          --ignore-prerequisites

          ci_run zkstack chain init \
          --deploy-paymaster \
          --l1-rpc-url=http://localhost:8545 \
          --server-db-url=postgres://postgres:notsecurepassword@localhost:5432 \
          --server-db-name=zksync_server_localhost_consensus \
          --chain consensus

      - name: Export chain list to environment variable
        run: |
          CHAINS="era,validium,custom_token,consensus"
          echo "CHAINS=$CHAINS" >> $GITHUB_ENV

      - name: Build test dependencies
        run: |
          ci_run zkstack dev test build

      - name: Build tested binaries
        run: |
          ci_run zkstack server build
          ci_run zkstack external-node build
          ci_run zkstack contract-verifier build

      - name: Initialize Contract verifier
        run: |
<<<<<<< HEAD
          ci_run zkstack chain contract-verifier init --zksolc-version=v1.5.3 --zkvyper-version=v1.5.4 --solc-version=0.8.26 --vyper-version=v0.3.10 --era-vm-solc-version=0.8.26-1.0.1 --only --chain era
          ci_run zkstack chain contract-verifier run --chain era &> ${{ env.SERVER_LOGS_DIR }}/contract-verifier-rollup.log &
=======
          ci_run zkstack contract-verifier init --zksolc-version=v1.5.3 --zkvyper-version=v1.5.4 --solc-version=0.8.26 --vyper-version=v0.3.10 --era-vm-solc-version=0.8.26-1.0.1 --only --chain era
          ci_run zkstack contract-verifier run --chain era &> ${{ env.SERVER_LOGS_DIR }}/contract-verifier-rollup.log &
          ci_run zkstack contract-verifier wait --chain era --verbose
>>>>>>> 4afbc317

      - name: Run servers
        run: |
          # Override config for part of chains to test the default config as well
          ci_run zkstack dev config-writer --path etc/env/file_based/overrides/tests/integration.yaml --chain era
          ci_run zkstack dev config-writer --path etc/env/file_based/overrides/tests/integration.yaml --chain validium
          
          ci_run zkstack chain server --ignore-prerequisites --chain era &> ${{ env.SERVER_LOGS_DIR }}/rollup.log &
          ci_run zkstack chain server --ignore-prerequisites --chain validium &> ${{ env.SERVER_LOGS_DIR }}/validium.log &
          ci_run zkstack chain server --ignore-prerequisites --chain custom_token &> ${{ env.SERVER_LOGS_DIR }}/custom_token.log &
          ci_run zkstack chain server --ignore-prerequisites --chain consensus \
            --components=api,tree,eth,state_keeper,housekeeper,commitment_generator,vm_runner_protective_reads,vm_runner_bwip,vm_playground,da_dispatcher,consensus \
            &> ${{ env.SERVER_LOGS_DIR }}/consensus.log &

          ci_run zkstack server wait --ignore-prerequisites --verbose --chain era
          ci_run zkstack server wait --ignore-prerequisites --verbose --chain validium
          ci_run zkstack server wait --ignore-prerequisites --verbose --chain custom_token
          ci_run zkstack server wait --ignore-prerequisites --verbose --chain consensus

      - name: Set up attester committee for the consensus chain
        run: |
<<<<<<< HEAD
          ci_run zkstack chain consensus set-attester-committee --chain consensus --from-genesis &> ${{ env.INTEGRATION_TESTS_LOGS_DIR }}/consensus.log 
=======
          ci_run zkstack consensus wait-for-registry --ignore-prerequisites --verbose --chain consensus
          ci_run zkstack consensus set-attester-committee --chain consensus --from-genesis &> ${{ env.INTEGRATION_TESTS_LOGS_DIR }}/consensus.log 
>>>>>>> 4afbc317

      - name: Run integration tests
        run: |
          ci_run ./bin/run_on_all_chains.sh "zkstack dev test integration --no-deps --ignore-prerequisites" ${{ env.CHAINS }} ${{ env.INTEGRATION_TESTS_LOGS_DIR }}

      - name: Init external nodes
        run: |
          ci_run zkstack external-node configs --db-url=postgres://postgres:notsecurepassword@localhost:5432 \
          --db-name=zksync_en_localhost_era_rollup --l1-rpc-url=http://localhost:8545 --chain era
          ci_run zkstack external-node init --ignore-prerequisites --chain era

          ci_run zkstack external-node configs --db-url=postgres://postgres:notsecurepassword@localhost:5432 \
          --db-name=zksync_en_localhost_era_validium1 --l1-rpc-url=http://localhost:8545 --chain validium
          ci_run zkstack external-node init --ignore-prerequisites --chain validium

          ci_run zkstack external-node configs --db-url=postgres://postgres:notsecurepassword@localhost:5432 \
          --db-name=zksync_en_localhost_era_custom_token --l1-rpc-url=http://localhost:8545 --chain custom_token
          ci_run zkstack external-node init --ignore-prerequisites --chain custom_token

          ci_run zkstack external-node configs --db-url=postgres://postgres:notsecurepassword@localhost:5432 \
          --db-name=zksync_en_localhost_era_consensus --l1-rpc-url=http://localhost:8545 --chain consensus
          ci_run zkstack external-node init --ignore-prerequisites --chain consensus

      - name: Run recovery tests (from snapshot)
        run: |
          ci_run ./bin/run_on_all_chains.sh "zkstack dev test recovery --snapshot --no-deps --ignore-prerequisites --verbose" ${{ env.CHAINS }} ${{ env.INTEGRATION_TESTS_LOGS_DIR }}

      - name: Run recovery tests (from genesis)
        run: |
          ci_run ./bin/run_on_all_chains.sh "zkstack dev test recovery --no-deps --no-kill --ignore-prerequisites --verbose" ${{ env.CHAINS }} ${{ env.INTEGRATION_TESTS_LOGS_DIR }}

      - name: Run external node server
        run: |
          ci_run zkstack external-node run --ignore-prerequisites --chain era &> ${{ env.EXTERNAL_NODE_LOGS_DIR }}/rollup.log &
          ci_run zkstack external-node run --ignore-prerequisites --chain validium &> ${{ env.EXTERNAL_NODE_LOGS_DIR }}/validium.log &
          ci_run zkstack external-node run --ignore-prerequisites --chain custom_token &> ${{ env.EXTERNAL_NODE_LOGS_DIR }}/custom_token.log &
          ci_run zkstack external-node run --ignore-prerequisites --chain consensus --enable-consensus &> ${{ env.EXTERNAL_NODE_LOGS_DIR }}/consensus.log &
          
          ci_run zkstack external-node wait --ignore-prerequisites --verbose --chain era
          ci_run zkstack external-node wait --ignore-prerequisites --verbose --chain validium
          ci_run zkstack external-node wait --ignore-prerequisites --verbose --chain custom_token
          ci_run zkstack external-node wait --ignore-prerequisites --verbose --chain consensus

      - name: Run integration tests en
        run: |
          ci_run ./bin/run_on_all_chains.sh "zkstack dev test integration --no-deps --ignore-prerequisites --external-node" ${{ env.CHAINS }} ${{ env.INTEGRATION_TESTS_LOGS_DIR }}

      - name: Fee projection tests
        run: |
          ci_run killall -INT zksync_server || true
          ci_run ./bin/run_on_all_chains.sh "zkstack dev test fees --no-deps --no-kill" ${{ env.CHAINS }} ${{ env.FEES_LOGS_DIR }}

      - name: Run revert tests
        run: |
          ci_run killall -INT zksync_server || true
          ci_run killall -INT zksync_external_node || true

          ci_run ./bin/run_on_all_chains.sh "zkstack dev test revert --no-deps --external-node --no-kill --ignore-prerequisites" ${{ env.CHAINS }} ${{ env.INTEGRATION_TESTS_LOGS_DIR }}

      # Upgrade tests should run last, because as soon as they
      # finish the bootloader will be different
      # TODO make upgrade tests safe to run multiple times
      - name: Run upgrade test
        run: |
          ci_run zkstack dev test upgrade --no-deps --chain era


      - name: Upload logs
        uses: actions/upload-artifact@50769540e7f4bd5e21e526ee35c689e35e0d6874 # v4.4.0
        if: always()
        with:
          name: logs
          path: logs<|MERGE_RESOLUTION|>--- conflicted
+++ resolved
@@ -365,14 +365,9 @@
 
       - name: Initialize Contract verifier
         run: |
-<<<<<<< HEAD
           ci_run zkstack chain contract-verifier init --zksolc-version=v1.5.3 --zkvyper-version=v1.5.4 --solc-version=0.8.26 --vyper-version=v0.3.10 --era-vm-solc-version=0.8.26-1.0.1 --only --chain era
           ci_run zkstack chain contract-verifier run --chain era &> ${{ env.SERVER_LOGS_DIR }}/contract-verifier-rollup.log &
-=======
-          ci_run zkstack contract-verifier init --zksolc-version=v1.5.3 --zkvyper-version=v1.5.4 --solc-version=0.8.26 --vyper-version=v0.3.10 --era-vm-solc-version=0.8.26-1.0.1 --only --chain era
-          ci_run zkstack contract-verifier run --chain era &> ${{ env.SERVER_LOGS_DIR }}/contract-verifier-rollup.log &
-          ci_run zkstack contract-verifier wait --chain era --verbose
->>>>>>> 4afbc317
+          ci_run zkstack chain contract-verifier wait --chain era --verbose
 
       - name: Run servers
         run: |
@@ -394,12 +389,8 @@
 
       - name: Set up attester committee for the consensus chain
         run: |
-<<<<<<< HEAD
+          ci_run zkstack chain consensus wait-for-registry --ignore-prerequisites --verbose --chain consensus
           ci_run zkstack chain consensus set-attester-committee --chain consensus --from-genesis &> ${{ env.INTEGRATION_TESTS_LOGS_DIR }}/consensus.log 
-=======
-          ci_run zkstack consensus wait-for-registry --ignore-prerequisites --verbose --chain consensus
-          ci_run zkstack consensus set-attester-committee --chain consensus --from-genesis &> ${{ env.INTEGRATION_TESTS_LOGS_DIR }}/consensus.log 
->>>>>>> 4afbc317
 
       - name: Run integration tests
         run: |
