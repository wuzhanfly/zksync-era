name: Workflow template for CI jobs for Core Components
on:
  workflow_call:

env:
  CLICOLOR: 1

jobs:
  lint:
    name: lint
    uses: ./.github/workflows/ci-core-lint-reusable.yml

  tests:
<<<<<<< HEAD
    runs-on: [matterlabs-ci-runner]

=======
    runs-on: [ matterlabs-ci-runner ]
>>>>>>> 89847e85
    steps:
      - uses: actions/checkout@a5ac7e51b41094c92402da3b24376905380afc29 # v4
        with:
          submodules: "recursive"
          fetch-depth: 0


      - name: Setup environment
        run: |
          echo ZKSYNC_HOME=$(pwd) >> $GITHUB_ENV
          echo $(pwd)/bin >> $GITHUB_PATH
          echo IN_DOCKER=1 >> .env

      - name: Start services
        run: |
          ci_localnet_up
          ci_run sccache --start-server
<<<<<<< HEAD

      - name: Build
        run: |
          ci_run bash -c "./bin/zkt"
=======
>>>>>>> 89847e85

      - name: Build zk_toolbox
        run: ci_run bash -c "./bin/zkt"

      - name: Initialize ecosystem
        run: |
          ci_run git config --global --add safe.directory /usr/src/zksync
          ci_run git config --global --add safe.directory /usr/src/zksync/contracts/system-contracts
          ci_run git config --global --add safe.directory /usr/src/zksync/contracts
          
          ci_run zk_inception ecosystem init --deploy-paymaster --deploy-erc20 \
          --deploy-ecosystem --l1-rpc-url=http://localhost:8545 \
          --server-db-url=postgres://postgres:notsecurepassword@localhost:5432 \
          --server-db-name=zksync_server_localhost_era \
          --prover-db-url=postgres://postgres:notsecurepassword@localhost:5432 \
          --prover-db-name=zksync_prover_localhost_era \
          --ignore-prerequisites --verbose \
          --observability=false

      - name: Create and initialize Validium chain
        run: |
          ci_run zk_inception chain create \
          --chain-name chain_validium \
          --chain-id sequential \
          --prover-mode no-proofs \
          --wallet-creation localhost \
          --l1-batch-commit-data-generator-mode validium \
          --base-token-address 0x0000000000000000000000000000000000000001 \
          --base-token-price-nominator 1 \
          --base-token-price-denominator 1 \
          --set-as-default false \
          --ignore-prerequisites

          ci_run zk_inception chain init \
          --deploy-paymaster \
          --l1-rpc-url=http://localhost:8545 \
          --server-db-url=postgres://postgres:notsecurepassword@localhost:5432 \
          --server-db-name=zksync_server_localhost_validium \
          --prover-db-url=postgres://postgres:notsecurepassword@localhost:5432 \
          --prover-db-name=zksync_prover_localhost_validium \
          --port-offset 2000 \
          --chain chain_validium

      - name: Build test dependencies
        run: |
          ci_run zk_supervisor test build

      - name: Run servers
        run: |
          ci_run zk_inception server --ignore-prerequisites --chain era &> server_rollup.log &
          ci_run zk_inception server --ignore-prerequisites --chain chain_validium &> server_validium.log &
          ci_run sleep 5

      - name: Run integration tests
        run: |
          ci_run zk_supervisor test integration --no-deps --ignore-prerequisites --chain era &> integration_rollup.log &
          PID1=$!

          ci_run zk_supervisor test integration --no-deps --ignore-prerequisites --chain chain_validium &> integration_validium.log &
          PID2=$!

          wait $PID1
          wait $PID2

      - name: Init external nodes
        run: |
          ci_run zk_inception external-node configs --db-url=postgres://postgres:notsecurepassword@localhost:5432 \
          --db-name=zksync_en_localhost_era_rollup --l1-rpc-url=http://localhost:8545 --chain era
          ci_run zk_inception external-node init --ignore-prerequisites --chain era 
          
          ci_run zk_inception external-node configs --db-url=postgres://postgres:notsecurepassword@localhost:5432 \
          --db-name=zksync_en_localhost_era_validium1 --l1-rpc-url=http://localhost:8545 --chain chain_validium
          ci_run zk_inception external-node init --ignore-prerequisites --chain chain_validium

      - name: Run recovery tests (from snapshot)
        run: |
          ci_run zk_supervisor test recovery --snapshot --no-deps --ignore-prerequisites --verbose --chain era &> recovery_snap_rollup.log &
          PID1=$!
          
          ci_run zk_supervisor test recovery --snapshot --no-deps --ignore-prerequisites --verbose --chain chain_validium &> recovery_snap_validium.log &
          PID2=$!
          
          wait $PID1
          wait $PID2

      - name: Run recovery tests (from genesis)
        run: |
          ci_run zk_supervisor test recovery --no-deps --ignore-prerequisites --verbose --chain era &> recovery_gen_rollup.log &
          PID1=$!

          ci_run zk_supervisor test recovery --no-deps --ignore-prerequisites --verbose --chain chain_validium &> recovery_gen_validium.log &
          PID2=$!

          wait $PID1
          wait $PID2

      - name: Run external node server
        run: |
          ci_run zk_inception external-node run --ignore-prerequisites --chain era &> external_node_rollup.log &
          ci_run zk_inception external-node run --ignore-prerequisites --chain chain_validium &> external_node_validium.log &
          ci_run sleep 5

      - name: Run integration tests en
        run: |
          ci_run zk_supervisor test integration --no-deps --ignore-prerequisites --external-node --chain era &> integration_en_rollup.log &
          PID1=$!

          ci_run zk_supervisor test integration --no-deps --ignore-prerequisites --external-node --chain chain_validium &> integration_en_validium.log &
          PID2=$!

          wait $PID1
          wait $PID2

      - name: Run revert tests (external node)
        run: |
          ci_run zk_supervisor test revert --no-deps --external-node --ignore-prerequisites --chain chain_validium &> revert_validium.log
          ci_run zk_supervisor test revert --no-deps --external-node --ignore-prerequisites --chain era &> revert_rollup.log


      # Upgrade tests should run last, because as soon as they
      # finish the bootloader will be different
      # TODO make upgrade tests safe to run multiple times
      - name: Run upgrade test
        run: |
          ci_run zk_supervisor test upgrade --no-deps --chain era

      - name: Show server_rollup.log logs
        if: always()
        run: ci_run cat server_rollup.log || true

      - name: Show server_validium.log logs
        if: always()
        run: ci_run cat server_validium.log || true

      - name: Show external_node_rollup.log logs
        if: always()
        run: ci_run cat external_node_rollup.log || true

      - name: Show external_node_validium.log logs
        if: always()
        run: ci_run cat external_node_validium.log || true

      - name: Show integration_rollup.log logs
        if: always()
        run: ci_run cat integration_rollup.log || true

      - name: Show integration_validium.log logs
        if: always()
        run: ci_run cat integration_validium.log || true

      - name: Show recovery_snap_rollup.log logs
        if: always()
        run: ci_run cat recovery_snap_rollup.log || true

      - name: Show recovery_snap_validium.log logs
        if: always()
        run: ci_run cat recovery_snap_validium.log || true

      - name: Show recovery_gen_rollup.log logs
        if: always()
        run: ci_run cat recovery_gen_rollup.log || true

      - name: Show recovery_gen_validium.log logs
        if: always()
        run: ci_run cat recovery_gen_validium.log || true

      - name: Show integration_en_rollup.log logs
        if: always()
        run: ci_run cat integration_en_rollup.log || true

      - name: Show integration_en_validium.log logs
        if: always()
        run: ci_run cat integration_en_validium.log || true

      - name: Show revert_rollup.log logs
        if: always()
        run: ci_run cat revert_rollup.log || true

      - name: Show revert_validium.log logs
        if: always()
        run: ci_run cat revert_validium.log || true

      - name: Show revert_main.log logs
        if: always()
        run: |
          ci_run cat core/tests/revert-test/era_revert_main.log || true
          ci_run cat core/tests/revert-test/chain_validium_revert_main.log || true

      - name: Show revert_ext.log logs
        if: always()
        run: |
          ci_run cat core/tests/revert-test/era_revert_ext.log || true
          ci_run cat core/tests/revert-test/chain_validium_revert_ext.log || true<|MERGE_RESOLUTION|>--- conflicted
+++ resolved
@@ -11,12 +11,7 @@
     uses: ./.github/workflows/ci-core-lint-reusable.yml
 
   tests:
-<<<<<<< HEAD
-    runs-on: [matterlabs-ci-runner]
-
-=======
     runs-on: [ matterlabs-ci-runner ]
->>>>>>> 89847e85
     steps:
       - uses: actions/checkout@a5ac7e51b41094c92402da3b24376905380afc29 # v4
         with:
@@ -34,13 +29,6 @@
         run: |
           ci_localnet_up
           ci_run sccache --start-server
-<<<<<<< HEAD
-
-      - name: Build
-        run: |
-          ci_run bash -c "./bin/zkt"
-=======
->>>>>>> 89847e85
 
       - name: Build zk_toolbox
         run: ci_run bash -c "./bin/zkt"
