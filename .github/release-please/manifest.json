--- conflicted
+++ resolved
@@ -1,9 +1,5 @@
 {
   "core": "28.2.1",
-<<<<<<< HEAD
-  "prover": "21.0.0",
-=======
   "prover": "21.1.0",
->>>>>>> c8b7f658
   "zkstack_cli": "0.1.2"
 }